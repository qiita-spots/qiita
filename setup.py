#!/usr/bin/env python

# -----------------------------------------------------------------------------
# Copyright (c) 2013, The Qiita Development Team.
#
# Distributed under the terms of the BSD 3-clause License.
#
# The full license is in the file LICENSE, distributed with this software.
# -----------------------------------------------------------------------------
from setuptools import setup
from glob import glob

__version__ = "092019"


classes = """
    Development Status :: 3 - Alpha
    License :: OSI Approved :: BSD License
    Topic :: Scientific/Engineering :: Bio-Informatics
    Topic :: Software Development :: Libraries :: Application Frameworks
    Topic :: Software Development :: Libraries :: Python Modules
    Programming Language :: Python
    Programming Language :: Python :: 3.6
    Programming Language :: Python :: Implementation :: CPython
    Operating System :: POSIX :: Linux
    Operating System :: MacOS :: MacOS X
"""

with open('README.rst') as f:
    long_description = f.read()

classifiers = [s.strip() for s in classes.split('\n') if s]

setup(name='qiita-spots',
      version=__version__,
      long_description=long_description,
      license="BSD",
      description='Qiita: Spot Patterns',
      author="Qiita development team",
      author_email="qiita.help@gmail.com",
      url='https://github.com/biocore/qiita',
      test_suite='nose.collector',
      packages=['qiita_core',
                'qiita_db',
                'qiita_db/handlers',
                'qiita_db/metadata_template',
                'qiita_pet',
                'qiita_pet/handlers',
                'qiita_pet/handlers/study_handlers',
                'qiita_pet/handlers/api_proxy',
                'qiita_ware'
                ],
      include_package_data=True,
      package_data={
          'qiita_core': [
              'support_files/config_test.cfg'
              'support_files/server.crt',
              'support_files/server.csr',
              'support_files/server.key'
            ],
          'qiita_db': [
              'support_files/*.sql',
              'support_files/patches/*.sql',
              'support_files/patches/python_patches/*.py',
              'support_files/test_data/preprocessed_data/*',
              'support_files/test_data/processed_data/*',
              'support_files/test_data/raw_data/*',
              'support_files/test_data/analysis/*',
              'support_files/test_data/reference/*',
              'support_files/test_data/job/*.txt',
              'support_files/test_data/job/2_test_folder/*',
              'support_files/test_data/uploads/1/a_folder/*.txt',
              'support_files/test_data/uploads/1/.hidden_file.txt',
              'support_files/test_data/uploads/1/uploaded_file.txt',
              'support_files/test_data/templates/*',
              'support_files/work_data/*'],
          'qiita_pet': [
              'static/css/*.css', 'static/img/*.png',
              'static/img/*.gif', 'static/img/*.ico',
              'static/js/*.js', 'static/vendor/css/*.css',
              'static/vendor/css/images/*.png',
              'static/vendor/css/*.png',
              'static/vendor/fonts/glyphicons*.*',
              'static/vendor/images/*.png',
              'static/vendor/js/*.js',
              'results/admin/jobname/*.html',
              'templates/*.html',
              'support_files/config_portal.cfg',
              'support_files/doc/Makefile',
              'support_files/doc/README.md',
              'support_files/doc/source/conf.py',
              'support_files/doc/source/*.rst',
              'support_files/doc/source/tutorials/*.rst',
              'support_files/doc/source/admin/*.rst',
              'support_files/doc/source/dev/*.rst',
              'support_files/doc/source/qiita-philosophy/*.rst',
              'support_files/doc/source/admin/images/*.png',
              'support_files/doc/source/tutorials/images/*.png',
              'support_files/doc/source/qiita-philosophy/images/*.png',
              'support_files/doc/source/_static/*.png'
              ]},
      scripts=glob('scripts/*'),
      # making sure that numpy is installed before biom
<<<<<<< HEAD
      setup_requires=['numpy'],
      # newest pandas has no 'DataFrame' object has no attribute 'set_value',
      # fixing to 0.24.2 as it's the version deployed in the system
      install_requires=['psycopg2', 'click', 'future', 'bcrypt', 'pandas==0.24.2',
=======
      setup_requires=['numpy', 'cython'],
      install_requires=['psycopg2', 'click', 'future', 'bcrypt', 'pandas',
>>>>>>> 4c6e9ea1
                        'biom-format', 'tornado<6.0', 'toredis', 'redis',
                        'scp', 'pyparsing', 'h5py',  'natsort', 'nose', 'pep8',
                        'networkx', 'humanize', 'scikit-bio', 'wtforms',
                        'openpyxl', 'sphinx-bootstrap-theme', 'Sphinx', 'nltk',
                        'gitpython', 'redbiom', 'pyzmq', 'sphinx_rtd_theme',
                        'paramiko', 'seaborn',  'matplotlib', 'scipy', 'nose',
                        'flake8', 'six', 'qiita-files @ https://github.com/'
                        'qiita-spots/qiita-files/archive/master.zip', 'mock',
                        'python-jose', 'markdown2',
                        'supervisor @ https://github.com/Supervisor/'
                        'supervisor/archive/master.zip', 'joblib'],
      classifiers=classifiers
      )<|MERGE_RESOLUTION|>--- conflicted
+++ resolved
@@ -101,15 +101,10 @@
               ]},
       scripts=glob('scripts/*'),
       # making sure that numpy is installed before biom
-<<<<<<< HEAD
-      setup_requires=['numpy'],
+      setup_requires=['numpy', 'cython'],
       # newest pandas has no 'DataFrame' object has no attribute 'set_value',
       # fixing to 0.24.2 as it's the version deployed in the system
       install_requires=['psycopg2', 'click', 'future', 'bcrypt', 'pandas==0.24.2',
-=======
-      setup_requires=['numpy', 'cython'],
-      install_requires=['psycopg2', 'click', 'future', 'bcrypt', 'pandas',
->>>>>>> 4c6e9ea1
                         'biom-format', 'tornado<6.0', 'toredis', 'redis',
                         'scp', 'pyparsing', 'h5py',  'natsort', 'nose', 'pep8',
                         'networkx', 'humanize', 'scikit-bio', 'wtforms',
