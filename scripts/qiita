#!/usr/bin/env python

# -----------------------------------------------------------------------------
# Copyright (c) 2014--, The Qiita Development Team.
#
# Distributed under the terms of the BSD 3-clause License.
#
# The full license is in the file LICENSE, distributed with this software.
# -----------------------------------------------------------------------------
from __future__ import division, print_function

import errno
import socket
from datetime import datetime, timedelta
from os.path import join, abspath, dirname, basename
from future.utils import viewitems
from glob import glob
from time import sleep, ctime
from multiprocessing import active_children

import click
import tornado.httpserver
import tornado.ioloop
from psycopg2 import OperationalError

import qiita_db as qdb
from qiita_core.qiita_settings import qiita_config, r_client
from qiita_ware.ebi import EBISubmission
from qiita_ware.commands import submit_EBI as _submit_EBI

<<<<<<< HEAD
from threading import Thread

import signal
import sys

watcher = None


def watcher_sigint_handler(sig, frame):
    print("Stopping Watcher...")
    watcher.stop()
    sys.exit(0)


if qiita_config.plugin_launcher == 'qiita-plugin-launcher-qsub':
    watcher = qdb.processing_job.Watcher()
    watcher.start()
    # wait for OK or QUIT
    msg = watcher.queue.get(True)

    if msg == 'QUIT':
        print("Error: Watcher not running")
        sys.exit(1)
    else:
        print("Watcher is running: %s" % msg)
        # register a signal handler that will stop watcher
        # on ctrl-c, so that Qiita may exit as expected.
        signal.signal(signal.SIGINT, watcher_sigint_handler)
=======
from re import search
>>>>>>> ef5df8a2


try:
    conn = qdb.sql_connection.SQLConnectionHandler()
except OperationalError:
    raise qdb.exceptions.QiitaDBConnectionError(
        "Database does not exist. See qiita-env make --help for more "
        "information")
else:
    del conn


@click.group()
def qiita():
    pass


@qiita.group()
def pet():
    pass


@pet.group(invoke_without_command=True)
@click.option('--build-docs/--no-build-docs', default=True, help="Controls "
              "whether the docs are built and moved to the 'doc' folder under "
              "the 'static' folder.")
def webserver(build_docs):
    if build_docs:
        import qiita_pet

        base = abspath(dirname(qiita_pet.__file__))
        sphinx_fp = join(base, 'support_files/doc/')
        cmd = 'make -C %s html' % sphinx_fp
        print('Building documentation ...')
        stdout, stderr, rv = qdb.processing_job._system_call(cmd)
        if rv != 0:
            raise click.ClickException(
                'Could not build documentation:\n'
                'Std output:%s\nStd error:%s' % (stdout, stderr))
        else:
            print('Documentation successfully built')


@qiita.group()
def db():
    pass


@qiita.group()
def maintenance():
    pass


@qiita.group()
def ware():
    pass


@qiita.group()
def plugins():
    pass


@ware.group()
def ebi():
    pass


# #############################################################################
# DB COMMANDS
# #############################################################################


@db.command()
@click.option('--owner', required=True,
              help="The email address of the owner of the study")
@click.option('--title', help="The title of the study", required=True)
@click.option('--info', type=click.File(mode='r'), required=True,
              help="filepath of file with study information in python "
              "config file format")
def load_study(owner, title, info):
    """Loads a study to the database"""
    study = qdb.commands.load_study_from_cmd(owner, title, info)
    click.echo("Study successfully added to the database with id %s"
               % study.id)


@db.command()
@click.option('--fp', required=True, type=click.Path(resolve_path=True,
              readable=True, exists=True), multiple=True,
              help='Path to the artifact files. This option can be used '
              'multiple times if there are multiple artifact files.')
@click.option('--fp_type', required=True, multiple=True, help='Describes the '
              'contents of the file. Pass one fp_type per fp.',
              type=click.Choice(qdb.util.get_filepath_types().keys()))
@click.option('--artifact_type', required=True, help="The artifact type",
              type=click.Choice(qdb.util.get_artifact_types().keys()))
@click.option('--prep_template', required=False,
              help="The prep template to which the artifact is attached",
              type=click.IntRange(1))
@click.option('--parents', required=False, multiple=True,
              help="The parent artifacts from which the new artifact has been "
                   "processed",
              type=click.IntRange(1))
@click.option('--dflt_params', required=False,
              help="The default parameter set used to process the new "
                   "artifact",
              type=click.IntRange(1))
@click.option('--required_params', required=False,
              help="JSON string containing the required parameters used to "
                   "process the new artifact",
              type=str)
@click.option('--optional_params', required=False,
              help="JSON string containing the optional parameters used to "
                   "process the new artifact, if different from the "
                   "defaults",
              type=str)
def load_artifact(fp, fp_type, artifact_type, prep_template, parents,
                  dflt_params, required_params, optional_params):
    """Loads an artifact to the database"""
    artifact = qdb.commands.load_artifact_from_cmd(
        fp, fp_type, artifact_type, prep_template=prep_template,
        parents=parents, dflt_params_id=dflt_params,
        required_params=required_params, optional_params=optional_params)
    click.echo("Artifact %s successfully created" % artifact.id)


@db.command()
@click.argument('fp', required=True,
                type=click.Path(resolve_path=True, readable=True, exists=True))
@click.option('--study', required=True, type=int,
              help='Associate the sample template with this study')
def load_sample_template(fp, study):
    """Loads a sample template to the database"""
    sample_temp = qdb.commands.load_sample_template_from_cmd(fp, study)
    click.echo("Sample template successfully added to the database with id %s"
               % sample_temp.id)


@db.command()
@click.argument('fp', required=True,
                type=click.Path(resolve_path=True, readable=True, exists=True))
@click.option('--study', required=True, type=int,
              help='Associate the prep template with this study')
@click.option('--data_type', required=True,
              type=click.Choice(qdb.util.get_data_types()),
              help="The data type of data")
def load_prep_template(fp, study, data_type):
    """Loads a sample template to the database"""
    prep_template = qdb.commands.load_prep_template_from_cmd(
        fp, study, data_type)
    click.echo("Prep template successfully added to the database with id %s"
               % prep_template.id)


# #############################################################################
# EBI COMMANDS
# #############################################################################

@ebi.command()
@click.option('--artifact-id', required=True, type=int)
@click.option('--action', type=click.Choice(EBISubmission.valid_ebi_actions),
              default='submit', help='The generated XML files will specify '
              'this "action", which controls how the EBI servers handle the '
              'metadata')
@click.option('--send/--no-send', default=False, help="Controls whether or "
              "not sequence files and metadata will actually be sent to EBI "
              "(default is to generate all the files, but not to send)")
def submit(artifact_id, action, send):
    _submit_EBI(artifact_id, action, send)


# #############################################################################
# MAINTENANCE COMMANDS
# #############################################################################

@maintenance.command()
@click.option('--time', required=True, type=int,
              help='The amount of time to show message, in hours')
@click.option('--message', required=True, type=str,
              help="Message to show users")
@click.option('--banner', is_flag=True,
              help="If set, show as site banner instead of a standard message")
def sysmessage(message, time, banner):
    if banner:
        r_client.setex('sysmessage', message, time * 60 * 60)
    else:
        expires = datetime.now() + timedelta(seconds=(time * 60 * 60))
        qdb.util.add_system_message(message, expires)


@maintenance.command()
def clear_sysmessage():
    r_client.delete('sysmessage')
    qdb.util.clear_system_messages()


@maintenance.command()
def status():
    sys_status = r_client.get('sysmessage')

    if sys_status is None:
        click.echo("Site has no system message")
    else:
        click.echo("Site has system message:")
        click.echo(sys_status)
        click.echo(r_client.ttl('sysmessage'), "seconds remaining")


@maintenance.command()
@click.option('--n', required=False, type=click.IntRange(0, None), default=10,
              help="Number of most recent log entries to retrieve.",
              show_default=True)
def log(n):

    width = click.get_terminal_size()[0]

    template = width*"=" + "\nTime: {}\nMessage:\n{}\nInfo:{}\n"

    lines = []
    for e in qdb.logger.LogEntry.newest_records(n):

        info = []
        for i in e.info:
            for field, value in viewitems(i):
                info.append('{}:{}'.format(field, value))

        lines.append(template.format(e.time, e.msg, '\n'.join(info)))

    click.echo_via_pager('\n'.join(lines))

# #############################################################################
# WEBSERVER COMMANDS
# #############################################################################


@webserver.command()
@click.option('--port', required=False, type=int, help='Port where the '
              'webserver will start', default=21174)
# (cursive Q)iita = 21174 in 1337sp34k
@click.option('--master', is_flag=True,
              help="If set, update available plugins")
def start(port, master):
    from qiita_pet.webserver import Application
    from tornado.options import options, parse_command_line
    from tornado.ioloop import PeriodicCallback

    def update_database_func():
        while True:
            # blocking call waits on new job info
            msg = watcher.queue.get(True)
            if msg == 'QUIT':
                break

            tmp = watcher.torque_to_qiita_state_map
            exit_status = tmp[msg['exit_status']]

            error_msg = None

            if 'error_msg' in msg:
                error_msg = msg['error_msg']

            # assuming we don't need to force a new connection,
            # since we are in the main process.
            # qdb.sql_connection.create_new_transaction()
            # {'job_state': 'queued', 'Job_Id': '1094576.barnacle.ucsd.edu',
            # 'Job_Name': 'job2'}
            qid = qdb.processing_job.ProcessingJob.by_ext_id(msg['Job_Id'])

            if qid:
                # Qiita recognizes the external ID from watcher, and has
                # mapped it to a Qiita ID. Now, create a Job object to
                # register the job's changed status in Qiita.
                job_obj = qdb.processing_job.ProcessingJob(qid)
                job_obj.complete(exit_status, error=error_msg)
            else:
                # for now, ignore any job owned by Qiita, but can't be
                # mapped to a ProcessJob.
                pass

    if qiita_config.plugin_launcher == 'qiita-plugin-launcher-qsub':
        # Thread() can be replaced with Process() if need be
        # update_database_func() requires a defined watcher object.
        # if plugin_launcher is defined as qsub, it should be
        # defined.
        p = Thread(target=update_database_func, args=())
        p.start()

    if master:
        # Deactivate all the plugins and only activate those that are currently
        # available in the config file folder
        qdb.software.Software.deactivate_all()
        _activate_or_update_plugins()

    # Create/repopulate the usernames key so we can do autocomplete for sharing
    r_client.delete('qiita-usernames')
    users = [email for email, name in qdb.user.User.iter()]
    if users:
        r_client.zadd('qiita-usernames', **{u: 0 for u in users})

    if qiita_config.log_dir:
        options.log_file_prefix = join(qiita_config.log_dir,
                                       'qiita_%d.log' % port)
        options.logging = 'debug'
        parse_command_line()
    ssl_options = {"certfile": qiita_config.certificate_file,
                   "keyfile": qiita_config.key_file}
    http_server = tornado.httpserver.HTTPServer(
        Application(), ssl_options=ssl_options)

    try:
        http_server.listen(port)
    except socket.error as e:
        if e.errno == errno.EADDRINUSE:
            raise ValueError(
                "Port %d is already in use. Please choose another port with "
                "--port." % port)
        else:
            raise
    base_url = qiita_config.base_url

    if search(r":\d+$", base_url):
        tmp = "Qiita started on %s @ %s" % (base_url, ctime())
    else:
        tmp = "Qiita started on %s:%d @ %s" % (base_url, port, ctime())

    click.echo(tmp)

    ioloop = tornado.ioloop.IOLoop.instance()

    if master:
        def callback_function():
            active_software = list(qdb.software.Software.iter())
            sdefinition = [s for s in active_software
                           if s.type == 'artifact definition']
            stransformation = [s for s in active_software
                               if s.type == 'artifact transformation']
            # registering definition artifacts
            for s in sdefinition:
                s.register_commands()
                # sleep is required as we don't want to saturate workers with
                # lots of requests
                sleep(1)
            # sleep to make sure that all definitions are done
            sleep(4)
            for s in stransformation:
                s.register_commands()
                # sleep is required as we don't want to saturate workers with
                # lots of requests
                sleep(1)

        ioloop.add_timeout(ioloop.time() + 0.5, callback_function)

    # Set a PeriodicCallback for cleaning up the threads
    # To understand why this is working as expected, check the multiprocessing
    # documentation https://docs.python.org/2/library/multiprocessing.html
    # 1200000 == 20 min
    PeriodicCallback(lambda: active_children(), 1200000).start()

    ioloop.start()

    watcher.stop()

# #############################################################################
# PLUGIN COMMANDS
# #############################################################################


def _activate_or_update_plugins(update=False):
    """Activates/updates the plugins

    Parameters
    ----------
    update : bool, optional
        If True will update the plugins. Otherwise will activate them.
        Default: False.
    """
    conf_files = sorted(glob(join(qiita_config.plugin_dir, "*.conf")))
    label = "{} plugin (%s/{}): %s... ".format(
        "Updating" if update else "\tLoading", len(conf_files))
    for i, fp in enumerate(conf_files):
        click.echo(label % (i + 1, basename(fp)), nl=False)
        s = qdb.software.Software.from_file(fp, update=update)
        if not update:
            s.activate()
        click.echo("Ok")


@plugins.command()
def update():
    """Updates the plugins in the database"""
    _activate_or_update_plugins(update=True)


if __name__ == '__main__':
    qiita()<|MERGE_RESOLUTION|>--- conflicted
+++ resolved
@@ -28,7 +28,7 @@
 from qiita_ware.ebi import EBISubmission
 from qiita_ware.commands import submit_EBI as _submit_EBI
 
-<<<<<<< HEAD
+from re import search
 from threading import Thread
 
 import signal
@@ -57,10 +57,6 @@
         # register a signal handler that will stop watcher
         # on ctrl-c, so that Qiita may exit as expected.
         signal.signal(signal.SIGINT, watcher_sigint_handler)
-=======
-from re import search
->>>>>>> ef5df8a2
-
 
 try:
     conn = qdb.sql_connection.SQLConnectionHandler()
