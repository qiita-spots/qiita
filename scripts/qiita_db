#!/usr/bin/env python

# -----------------------------------------------------------------------------
# Copyright (c) 2014--, The Qiita Development Team.
#
# Distributed under the terms of the BSD 3-clause License.
#
# The full license is in the file LICENSE, distributed with this software.
# -----------------------------------------------------------------------------

import click

from qiita_db.util import get_filetypes, get_filepath_types
<<<<<<< HEAD
from qiita_db.commands import (make_study_from_cmd, import_preprocessed_data,
=======
from qiita_db.commands import (sample_template_adder, make_study_from_cmd,
>>>>>>> fb65166d
                               load_raw_data_cmd)


@click.group()
def qiita_db():
    pass


@qiita_db.command()
@click.option('--fp', required=True, type=click.Path(resolve_path=True,
              readable=True, exists=True), multiple=True,
              help='Path to the raw data file. This option can be used '
              'multiple times if there are multiple raw data files.')
@click.option('--fp_type', required=True, multiple=True, help='Describes the '
              'contents of the file. Pass one fp_type per fp.',
              type=click.Choice(get_filepath_types().keys()))
@click.option('--filetype', required=True,
              type=click.Choice(get_filetypes().keys()),
              help='The type of data')
@click.option('--study', multiple=True, help='Associate the data with this '
              'study. This option can be used multiple times if the data '
              'should be associated with multiple studies', type=int,
              required=True)
def load_raw_data(fp, fp_type, filetype, study):
    load_raw_data_cmd(fp, fp_type, filetype, study)


@qiita_db.command()
@click.option('--owner', help="The email address of the owner of the study")
@click.option('--title', help="The title of the study")
@click.option('--info', type=click.File(mode='r'),
              help="filepath of file with study information in python"
              "config file format")
def insert_study_to_db(owner, title, info):
    make_study_from_cmd(owner, title, info)


@qiita_db.command()
<<<<<<< HEAD
@click.option('--study_id', help="Study id associated with data")
@click.option('--params_table', help="Name of the paramaters table for the"
              "preprocessed data")
@click.option('--filedir', help="Directory containing preprocessed data")
@click.option('--filetype', help="Filepath_type_id of the files")
@click.option('--params_id',
              help="id in the paramater table associated with the parameters")
@click.option('--submitted_to_insdc', is_flag=True,
              help="If provided, the preprocessed data have been submitted"
                   " to insdc")
def insert_preprocessed_data(study_id, filedir, filetype, params_table,
                             params_id, submitted_to_insdc):
    import_preprocessed_data(study_id, filedir, filetype, params_table,
                             params_id, submitted_to_insdc)
=======
@click.option('--fp', required=True,
              type=click.Path(resolve_path=True, readable=True, exists=True),
              help='Path to the tab delimited file holding the sample '
                   'template information')
@click.option('--study', required=True, type=int,
              help='Associate the sample template with this study')
def add_sample_template(fp, study):
    """Adds a sample template to the database"""
    sample_template_adder(fp, study)
>>>>>>> fb65166d


if __name__ == '__main__':
    qiita_db()<|MERGE_RESOLUTION|>--- conflicted
+++ resolved
@@ -11,12 +11,8 @@
 import click
 
 from qiita_db.util import get_filetypes, get_filepath_types
-<<<<<<< HEAD
-from qiita_db.commands import (make_study_from_cmd, import_preprocessed_data,
-=======
 from qiita_db.commands import (sample_template_adder, make_study_from_cmd,
->>>>>>> fb65166d
-                               load_raw_data_cmd)
+                               load_raw_data_cmd, import_preprocessed_data)
 
 
 @click.group()
@@ -54,7 +50,6 @@
 
 
 @qiita_db.command()
-<<<<<<< HEAD
 @click.option('--study_id', help="Study id associated with data")
 @click.option('--params_table', help="Name of the paramaters table for the"
               "preprocessed data")
@@ -69,7 +64,9 @@
                              params_id, submitted_to_insdc):
     import_preprocessed_data(study_id, filedir, filetype, params_table,
                              params_id, submitted_to_insdc)
-=======
+
+
+@qiita_db.command()
 @click.option('--fp', required=True,
               type=click.Path(resolve_path=True, readable=True, exists=True),
               help='Path to the tab delimited file holding the sample '
@@ -79,7 +76,6 @@
 def add_sample_template(fp, study):
     """Adds a sample template to the database"""
     sample_template_adder(fp, study)
->>>>>>> fb65166d
 
 
 if __name__ == '__main__':
