--- conflicted
+++ resolved
@@ -87,13 +87,6 @@
 
 
 @click.command()
-<<<<<<< HEAD
-def add_sample_template():
-    """Adds a sample template to the database"""
-    sample_template_adder()
-
-
-=======
 @click.option('--base_data_folder', default=DFLT_BASE_DATA_FOLDER,
               help="The folder where the test data files are stored")
 @click.option('--base_work_folder', default=DFLT_BASE_WORK_FOLDER,
@@ -116,7 +109,13 @@
     """Drops the demo database environment."""
     drop_demo_environment(user, None, host)
 
->>>>>>> 0c5a7e41
+
+@click.command()
+def add_sample_template():
+    """Adds a sample template to the database"""
+    sample_template_adder()
+
+
 qiita_db.add_command(make_test_env)
 qiita_db.add_command(clean_test_env)
 qiita_db.add_command(drop_test_env)
