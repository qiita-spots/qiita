--- conflicted
+++ resolved
@@ -27,11 +27,7 @@
 from . import user
 from . import processing_job
 
-<<<<<<< HEAD
-__version__ = "2021.03"
-=======
 __version__ = "2021.05"
->>>>>>> 4ac32fb0
 
 __all__ = ["analysis", "artifact",  "archive", "base", "commands",
            "environment_manager", "exceptions", "investigation", "logger",
