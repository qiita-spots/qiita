--- conflicted
+++ resolved
@@ -1,4 +1,3 @@
-<<<<<<< HEAD
 # -----------------------------------------------------------------------------
 # Copyright (c) 2014--, The Qiita Development Team.
 #
@@ -7,11 +6,9 @@
 # The full license is in the file LICENSE, distributed with this software.
 # -----------------------------------------------------------------------------
 
-=======
 from os import remove, close
-from os.path import exists, abspath, join, basename
+from os.path import exists, join, basename
 from tempfile import mkstemp
->>>>>>> 7588f11f
 from unittest import TestCase, main
 from future.utils.six import StringIO
 try:
@@ -21,16 +18,12 @@
     # Python 3
     from configparser import NoOptionError
 
-<<<<<<< HEAD
+from qiita_db.commands import (make_study_from_cmd, load_raw_data_cmd,
+                               sample_template_adder)
 from qiita_db.study import Study, StudyPerson
-=======
-from qiita_db.commands import make_study_from_cmd, load_raw_data_cmd
-from qiita_db.study import StudyPerson
->>>>>>> 7588f11f
 from qiita_db.user import User
 from qiita_db.util import get_count, check_count, get_db_files_base_dir
 from qiita_core.util import qiita_test_checker
-from qiita_db.commands import make_study_from_cmd, sample_template_adder
 
 
 @qiita_test_checker()
@@ -57,7 +50,6 @@
 
 
 @qiita_test_checker()
-<<<<<<< HEAD
 class SampleTemplateAdderTests(TestCase):
     def setUp(self):
         # Create a sample template file
@@ -86,7 +78,9 @@
         fh = StringIO(self.st_contents)
         st = sample_template_adder(fh, self.study.id)
         self.assertEqual(st.id, self.study.id)
-=======
+
+
+@qiita_test_checker()
 class TestLoadRawDataFromCmd(TestCase):
     def setUp(self):
         fd, self.forward_fp = mkstemp(suffix='_forward.fastq.gz')
@@ -125,7 +119,6 @@
         initial_raw_count = get_count('qiita.raw_data')
         initial_fp_count = get_count('qiita.filepath')
         initial_raw_fp_count = get_count('qiita.raw_filepath')
-        initial_study_raw_data_count = get_count('qiita.study_raw_data')
 
         new = load_raw_data_cmd(filepaths, filepath_types, filetype,
                                 study_ids)
@@ -153,7 +146,6 @@
         with self.assertRaises(ValueError):
             load_raw_data_cmd(filepaths, filepath_types[:-1], filetype,
                               study_ids)
->>>>>>> 7588f11f
 
 
 CONFIG_1 = """[required]
