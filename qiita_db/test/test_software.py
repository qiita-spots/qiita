# -----------------------------------------------------------------------------
# Copyright (c) 2014--, The Qiita Development Team.
#
# Distributed under the terms of the BSD 3-clause License.
#
# The full license is in the file LICENSE, distributed with this software.
# -----------------------------------------------------------------------------

from unittest import TestCase, main
from copy import deepcopy

import networkx as nx

from qiita_core.util import qiita_test_checker
import qiita_db as qdb


class CommandTestsReadOnly(TestCase):
    def setUp(self):
        self.software = qdb.software.Software(1)
        self.parameters = {
            'req_param': ['string', None],
            'opt_int_param': ['integer', '4'],
            'opt_choice_param': ['choice:["opt1", "opt2"]', 'opt1']}

    def test_exists(self):
        self.assertFalse(qdb.software.Command.exists(
            self.software, "donotexists"))
        self.assertTrue(qdb.software.Command.exists(
            self.software, "Split libraries"))

    def test_software(self):
        self.assertEqual(qdb.software.Command(1).software,
                         qdb.software.Software(1))
        self.assertEqual(qdb.software.Command(2).software,
                         qdb.software.Software(1))

    def test_name(self):
        self.assertEqual(qdb.software.Command(1).name, "Split libraries FASTQ")
        self.assertEqual(qdb.software.Command(2).name, "Split libraries")

    def test_description(self):
        self.assertEqual(
            qdb.software.Command(1).description,
            "Demultiplexes and applies quality control to FASTQ data")
        self.assertEqual(
            qdb.software.Command(2).description,
            "Demultiplexes and applies quality control to FASTA data")

    def test_parameters(self):
        exp_params = {'barcode_type': ['string', 'golay_12'],
                      'input_data': ['artifact', None],
                      'max_bad_run_length': ['integer', '3'],
                      'max_barcode_errors': ['float', '1.5'],
                      'min_per_read_length_fraction': ['float', '0.75'],
                      'phred_quality_threshold': ['integer', '3'],
                      'rev_comp': ['bool', 'False'],
                      'rev_comp_barcode': ['bool', 'False'],
                      'rev_comp_mapping_barcodes': ['bool', 'False'],
                      'sequence_max_n': ['integer', '0']}
        self.assertEqual(qdb.software.Command(1).parameters, exp_params)
        exp_params = {
            'barcode_type': ['string', 'golay_12'],
            'disable_bc_correction': ['bool', 'False'],
            'disable_primers': ['bool', 'False'],
            'input_data': ['artifact', None],
            'max_ambig': ['integer', '6'],
            'max_barcode_errors': ['float', '1.5'],
            'max_homopolymer': ['integer', '6'],
            'max_primer_mismatch': ['integer', '0'],
            'max_seq_len': ['integer', '1000'],
            'min_qual_score': ['integer', '25'],
            'min_seq_len': ['integer', '200'],
            'qual_score_window': ['integer', '0'],
            'reverse_primer_mismatches': ['integer', '0'],
            'reverse_primers':
                ['choice:["disable", "truncate_only", "truncate_remove"]',
                 'disable'],
            'trim_seq_length': ['bool', 'False'],
            'truncate_ambi_bases': ['bool', 'False']}
        self.assertEqual(qdb.software.Command(2).parameters, exp_params)

    def test_required_parameters(self):
        exp_params = {'input_data': 'artifact'}
        self.assertEqual(qdb.software.Command(1).required_parameters,
                         exp_params)
        self.assertEqual(qdb.software.Command(2).required_parameters,
                         exp_params)

    def test_optional_parameters(self):
        exp_params = {'barcode_type': ['string', 'golay_12'],
                      'max_bad_run_length': ['integer', '3'],
                      'max_barcode_errors': ['float', '1.5'],
                      'min_per_read_length_fraction': ['float', '0.75'],
                      'phred_quality_threshold': ['integer', '3'],
                      'rev_comp': ['bool', 'False'],
                      'rev_comp_barcode': ['bool', 'False'],
                      'rev_comp_mapping_barcodes': ['bool', 'False'],
                      'sequence_max_n': ['integer', '0']}
        self.assertEqual(qdb.software.Command(1).optional_parameters,
                         exp_params)
        exp_params = exp_params = {
            'barcode_type': ['string', 'golay_12'],
            'disable_bc_correction': ['bool', 'False'],
            'disable_primers': ['bool', 'False'],
            'max_ambig': ['integer', '6'],
            'max_barcode_errors': ['float', '1.5'],
            'max_homopolymer': ['integer', '6'],
            'max_primer_mismatch': ['integer', '0'],
            'max_seq_len': ['integer', '1000'],
            'min_qual_score': ['integer', '25'],
            'min_seq_len': ['integer', '200'],
            'qual_score_window': ['integer', '0'],
            'reverse_primer_mismatches': ['integer', '0'],
            'reverse_primers':
                ['choice:["disable", "truncate_only", "truncate_remove"]',
                 'disable'],
            'trim_seq_length': ['bool', 'False'],
            'truncate_ambi_bases': ['bool', 'False']}
        self.assertEqual(qdb.software.Command(2).optional_parameters,
                         exp_params)

    def test_default_parameter_sets(self):
        obs = list(qdb.software.Command(1).default_parameter_sets)
        exp = [qdb.software.DefaultParameters(1),
               qdb.software.DefaultParameters(2),
               qdb.software.DefaultParameters(3),
               qdb.software.DefaultParameters(4),
               qdb.software.DefaultParameters(5),
               qdb.software.DefaultParameters(6),
               qdb.software.DefaultParameters(7)]
        self.assertEqual(obs, exp)

        obs = list(qdb.software.Command(2).default_parameter_sets)
        exp = [qdb.software.DefaultParameters(8),
               qdb.software.DefaultParameters(9)]
        self.assertEqual(obs, exp)


@qiita_test_checker()
class CommandTests(TestCase):
    def setUp(self):
        self.software = qdb.software.Software(1)
        self.parameters = {
            'req_param': ['string', None],
            'opt_int_param': ['integer', '4'],
            'opt_choice_param': ['choice:["opt1", "opt2"]', 'opt1']}

    def test_create_error(self):
        #  no parameters
        with self.assertRaises(qdb.exceptions.QiitaDBError):
            qdb.software.Command.create(
                self.software, "Test command", "Testing command", {})

        with self.assertRaises(qdb.exceptions.QiitaDBError):
            qdb.software.Command.create(
                self.software, "Test command", "Testing command", None)

        # malformed params
        parameters = deepcopy(self.parameters)
        parameters['req_param'].append('breaking_the_format')
        with self.assertRaises(qdb.exceptions.QiitaDBError):
            qdb.software.Command.create(
                self.software, "Test command", "Testing command",
                parameters)

        # unsupported parameter type
        parameters = deepcopy(self.parameters)
        parameters['opt_int_param'][0] = 'unsupported_type'
        with self.assertRaises(qdb.exceptions.QiitaDBError):
            qdb.software.Command.create(
                self.software, "Test command", "Testing command",
                parameters)

        # bad default choice
        parameters = deepcopy(self.parameters)
        parameters['opt_choice_param'][1] = 'unsupported_choice'
        with self.assertRaises(qdb.exceptions.QiitaDBError):
            qdb.software.Command.create(
                self.software, "Test command", "Testing command",
                parameters)

        # duplicate
        with self.assertRaises(qdb.exceptions.QiitaDBDuplicateError):
            qdb.software.Command.create(
                self.software, "Split libraries",
                "This is a command for testing", self.parameters)

    def test_create(self):
        obs = qdb.software.Command.create(
            self.software, "Test Command", "This is a command for testing",
            self.parameters)
        self.assertEqual(obs.name, "Test Command")
        self.assertEqual(obs.description, "This is a command for testing")
        self.assertEqual(obs.parameters, self.parameters)
        exp_required = {'req_param': 'string'}
        self.assertEqual(obs.required_parameters, exp_required)
        exp_optional = {
            'opt_int_param': ['integer', '4'],
            'opt_choice_param': ['choice:["opt1", "opt2"]', 'opt1']}
        self.assertEqual(obs.optional_parameters, exp_optional)


class SoftwareTestsReadOnly(TestCase):
    def test_name(self):
        self.assertEqual(qdb.software.Software(1).name, "QIIME")

    def test_version(self):
        self.assertEqual(qdb.software.Software(1).version, "1.9.1")

    def test_description(self):
        exp = ("Quantitative Insights Into Microbial Ecology (QIIME) is an "
               "open-source bioinformatics pipeline for performing microbiome "
               "analysis from raw DNA sequencing data")
        self.assertEqual(qdb.software.Software(1).description, exp)

    def test_commands(self):
        exp = [qdb.software.Command(1), qdb.software.Command(2),
               qdb.software.Command(3)]
        self.assertEqual(qdb.software.Software(1).commands, exp)

    def test_publications(self):
        self.assertEqual(qdb.software.Software(1).publications,
                         [['10.1038/nmeth.f.303', '20383131']])

    def test_environment_script(self):
        tester = qdb.software.Software(1)
        self.assertEqual(tester.environment_script, 'source activate qiita')

    def test_start_script(self):
        tester = qdb.software.Software(1)
        self.assertEqual(tester.start_script, 'start_target_gene')

    def test_default_workflows(self):
        obs = list(qdb.software.Software(1).default_workflows)
        exp = [qdb.software.DefaultWorkflow(1),
               qdb.software.DefaultWorkflow(2),
               qdb.software.DefaultWorkflow(3)]
        self.assertEqual(obs, exp)

    def test_type(self):
<<<<<<< HEAD
        self.assertEqual(qdb.software.Software(1).type, "processing plugin")
=======
        self.assertEqual(qdb.software.Software(1).type,
                         "artifact transformation")
>>>>>>> d73f43ba


@qiita_test_checker()
class SoftwareTests(TestCase):
    def test_create(self):
        obs = qdb.software.Software.create(
            "New Software", "0.1.0",
            "This is adding a new software for testing", "env_name",
<<<<<<< HEAD
            "start_plugin", "processing plugin")
=======
            "start_plugin", "artifact transformation")
>>>>>>> d73f43ba
        self.assertEqual(obs.name, "New Software")
        self.assertEqual(obs.version, "0.1.0")
        self.assertEqual(obs.description,
                         "This is adding a new software for testing")
        self.assertEqual(obs.commands, [])
        self.assertEqual(obs.publications, [])
        self.assertEqual(obs.environment_script, 'env_name')
        self.assertEqual(obs.start_script, 'start_plugin')
<<<<<<< HEAD
        self.assertEqual(obs.type, 'processing plugin')
=======
        self.assertEqual(obs.type, 'artifact transformation')
>>>>>>> d73f43ba

        # create with publications
        exp_publications = [['10.1000/nmeth.f.101', '12345678']]
        obs = qdb.software.Software.create(
            "Published Software", "1.0.0", "Another testing software",
<<<<<<< HEAD
            "env_name", "start_plugin", "processing plugin",
=======
            "env_name", "start_plugin", "artifact transformation",
>>>>>>> d73f43ba
            publications=exp_publications)
        self.assertEqual(obs.name, "Published Software")
        self.assertEqual(obs.version, "1.0.0")
        self.assertEqual(obs.description, "Another testing software")
        self.assertEqual(obs.commands, [])
        self.assertEqual(obs.publications, exp_publications)
        self.assertEqual(obs.environment_script, 'env_name')
        self.assertEqual(obs.start_script, 'start_plugin')
<<<<<<< HEAD
        self.assertEqual(obs.type, 'processing plugin')
=======
        self.assertEqual(obs.type, 'artifact transformation')
>>>>>>> d73f43ba

    def test_add_publications(self):
        tester = qdb.software.Software(1)
        self.assertEqual(tester.publications,
                         [['10.1038/nmeth.f.303', '20383131']])
        tester.add_publications([['10.1000/nmeth.f.101', '12345678']])
        exp = [['10.1038/nmeth.f.303', '20383131'],
               ['10.1000/nmeth.f.101', '12345678']]
        self.assertItemsEqual(tester.publications, exp)


class DefaultParametersTestsReadOnly(TestCase):
    def test_exists(self):
        cmd = qdb.software.Command(1)
        obs = qdb.software.DefaultParameters.exists(
            cmd, max_bad_run_length=3, min_per_read_length_fraction=0.75,
            sequence_max_n=0, rev_comp_barcode=False,
            rev_comp_mapping_barcodes=False, rev_comp=False,
            phred_quality_threshold=3, barcode_type="golay_12",
            max_barcode_errors=1.5)
        self.assertTrue(obs)

        obs = qdb.software.DefaultParameters.exists(
            cmd, max_bad_run_length=3, min_per_read_length_fraction=0.75,
            sequence_max_n=0, rev_comp_barcode=False,
            rev_comp_mapping_barcodes=False, rev_comp=False,
            phred_quality_threshold=3, barcode_type="hamming_8",
            max_barcode_errors=1.5)
        self.assertFalse(obs)

    def test_name(self):
        self.assertEqual(qdb.software.DefaultParameters(1).name, "Defaults")

    def test_values(self):
        exp = {'min_per_read_length_fraction': 0.75,
               'max_barcode_errors': 1.5, 'max_bad_run_length': 3,
               'rev_comp': False, 'phred_quality_threshold': 3,
               'rev_comp_barcode': False, 'sequence_max_n': 0,
               'barcode_type': 'golay_12', 'rev_comp_mapping_barcodes': False}
        self.assertEqual(qdb.software.DefaultParameters(1).values, exp)

    def test_command(self):
        self.assertEqual(
            qdb.software.DefaultParameters(1).command, qdb.software.Command(1))


@qiita_test_checker()
class DefaultParametersTests(TestCase):
    def test_create(self):
        cmd = qdb.software.Command(1)
        obs = qdb.software.DefaultParameters.create(
            "test_create", cmd, max_bad_run_length=3,
            min_per_read_length_fraction=0.75, sequence_max_n=0,
            rev_comp_barcode=False, rev_comp_mapping_barcodes=False,
            rev_comp=False, phred_quality_threshold=3,
            barcode_type="hamming_8", max_barcode_errors=1.5)
        self.assertEqual(obs.name, "test_create")

        exp = {'max_bad_run_length': 3, 'min_per_read_length_fraction': 0.75,
               'sequence_max_n': 0, 'rev_comp_barcode': False,
               'rev_comp_mapping_barcodes': False, 'rev_comp': False,
               'phred_quality_threshold': 3, 'barcode_type': "hamming_8",
               'max_barcode_errors': 1.5}
        self.assertEqual(obs.values, exp)
        self.assertEqual(obs.command, cmd)


class ParametersTests(TestCase):
    def test_init_error(self):
        with self.assertRaises(
                qdb.exceptions.QiitaDBOperationNotPermittedError):
            qdb.software.Parameters({'a': 1}, None)

    def test_eq(self):
        # Test difference due to type
        a = qdb.software.Parameters.from_default_params(
            qdb.software.DefaultParameters(1), {'input_data': 1})
        b = qdb.software.DefaultParameters(1)
        self.assertFalse(a == b)
        # Test difference due to command
        b = qdb.software.Parameters.from_default_params(
            qdb.software.Command(2).default_parameter_sets.next(),
            {'input_data': 1})
        self.assertFalse(a == b)
        # Test difference due to values
        b = qdb.software.Parameters.from_default_params(
            qdb.software.DefaultParameters(1), {'input_data': 2})
        self.assertFalse(a == b)
        # Test equality
        b = qdb.software.Parameters.from_default_params(
            qdb.software.DefaultParameters(1), {'input_data': 1})
        self.assertTrue(a == b)

    def test_load_json(self):
        json_str = ('{"barcode_type": "golay_12", "input_data": 1, '
                    '"max_bad_run_length": 3, "max_barcode_errors": 1.5, '
                    '"min_per_read_length_fraction": 0.75, '
                    '"phred_quality_threshold": 3, "rev_comp": false, '
                    '"rev_comp_barcode": false, '
                    '"rev_comp_mapping_barcodes": false, "sequence_max_n": 0}')
        cmd = qdb.software.Command(1)
        obs = qdb.software.Parameters.load(cmd, json_str=json_str)
        exp_values = {
            "barcode_type": "golay_12", "input_data": 1,
            "max_bad_run_length": 3, "max_barcode_errors": 1.5,
            "min_per_read_length_fraction": 0.75,
            "phred_quality_threshold": 3, "rev_comp": False,
            "rev_comp_barcode": False, "rev_comp_mapping_barcodes": False,
            "sequence_max_n": 0}
        self.assertEqual(obs.values, exp_values)

    def test_load_dictionary(self):
        exp_values = {
            "barcode_type": "golay_12", "input_data": 1,
            "max_bad_run_length": 3, "max_barcode_errors": 1.5,
            "min_per_read_length_fraction": 0.75,
            "phred_quality_threshold": 3, "rev_comp": False,
            "rev_comp_barcode": False, "rev_comp_mapping_barcodes": False,
            "sequence_max_n": 0}
        cmd = qdb.software.Command(1)
        obs = qdb.software.Parameters.load(cmd, values_dict=exp_values)
        self.assertEqual(obs.values, exp_values)

    def test_load_error_missing_required(self):
        json_str = ('{"barcode_type": "golay_12",'
                    '"max_bad_run_length": 3, "max_barcode_errors": 1.5, '
                    '"min_per_read_length_fraction": 0.75, '
                    '"phred_quality_threshold": 3, "rev_comp": false, '
                    '"rev_comp_barcode": false, '
                    '"rev_comp_mapping_barcodes": false, "sequence_max_n": 0}')
        cmd = qdb.software.Command(1)
        with self.assertRaises(qdb.exceptions.QiitaDBError):
            qdb.software.Parameters.load(cmd, json_str=json_str)

    def test_load_error_missing_optional(self):
        json_str = ('{"barcode_type": "golay_12", "input_data": 1, '
                    '"max_bad_run_length": 3, "max_barcode_errors": 1.5, '
                    '"min_per_read_length_fraction": 0.75, '
                    '"rev_comp": false, '
                    '"rev_comp_barcode": false, '
                    '"rev_comp_mapping_barcodes": false, "sequence_max_n": 0}')
        cmd = qdb.software.Command(1)
        with self.assertRaises(qdb.exceptions.QiitaDBError):
            qdb.software.Parameters.load(cmd, json_str=json_str)

    def test_load_error_extra_parameters(self):
        json_str = ('{"barcode_type": "golay_12", "input_data": 1, '
                    '"max_bad_run_length": 3, "max_barcode_errors": 1.5, '
                    '"min_per_read_length_fraction": 0.75, '
                    '"phred_quality_threshold": 3, "rev_comp": false, '
                    '"rev_comp_barcode": false, '
                    '"rev_comp_mapping_barcodes": false, "sequence_max_n": 0,'
                    '"extra_param": 1}')
        cmd = qdb.software.Command(1)
        with self.assertRaises(qdb.exceptions.QiitaDBError):
            qdb.software.Parameters.load(cmd, json_str=json_str)

    def test_from_default_parameters(self):
        obs = qdb.software.Parameters.from_default_params(
            qdb.software.DefaultParameters(1), {'input_data': 1})
        self.assertEqual(obs._command, qdb.software.Command(1))
        exp = {'min_per_read_length_fraction': 0.75,
               'max_barcode_errors': 1.5, 'max_bad_run_length': 3,
               'rev_comp': False, 'phred_quality_threshold': 3,
               'rev_comp_barcode': False, 'sequence_max_n': 0,
               'barcode_type': 'golay_12', 'rev_comp_mapping_barcodes': False,
               'input_data': 1}
        self.assertEqual(obs._values, exp)

        obs = qdb.software.Parameters.from_default_params(
            qdb.software.DefaultParameters(1), {'input_data': 1},
            opt_params={'max_bad_run_length': 5})
        self.assertEqual(obs._command, qdb.software.Command(1))
        exp = {'min_per_read_length_fraction': 0.75,
               'max_barcode_errors': 1.5, 'max_bad_run_length': 5,
               'rev_comp': False, 'phred_quality_threshold': 3,
               'rev_comp_barcode': False, 'sequence_max_n': 0,
               'barcode_type': 'golay_12', 'rev_comp_mapping_barcodes': False,
               'input_data': 1}
        self.assertEqual(obs._values, exp)

    def test_from_default_params_error_missing_reqd(self):
        with self.assertRaises(qdb.exceptions.QiitaDBError):
            qdb.software.Parameters.from_default_params(
                qdb.software.DefaultParameters(1), {})

    def test_from_default_params_error_extra_reqd(self):
        with self.assertRaises(qdb.exceptions.QiitaDBError):
            qdb.software.Parameters.from_default_params(
                qdb.software.DefaultParameters(1),
                {'input_data': 1, 'another_one': 2})

    def test_from_default_params_error_extra_opts(self):
        with self.assertRaises(qdb.exceptions.QiitaDBError):
            qdb.software.Parameters.from_default_params(
                qdb.software.DefaultParameters(1), {'input_data': 1},
                opt_params={'Unknown': 'foo'})

    def test_command(self):
        obs = qdb.software.Parameters.from_default_params(
            qdb.software.DefaultParameters(1), {'input_data': 1}).command
        self.assertEqual(obs, qdb.software.Command(1))

    def test_values(self):
        obs = qdb.software.Parameters.from_default_params(
            qdb.software.DefaultParameters(1), {'input_data': 1}).values
        exp = {'min_per_read_length_fraction': 0.75,
               'max_barcode_errors': 1.5, 'max_bad_run_length': 3,
               'rev_comp': False, 'phred_quality_threshold': 3,
               'rev_comp_barcode': False, 'sequence_max_n': 0,
               'barcode_type': 'golay_12', 'rev_comp_mapping_barcodes': False,
               'input_data': 1}
        self.assertEqual(obs, exp)

    def test_dumps(self):
        obs = qdb.software.Parameters.from_default_params(
            qdb.software.DefaultParameters(1), {'input_data': 1}).dump()
        exp = ('{"barcode_type": "golay_12", "input_data": 1, '
               '"max_bad_run_length": 3, "max_barcode_errors": 1.5, '
               '"min_per_read_length_fraction": 0.75, '
               '"phred_quality_threshold": 3, "rev_comp": false, '
               '"rev_comp_barcode": false, '
               '"rev_comp_mapping_barcodes": false, "sequence_max_n": 0}')
        self.assertEqual(obs, exp)


class DefaultWorkflowNodeTests(TestCase):
    def test_command(self):
        obs = qdb.software.DefaultWorkflowNode(1)
        self.assertEqual(obs.command, qdb.software.Command(1))

        obs = qdb.software.DefaultWorkflowNode(2)
        self.assertEqual(obs.command, qdb.software.Command(3))

    def test_parameters(self):
        obs = qdb.software.DefaultWorkflowNode(1)
        self.assertEqual(obs.parameters, qdb.software.DefaultParameters(1))

        obs = qdb.software.DefaultWorkflowNode(2)
        self.assertEqual(obs.parameters, qdb.software.DefaultParameters(10))


class DefaultWorkflowEdgeTests(TestCase):
    def test_connections(self):
        tester = qdb.software.DefaultWorkflowEdge(1)
        obs = tester.connections
        self.assertEqual(obs, [['demultiplexed', 'input_data']])


class DefaultWorkflowTests(TestCase):
    def test_name(self):
        self.assertEqual(qdb.software.DefaultWorkflow(1).name,
                         "FASTQ upstream workflow")
        self.assertEqual(qdb.software.DefaultWorkflow(2).name,
                         "FASTA upstream workflow")
        self.assertEqual(qdb.software.DefaultWorkflow(3).name,
                         "Per sample FASTQ upstream workflow")

    def test_graph(self):
        obs = qdb.software.DefaultWorkflow(1).graph
        self.assertTrue(isinstance(obs, nx.DiGraph))
        exp = [qdb.software.DefaultWorkflowNode(1),
               qdb.software.DefaultWorkflowNode(2)]
        self.assertItemsEqual(obs.nodes(), exp)
        exp = [(qdb.software.DefaultWorkflowNode(1),
                qdb.software.DefaultWorkflowNode(2),
                {'connections': qdb.software.DefaultWorkflowEdge(1)})]
        self.assertItemsEqual(obs.edges(data=True), exp)

        obs = qdb.software.DefaultWorkflow(2).graph
        self.assertTrue(isinstance(obs, nx.DiGraph))
        exp = [qdb.software.DefaultWorkflowNode(3),
               qdb.software.DefaultWorkflowNode(4)]
        self.assertItemsEqual(obs.nodes(), exp)
        exp = [(qdb.software.DefaultWorkflowNode(3),
                qdb.software.DefaultWorkflowNode(4),
                {'connections': qdb.software.DefaultWorkflowEdge(2)})]
        self.assertItemsEqual(obs.edges(data=True), exp)


if __name__ == '__main__':
    main()<|MERGE_RESOLUTION|>--- conflicted
+++ resolved
@@ -239,12 +239,8 @@
         self.assertEqual(obs, exp)
 
     def test_type(self):
-<<<<<<< HEAD
-        self.assertEqual(qdb.software.Software(1).type, "processing plugin")
-=======
         self.assertEqual(qdb.software.Software(1).type,
                          "artifact transformation")
->>>>>>> d73f43ba
 
 
 @qiita_test_checker()
@@ -253,11 +249,7 @@
         obs = qdb.software.Software.create(
             "New Software", "0.1.0",
             "This is adding a new software for testing", "env_name",
-<<<<<<< HEAD
-            "start_plugin", "processing plugin")
-=======
             "start_plugin", "artifact transformation")
->>>>>>> d73f43ba
         self.assertEqual(obs.name, "New Software")
         self.assertEqual(obs.version, "0.1.0")
         self.assertEqual(obs.description,
@@ -266,21 +258,13 @@
         self.assertEqual(obs.publications, [])
         self.assertEqual(obs.environment_script, 'env_name')
         self.assertEqual(obs.start_script, 'start_plugin')
-<<<<<<< HEAD
-        self.assertEqual(obs.type, 'processing plugin')
-=======
         self.assertEqual(obs.type, 'artifact transformation')
->>>>>>> d73f43ba
 
         # create with publications
         exp_publications = [['10.1000/nmeth.f.101', '12345678']]
         obs = qdb.software.Software.create(
             "Published Software", "1.0.0", "Another testing software",
-<<<<<<< HEAD
-            "env_name", "start_plugin", "processing plugin",
-=======
             "env_name", "start_plugin", "artifact transformation",
->>>>>>> d73f43ba
             publications=exp_publications)
         self.assertEqual(obs.name, "Published Software")
         self.assertEqual(obs.version, "1.0.0")
@@ -289,11 +273,7 @@
         self.assertEqual(obs.publications, exp_publications)
         self.assertEqual(obs.environment_script, 'env_name')
         self.assertEqual(obs.start_script, 'start_plugin')
-<<<<<<< HEAD
-        self.assertEqual(obs.type, 'processing plugin')
-=======
         self.assertEqual(obs.type, 'artifact transformation')
->>>>>>> d73f43ba
 
     def test_add_publications(self):
         tester = qdb.software.Software(1)
