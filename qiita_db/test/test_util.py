# -----------------------------------------------------------------------------
# Copyright (c) 2014--, The Qiita Development Team.
#
# Distributed under the terms of the BSD 3-clause License.
#
# The full license is in the file LICENSE, distributed with this software.
# -----------------------------------------------------------------------------

from unittest import TestCase, main
from tempfile import mkstemp, NamedTemporaryFile, TemporaryFile
from os import close, remove, makedirs, mkdir
from os.path import join, exists, basename
from shutil import rmtree
from datetime import datetime
from functools import partial
from string import punctuation
import h5py
from six import StringIO, BytesIO
import pandas as pd

from qiita_core.util import qiita_test_checker
import qiita_db as qdb


@qiita_test_checker()
class DBUtilTests(TestCase):
    def setUp(self):
        self.table = 'study'
        self.required = [
            'number_samples_promised', 'study_title', 'mixs_compliant',
            'metadata_complete', 'study_description', 'first_contact',
            'reprocess', 'timeseries_type_id', 'study_alias',
            'study_abstract', 'principal_investigator_id', 'email',
            'number_samples_collected']
        self.files_to_remove = []

    def tearDown(self):
        for fp in self.files_to_remove:
            if exists(fp):
                remove(fp)

    def test_params_dict_to_json(self):
        params_dict = {'opt1': '1', 'opt2': [2, '3'], 3: 9}
        exp = '{"3":9,"opt1":"1","opt2":[2,"3"]}'
        self.assertEqual(qdb.util.params_dict_to_json(params_dict), exp)

    def test_check_required_columns(self):
        # Doesn't do anything if correct info passed, only errors if wrong info
        qdb.util.check_required_columns(self.required, self.table)

    def test_check_required_columns_fail(self):
        self.required.remove('study_title')
        with self.assertRaises(qdb.exceptions.QiitaDBColumnError):
            qdb.util.check_required_columns(self.required, self.table)

    def test_check_table_cols(self):
        # Doesn't do anything if correct info passed, only errors if wrong info
        qdb.util.check_table_cols(self.required, self.table)

    def test_check_table_cols_fail(self):
        self.required.append('BADTHINGNOINHERE')
        with self.assertRaises(qdb.exceptions.QiitaDBColumnError):
            qdb.util.check_table_cols(self.required, self.table)

    def test_get_table_cols(self):
        obs = qdb.util.get_table_cols("qiita_user")
        exp = {"email", "user_level_id", "password", "name", "affiliation",
               "address", "phone", "user_verify_code", "pass_reset_code",
               "pass_reset_timestamp"}
        self.assertEqual(set(obs), exp)

    def test_exists_table(self):
        """Correctly checks if a table exists"""
        # True cases
        self.assertTrue(qdb.util.exists_table("filepath"))
        self.assertTrue(qdb.util.exists_table("qiita_user"))
        self.assertTrue(qdb.util.exists_table("analysis"))
        self.assertTrue(qdb.util.exists_table("prep_1"))
        self.assertTrue(qdb.util.exists_table("sample_1"))
        # False cases
        self.assertFalse(qdb.util.exists_table("sample_2"))
        self.assertFalse(qdb.util.exists_table("prep_3"))
        self.assertFalse(qdb.util.exists_table("foo_table"))
        self.assertFalse(qdb.util.exists_table("bar_table"))

    def test_convert_to_id(self):
        """Tests that ids are returned correctly"""
        self.assertEqual(
            qdb.util.convert_to_id("directory", "filepath_type"), 8)
        self.assertEqual(
            qdb.util.convert_to_id("private", "visibility", "visibility"), 3)
        self.assertEqual(
            qdb.util.convert_to_id("EMP", "portal_type", "portal"), 2)

    def test_convert_to_id_bad_value(self):
        """Tests that ids are returned correctly"""
        with self.assertRaises(qdb.exceptions.QiitaDBLookupError):
            qdb.util.convert_to_id("FAKE", "filepath_type")

    def test_get_artifact_types(self):
        obs = qdb.util.get_artifact_types()
        exp = {'SFF': 1, 'FASTA_Sanger': 2, 'FASTQ': 3, 'FASTA': 4,
               'per_sample_FASTQ': 5, 'Demultiplexed': 6, 'BIOM': 7,
               'beta_div_plots': 8L, 'rarefaction_curves': 9L,
               'taxa_summary': 10L}
        self.assertEqual(obs, exp)

        obs = qdb.util.get_artifact_types(key_by_id=True)
        exp = {v: k for k, v in exp.items()}
        self.assertEqual(obs, exp)

    def test_get_filepath_types(self):
        """Tests that get_filepath_types works with valid arguments"""
        obs = qdb.util.get_filepath_types()
        exp = {'raw_forward_seqs': 1, 'raw_reverse_seqs': 2,
               'raw_barcodes': 3, 'preprocessed_fasta': 4,
               'preprocessed_fastq': 5, 'preprocessed_demux': 6, 'biom': 7,
               'directory': 8, 'plain_text': 9, 'reference_seqs': 10,
               'reference_tax': 11, 'reference_tree': 12, 'log': 13,
               'sample_template': 14, 'prep_template': 15, 'qiime_map': 16,
               }
        exp = dict(self.conn_handler.execute_fetchall(
            "SELECT filepath_type,filepath_type_id FROM qiita.filepath_type"))
        self.assertEqual(obs, exp)

        obs = qdb.util.get_filepath_types(key='filepath_type_id')
        exp = {v: k for k, v in exp.items()}
        self.assertEqual(obs, exp)

    def test_get_filepath_types_fail(self):
        """Tests that get_Filetypes fails with invalid argument"""
        with self.assertRaises(qdb.exceptions.QiitaDBColumnError):
            qdb.util.get_filepath_types(key='invalid')

    def test_get_data_types(self):
        """Tests that get_data_types works with valid arguments"""
        obs = qdb.util.get_data_types()
        exp = {'16S': 1, '18S': 2, 'ITS': 3, 'Proteomic': 4, 'Metabolomic': 5,
               'Metagenomic': 6, 'Multiomic': 7, 'Metatranscriptomics': 8,
               'Viromics': 9, 'Genomics': 10, 'Transcriptomics': 11}
        self.assertEqual(obs, exp)

        obs = qdb.util.get_data_types(key='data_type_id')
        exp = {v: k for k, v in exp.items()}
        self.assertEqual(obs, exp)

    def test_create_rand_string(self):
        set_punct = set(punctuation)

        obs = qdb.util.create_rand_string(200)
        self.assertEqual(len(obs), 200)
        self.assertTrue(set_punct.intersection(set(obs)))

        obs = qdb.util.create_rand_string(400, punct=False)
        self.assertEqual(len(obs), 400)
        self.assertFalse(set_punct.intersection(set(obs)))

    def test_get_count(self):
        """Checks that get_count retrieves proper count"""
        self.assertEqual(qdb.util.get_count('qiita.study_person'), 3)

    def test_check_count(self):
        """Checks that check_count returns True and False appropriately"""
        self.assertTrue(qdb.util.check_count('qiita.study_person', 3))
        self.assertFalse(qdb.util.check_count('qiita.study_person', 2))

    def test_insert_filepaths(self):
        fd, fp = mkstemp()
        close(fd)
        with open(fp, "w") as f:
            f.write("\n")
        self.files_to_remove.append(fp)

        exp_new_id = 1 + self.conn_handler.execute_fetchone(
            "SELECT last_value FROM qiita.filepath_filepath_id_seq")[0]
        obs = qdb.util.insert_filepaths([(fp, 1)], 2, "raw_data")
        self.assertEqual(obs, [exp_new_id])

        # Check that the files have been copied correctly
        exp_fp = join(qdb.util.get_db_files_base_dir(), "raw_data",
                      "2_%s" % basename(fp))
        self.assertTrue(exists(exp_fp))
        self.assertFalse(exists(fp))
        self.files_to_remove.append(exp_fp)

        # Check that the filepaths have been added to the DB
        obs = self.conn_handler.execute_fetchall(
            "SELECT * FROM qiita.filepath WHERE filepath_id=%d" % exp_new_id)
        exp_fp = "2_%s" % basename(fp)
        exp = [[exp_new_id, exp_fp, 1, '852952723', 1, 5]]
        self.assertEqual(obs, exp)

        qdb.util.purge_filepaths()

    def test_insert_filepaths_copy(self):
        fd, fp = mkstemp()
        close(fd)
        with open(fp, "w") as f:
            f.write("\n")
        self.files_to_remove.append(fp)

        # The id's in the database are bigserials, i.e. they get
        # autoincremented for each element introduced.
        exp_new_id = 1 + self.conn_handler.execute_fetchone(
            "SELECT last_value FROM qiita.filepath_filepath_id_seq")[0]
        obs = qdb.util.insert_filepaths([(fp, 1)], 2, "raw_data", copy=True)
        self.assertEqual(obs, [exp_new_id])

        # Check that the files have been copied correctly
        exp_fp = join(qdb.util.get_db_files_base_dir(), "raw_data",
                      "2_%s" % basename(fp))
        self.assertTrue(exists(exp_fp))
        self.assertTrue(exists(fp))
        self.files_to_remove.append(exp_fp)

        # Check that the filepaths have been added to the DB
        obs = self.conn_handler.execute_fetchall(
            "SELECT * FROM qiita.filepath WHERE filepath_id=%d" % exp_new_id)
        exp_fp = "2_%s" % basename(fp)
        exp = [[exp_new_id, exp_fp, 1, '852952723', 1, 5]]
        self.assertEqual(obs, exp)

        qdb.util.purge_filepaths()

    def test_insert_filepaths_string(self):
        fd, fp = mkstemp()
        close(fd)
        with open(fp, "w") as f:
            f.write("\n")
        self.files_to_remove.append(fp)

        exp_new_id = 1 + self.conn_handler.execute_fetchone(
            "SELECT last_value FROM qiita.filepath_filepath_id_seq")[0]
        obs = qdb.util.insert_filepaths(
            [(fp, "raw_forward_seqs")], 2, "raw_data")
        self.assertEqual(obs, [exp_new_id])

        # Check that the files have been copied correctly
        exp_fp = join(qdb.util.get_db_files_base_dir(), "raw_data",
                      "2_%s" % basename(fp))
        self.assertTrue(exists(exp_fp))
        self.files_to_remove.append(exp_fp)

        # Check that the filepaths have been added to the DB
        obs = self.conn_handler.execute_fetchall(
            "SELECT * FROM qiita.filepath WHERE filepath_id=%d" % exp_new_id)
        exp_fp = "2_%s" % basename(fp)
        exp = [[exp_new_id, exp_fp, 1, '852952723', 1, 5]]
        self.assertEqual(obs, exp)

        qdb.util.purge_filepaths()

    def test_retrieve_filepaths(self):
        obs = qdb.util.retrieve_filepaths('artifact_filepath',
                                          'artifact_id', 1)
        path_builder = partial(
            join, qdb.util.get_db_files_base_dir(), "raw_data")
        exp = [(1, path_builder("1_s_G1_L001_sequences.fastq.gz"),
                "raw_forward_seqs"),
               (2, path_builder("1_s_G1_L001_sequences_barcodes.fastq.gz"),
                "raw_barcodes")]
        self.assertEqual(obs, exp)

    def test_retrieve_filepaths_sort(self):
        obs = qdb.util.retrieve_filepaths(
            'artifact_filepath', 'artifact_id', 1, sort='descending')
        path_builder = partial(
            join, qdb.util.get_db_files_base_dir(), "raw_data")
        exp = [(2, path_builder("1_s_G1_L001_sequences_barcodes.fastq.gz"),
                "raw_barcodes"),
               (1, path_builder("1_s_G1_L001_sequences.fastq.gz"),
                "raw_forward_seqs")]
        self.assertEqual(obs, exp)

    def test_retrieve_filepaths_type(self):
        obs = qdb.util.retrieve_filepaths(
            'artifact_filepath', 'artifact_id', 1, sort='descending',
            fp_type='raw_barcodes')
        path_builder = partial(
            join, qdb.util.get_db_files_base_dir(), "raw_data")
        exp = [(2, path_builder("1_s_G1_L001_sequences_barcodes.fastq.gz"),
                "raw_barcodes")]
        self.assertEqual(obs, exp)

        obs = qdb.util.retrieve_filepaths(
            'artifact_filepath', 'artifact_id', 1, fp_type='raw_barcodes')
        path_builder = partial(
            join, qdb.util.get_db_files_base_dir(), "raw_data")
        exp = [(2, path_builder("1_s_G1_L001_sequences_barcodes.fastq.gz"),
                "raw_barcodes")]
        self.assertEqual(obs, exp)

        obs = qdb.util.retrieve_filepaths(
            'artifact_filepath', 'artifact_id', 1, fp_type='biom')
        path_builder = partial(
            join, qdb.util.get_db_files_base_dir(), "raw_data")
        self.assertEqual(obs, [])

    def test_retrieve_filepaths_error(self):
        with self.assertRaises(qdb.exceptions.QiitaDBError):
            qdb.util.retrieve_filepaths('artifact_filepath', 'artifact_id', 1,
                                        sort='Unknown')

    def _common_purge_filepaths_test(self):
        # Get all the filepaths so we can test if they've been removed or not
        sql_fp = "SELECT filepath, data_directory_id FROM qiita.filepath"
        fps = [join(qdb.util.get_mountpoint_path_by_id(dd_id), fp)
               for fp, dd_id in self.conn_handler.execute_fetchall(sql_fp)]

        # Make sure that the files exist - specially for travis
        for fp in fps:
            if not exists(fp):
                with open(fp, 'w') as f:
                    f.write('\n')
                self.files_to_remove.append(fp)

        _, raw_data_mp = qdb.util.get_mountpoint('raw_data')[0]

        removed_fps = [
            join(raw_data_mp, '2_sequences_barcodes.fastq.gz'),
            join(raw_data_mp, '2_sequences.fastq.gz'),
            join(raw_data_mp, 'directory_test')]

        for fp in removed_fps[:-1]:
            with open(fp, 'w') as f:
                f.write('\n')
        makedirs(removed_fps[-1])

        sql = """INSERT INTO qiita.filepath
                    (filepath, filepath_type_id, checksum,
                     checksum_algorithm_id, data_directory_id)
                VALUES ('2_sequences_barcodes.fastq.gz', 3, '852952723', 1, 5),
                       ('2_sequences.fastq.gz', 1, '852952723', 1, 5),
                       ('directory_test', 8, '852952723', 1, 5)
                RETURNING filepath_id"""
        fp_ids = self.conn_handler.execute_fetchall(sql)

        fps = set(fps).difference(removed_fps)

        # Check that the files exist
        for fp in fps:
            self.assertTrue(exists(fp))
        for fp in removed_fps:
            self.assertTrue(exists(fp))

        exp_count = qdb.util.get_count("qiita.filepath") - 3

        qdb.util.purge_filepaths()

        obs_count = qdb.util.get_count("qiita.filepath")

        # Check that only 2 rows have been removed
        self.assertEqual(obs_count, exp_count)

        # Check that the 2 rows that have been removed are the correct ones
        sql = """SELECT EXISTS(
                    SELECT * FROM qiita.filepath WHERE filepath_id = %s)"""
        obs = self.conn_handler.execute_fetchone(sql, (fp_ids[0][0],))[0]
        self.assertFalse(obs)
        obs = self.conn_handler.execute_fetchone(sql, (fp_ids[1][0],))[0]
        self.assertFalse(obs)

        # Check that the files have been successfully removed
        for fp in removed_fps:
            self.assertFalse(exists(fp))

        # Check that all the other files still exist
        for fp in fps:
            self.assertTrue(exists(fp))

    def test_purge_filepaths(self):
        self._common_purge_filepaths_test()

    def test_purge_files_from_filesystem(self):
        info = {"timeseries_type_id": 1, "metadata_complete": True,
                "mixs_compliant": True, "number_samples_collected": 25,
                "number_samples_promised": 28, "study_alias": "TST",
                "study_description": "Some description of the study goes here",
                "study_abstract": "Some abstract goes here",
                "emp_person_id": qdb.study.StudyPerson(1),
                "principal_investigator_id": qdb.study.StudyPerson(1),
                "lab_person_id": qdb.study.StudyPerson(1)}

        new_study = qdb.study.Study.create(
            qdb.user.User('shared@foo.bar'),
            'test_purge_files_from_filesystem', info=info)

        metadata_dict = {
            'SKB8.640193': {'center_name': 'ANL',
                            'primer': 'GTGCCAGCMGCCGCGGTAA',
                            'barcode': 'GTCCGCAAGTTA',
                            'run_prefix': "s_G1_L001_sequences",
                            'platform': 'ILLUMINA',
                            'instrument_model': 'Illumina MiSeq',
                            'library_construction_protocol': 'AAAA',
                            'experiment_design_description': 'BBBB'}}
        metadata = pd.DataFrame.from_dict(metadata_dict, orient='index',
                                          dtype=str)
        st = qdb.metadata_template.sample_template.SampleTemplate.create(
            metadata, new_study)
        fps = [fp for _, fp in st.get_filepaths()]
        qdb.metadata_template.sample_template.SampleTemplate.delete(st.id)
        qdb.study.Study.delete(new_study.id)

        for fp in fps:
            self.assertTrue(exists(fp))

        qdb.util.purge_files_from_filesystem(True)

        for fp in fps:
            self.assertFalse(exists(fp))

    def test_empty_trash_upload_folder(self):
        # creating file to delete so we know it actually works
        study_id = '1'
        uploads_fp = join(qdb.util.get_mountpoint("uploads")[0][1], study_id)
        trash = join(uploads_fp, 'trash')
        if not exists(trash):
            mkdir(trash)
        fp = join(trash, 'my_file_to_delete.txt')
        open(fp, 'w').close()

        self.assertTrue(exists(fp))
        qdb.util.empty_trash_upload_folder()
        self.assertFalse(exists(fp))

    def test_purge_filepaths_null_cols(self):
        # For more details about the source of the issue that motivates this
        # test: http://www.depesz.com/2008/08/13/nulls-vs-not-in/
        # In the current set up, the only place where we can actually have a
        # null value in a filepath id is in the reference table. Add a new
        # reference without tree and taxonomy:
        fd, seqs_fp = mkstemp(suffix="_seqs.fna")
        close(fd)
        ref = qdb.reference.Reference.create("null_db", "13_2", seqs_fp)
        self.files_to_remove.append(ref.sequence_fp)

        self._common_purge_filepaths_test()

    def test_move_filepaths_to_upload_folder(self):
        # setting up test, done here as this is the only test that uses these
        # files
        fd, seqs_fp = mkstemp(suffix='_seqs.fastq')
        close(fd)
        fd, html_fp = mkstemp(suffix='.html')
        close(fd)
        st = qdb.study.Study(1)
        metadata_dict = {
            'SKB8.640193': {'center_name': 'ANL',
                            'primer': 'GTGCCAGCMGCCGCGGTAA',
                            'barcode': 'GTCCGCAAGTTA',
                            'run_prefix': "s_G1_L001_sequences",
                            'platform': 'ILLUMINA',
                            'instrument_model': 'Illumina MiSeq',
                            'library_construction_protocol': 'AAAA',
                            'experiment_design_description': 'BBBB'}}
        metadata = pd.DataFrame.from_dict(metadata_dict, orient='index',
                                          dtype=str)
        pt = qdb.metadata_template.prep_template.PrepTemplate.create(
            metadata, qdb.study.Study(1), "16S")

        artifact = qdb.artifact.Artifact.create(
            [(seqs_fp, 1), (html_fp, 'html_summary')], "FASTQ",
            prep_template=pt)
        filepaths = artifact.filepaths
        # deleting reference so we can directly call
        # move_filepaths_to_upload_folder
        for fid, _, _ in filepaths:
            sql = "DELETE FROM qiita.artifact_filepath WHERE filepath_id=%s"
            self.conn_handler.execute(sql, (fid,))

        # moving filepaths
        qdb.util.move_filepaths_to_upload_folder(st.id, filepaths)

        # check that they do not exist in the old path but do in the new one
        path_for_removal = join(qdb.util.get_mountpoint("uploads")[0][1],
                                str(st.id))
        for _, fp, fp_type in filepaths:
            self.assertFalse(exists(fp))
            new_fp = join(path_for_removal, basename(fp))
            if fp_type == 'html_summary':
                # The html summary gets removed, not moved
                self.assertFalse(exists(new_fp))
            else:
                self.assertTrue(exists(new_fp))

            self.files_to_remove.append(new_fp)

    def test_get_mountpoint(self):
        exp = [(5, join(qdb.util.get_db_files_base_dir(), 'raw_data'))]
        obs = qdb.util.get_mountpoint("raw_data")
        self.assertEqual(obs, exp)

        exp = [(1, join(qdb.util.get_db_files_base_dir(), 'analysis'))]
        obs = qdb.util.get_mountpoint("analysis")
        self.assertEqual(obs, exp)

        exp = [(2, join(qdb.util.get_db_files_base_dir(), 'job'))]
        obs = qdb.util.get_mountpoint("job")
        self.assertEqual(obs, exp)

        # inserting new ones so we can test that it retrieves these and
        # doesn't alter other ones
        self.conn_handler.execute(
            "UPDATE qiita.data_directory SET active=false WHERE "
            "data_directory_id=1")
        count = qdb.util.get_count('qiita.data_directory')
        sql = """INSERT INTO qiita.data_directory (data_type, mountpoint,
                                                   subdirectory, active)
                 VALUES ('analysis', 'analysis_tmp', true, true),
                        ('raw_data', 'raw_data_tmp', true, false)"""
        self.conn_handler.execute(sql)

        # this should have been updated
        exp = [(count + 1, join(qdb.util.get_db_files_base_dir(),
                'analysis_tmp'))]
        obs = qdb.util.get_mountpoint("analysis")
        self.assertEqual(obs, exp)

        # these 2 shouldn't
        exp = [(5, join(qdb.util.get_db_files_base_dir(), 'raw_data'))]
        obs = qdb.util.get_mountpoint("raw_data")
        self.assertEqual(obs, exp)

        exp = [(2, join(qdb.util.get_db_files_base_dir(), 'job'))]
        obs = qdb.util.get_mountpoint("job")
        self.assertEqual(obs, exp)

        # testing multi returns
        exp = [(5, join(qdb.util.get_db_files_base_dir(), 'raw_data')),
               (count + 2, join(qdb.util.get_db_files_base_dir(),
                'raw_data_tmp'))]
        obs = qdb.util.get_mountpoint("raw_data", retrieve_all=True)
        self.assertEqual(obs, exp)

        # testing retrieve subdirectory
        exp = [
            (5, join(qdb.util.get_db_files_base_dir(), 'raw_data'), False),
            (count + 2, join(qdb.util.get_db_files_base_dir(), 'raw_data_tmp'),
             True)]
        obs = qdb.util.get_mountpoint("raw_data", retrieve_all=True,
                                      retrieve_subdir=True)
        self.assertEqual(obs, exp)

    def test_get_mountpoint_path_by_id(self):
        exp = join(qdb.util.get_db_files_base_dir(), 'raw_data')
        obs = qdb.util.get_mountpoint_path_by_id(5)
        self.assertEqual(obs, exp)

        exp = join(qdb.util.get_db_files_base_dir(), 'analysis')
        obs = qdb.util.get_mountpoint_path_by_id(1)
        self.assertEqual(obs, exp)

        exp = join(qdb.util.get_db_files_base_dir(), 'job')
        obs = qdb.util.get_mountpoint_path_by_id(2)
        self.assertEqual(obs, exp)

        # inserting new ones so we can test that it retrieves these and
        # doesn't alter other ones
        self.conn_handler.execute(
            "UPDATE qiita.data_directory SET active=false WHERE "
            "data_directory_id=1")
        count = qdb.util.get_count('qiita.data_directory')
        sql = """INSERT INTO qiita.data_directory (data_type, mountpoint,
                                                   subdirectory, active)
                 VALUES ('analysis', 'analysis_tmp', true, true),
                        ('raw_data', 'raw_data_tmp', true, false)"""
        self.conn_handler.execute(sql)

        # this should have been updated
        exp = join(qdb.util.get_db_files_base_dir(), 'analysis_tmp')
        obs = qdb.util.get_mountpoint_path_by_id(count + 1)
        self.assertEqual(obs, exp)

        # these 2 shouldn't
        exp = join(qdb.util.get_db_files_base_dir(), 'raw_data')
        obs = qdb.util.get_mountpoint_path_by_id(5)
        self.assertEqual(obs, exp)

        exp = join(qdb.util.get_db_files_base_dir(), 'job')
        obs = qdb.util.get_mountpoint_path_by_id(2)
        self.assertEqual(obs, exp)

    def test_get_files_from_uploads_folders(self):
        # something has been uploaded and ignoring hidden files/folders
        # and folders
        exp = [(7, 'uploaded_file.txt')]
        obs = qdb.util.get_files_from_uploads_folders("1")
        self.assertEqual(obs, exp)

        # nothing has been uploaded
        exp = []
        obs = qdb.util.get_files_from_uploads_folders("2")
        self.assertEqual(obs, exp)

    def test_move_upload_files_to_trash(self):
        test_filename = 'this_is_a_test_file.txt'

        # create file to move to trash
        fid, folder = qdb.util.get_mountpoint("uploads")[0]
        test_fp = join(folder, '1', test_filename)
        with open(test_fp, 'w') as f:
            f.write('test')

        self.files_to_remove.append(test_fp)

        exp = [(fid, 'this_is_a_test_file.txt'), (fid, 'uploaded_file.txt')]
        obs = qdb.util.get_files_from_uploads_folders("1")
        self.assertItemsEqual(obs, exp)

        # move file
        qdb.util.move_upload_files_to_trash(1, [(fid, test_filename)])
        exp = [(fid, 'uploaded_file.txt')]
        obs = qdb.util.get_files_from_uploads_folders("1")
        self.assertItemsEqual(obs, exp)

        # if the file doesn't exist, don't raise any errors
        qdb.util.move_upload_files_to_trash(1, [(fid, test_filename)])

        # testing errors
        # - study doesn't exist
        with self.assertRaises(qdb.exceptions.QiitaDBError):
            qdb.util.move_upload_files_to_trash(2, [(fid, test_filename)])
        # - fid doen't exist
        with self.assertRaises(qdb.exceptions.QiitaDBError):
            qdb.util.move_upload_files_to_trash(1, [(10, test_filename)])

        # removing trash folder
        rmtree(join(folder, '1', 'trash'))

    def test_get_environmental_packages(self):
        obs = qdb.util.get_environmental_packages()
        exp = [['air', 'ep_air'],
               ['built environment', 'ep_built_environment'],
               ['host-associated', 'ep_host_associated'],
               ['human-amniotic-fluid', 'ep_human_amniotic_fluid'],
               ['human-associated', 'ep_human_associated'],
               ['human-blood', 'ep_human_blood'],
               ['human-gut', 'ep_human_gut'],
               ['human-oral', 'ep_human_oral'],
               ['human-skin', 'ep_human_skin'],
               ['human-urine', 'ep_human_urine'],
               ['human-vaginal', 'ep_human_vaginal'],
               ['microbial mat/biofilm', 'ep_microbial_mat_biofilm'],
               ['miscellaneous natural or artificial environment',
                'ep_misc_artif'],
               ['plant-associated', 'ep_plant_associated'],
               ['sediment', 'ep_sediment'],
               ['soil', 'ep_soil'],
               ['wastewater/sludge', 'ep_wastewater_sludge'],
               ['water', 'ep_water']]
        self.assertEqual(sorted(obs), sorted(exp))

    def test_get_timeseries_types(self):
        obs = qdb.util.get_timeseries_types()
        exp = [[1, 'None', 'None'],
               [2, 'real', 'single intervention'],
               [3, 'real', 'multiple intervention'],
               [4, 'real', 'combo intervention'],
               [5, 'pseudo', 'single intervention'],
               [6, 'pseudo', 'multiple intervention'],
               [7, 'pseudo', 'combo intervention'],
               [8, 'mixed', 'single intervention'],
               [9, 'mixed', 'multiple intervention'],
               [10, 'mixed', 'combo intervention']]
        self.assertEqual(obs, exp)

    def test_get_filepath_information(self):
        obs = qdb.util.get_filepath_information(1)
        # This path is machine specific. Just checking that is not empty
        self.assertIsNotNone(obs.pop('fullpath'))
        exp = {'filepath_id': 1L, 'filepath': '1_s_G1_L001_sequences.fastq.gz',
               'filepath_type': 'raw_forward_seqs', 'checksum': '852952723',
               'data_type': 'raw_data', 'mountpoint': 'raw_data',
               'subdirectory': False, 'active': True}
        self.assertEqual(obs, exp)

    def test_filepath_id_to_rel_path(self):
        obs = qdb.util.filepath_id_to_rel_path(1)
        exp = 'raw_data/1_s_G1_L001_sequences.fastq.gz'
        self.assertEqual(obs, exp)

        obs = qdb.util.filepath_id_to_rel_path(3)
        exp = 'preprocessed_data/1_seqs.fna'
        self.assertEqual(obs, exp)

        fd, fp = mkstemp()
        close(fd)
        with open(fp, 'w') as f:
            f.write('\n')
        self.files_to_remove.append(fp)
        test = qdb.util.insert_filepaths(
            [(fp, "raw_forward_seqs")], 2, "FASTQ")[0]
        with qdb.sql_connection.TRN:
            sql = """INSERT INTO qiita.artifact_filepath
                            (artifact_id, filepath_id)
                        VALUES (%s, %s)"""
            qdb.sql_connection.TRN.add(sql, [2, test])
            qdb.sql_connection.TRN.execute()

        obs = qdb.util.filepath_id_to_rel_path(test)
        exp = 'FASTQ/2/%s' % basename(fp)
        self.assertEqual(obs, exp)

    def test_filepath_ids_to_rel_paths(self):
        fd, fp = mkstemp()
        close(fd)
        with open(fp, 'w') as f:
            f.write('\n')
        self.files_to_remove.append(fp)
        test = qdb.util.insert_filepaths(
            [(fp, "raw_forward_seqs")], 2, "FASTQ")[0]
        with qdb.sql_connection.TRN:
            sql = """INSERT INTO qiita.artifact_filepath
                            (artifact_id, filepath_id)
                        VALUES (%s, %s)"""
            qdb.sql_connection.TRN.add(sql, [2, test])
            qdb.sql_connection.TRN.execute()

        obs = qdb.util.filepath_ids_to_rel_paths([1, 3, test])
        exp = {1: 'raw_data/1_s_G1_L001_sequences.fastq.gz',
               3: 'preprocessed_data/1_seqs.fna',
               test: 'FASTQ/2/%s' % basename(fp)}

        self.assertEqual(obs, exp)

    def test_add_message(self):
        count = qdb.util.get_count('qiita.message') + 1
        user = qdb.user.User.create('new@test.bar', 'password')
        users = [user]
        qdb.util.add_message("TEST MESSAGE", users)

        obs = [[x[0], x[1]] for x in user.messages()]
        exp = [[count, 'TEST MESSAGE']]
        self.assertEqual(obs, exp)

    def test_add_system_message(self):
        count = qdb.util.get_count('qiita.message') + 1
        qdb.util.add_system_message("SYS MESSAGE",
                                    datetime(2015, 8, 5, 19, 41))

        obs = [[x[0], x[1]]
               for x in qdb.user.User('shared@foo.bar').messages()]
        exp = [[count, 'SYS MESSAGE'], [1, 'message 1']]
        self.assertEqual(obs, exp)
        obs = [[x[0], x[1]] for x in qdb.user.User('admin@foo.bar').messages()]
        exp = [[count, 'SYS MESSAGE']]
        self.assertEqual(obs, exp)

        sql = "SELECT expiration from qiita.message WHERE message_id = %s"
        obs = self.conn_handler.execute_fetchall(sql, [count])
        exp = [[datetime(2015, 8, 5, 19, 41)]]
        self.assertEqual(obs, exp)

    def test_clear_system_messages(self):
        message_id = qdb.util.get_count('qiita.message') + 1
        user = qdb.user.User.create('csm@test.bar', 'password')
        obs = [[x[0], x[1]] for x in user.messages()]
        exp = []
        self.assertEqual(obs, exp)

        qdb.util.add_system_message("SYS MESSAGE",
                                    datetime(2015, 8, 5, 19, 41))
        obs = [[x[0], x[1]] for x in user.messages()]
        exp = [[message_id, 'SYS MESSAGE']]
        self.assertItemsEqual(obs, exp)

        qdb.util.clear_system_messages()
        obs = [[x[0], x[1]] for x in user.messages()]
        exp = []
        self.assertEqual(obs, exp)

        # Run again with no system messages to make sure no errors
        qdb.util.clear_system_messages()

    def test_supported_filepath_types(self):
        obs = qdb.util.supported_filepath_types("FASTQ")
        exp = [["raw_forward_seqs", True], ["raw_reverse_seqs", False],
               ["raw_barcodes", True]]
        self.assertItemsEqual(obs, exp)

        obs = qdb.util.supported_filepath_types("BIOM")
        exp = [["biom", True], ["directory", False], ["log", False]]
        self.assertItemsEqual(obs, exp)

    def test_generate_analysis_list(self):
        self.assertEqual(qdb.util.generate_analysis_list([]), [])

        obs = qdb.util.generate_analysis_list([1, 2, 3, 5])
        exp = [{'mapping_files': [
                (16, qdb.util.get_filepath_information(16)['fullpath'])],
                'description': 'A test analysis', 'artifacts': [9], 'name':
                'SomeAnalysis', 'analysis_id': 1, 'visibility': 'private'},
               {'mapping_files': [], 'description': 'Another test analysis',
                'artifacts': [], 'name': 'SomeSecondAnalysis',
                'analysis_id': 2, 'visibility': 'private'}]
        # removing timestamp for testing
        for i in range(len(obs)):
            del obs[i]['timestamp']
        self.assertEqual(obs, exp)

        self.assertEqual(
            qdb.util.generate_analysis_list([1, 2, 3, 5], True), [])


@qiita_test_checker()
class UtilTests(TestCase):
    """Tests for the util functions that do not need to access the DB"""

    def setUp(self):
        fh, self.filepath = mkstemp()
        close(fh)
        with open(self.filepath, "w") as f:
            f.write("Some text so we can actually compute a checksum")

    def test_compute_checksum(self):
        """Correctly returns the file checksum"""
        obs = qdb.util.compute_checksum(self.filepath)
        exp = 1719580229
        self.assertEqual(obs, exp)

    def test_scrub_data_nothing(self):
        """Returns the same string without changes"""
        self.assertEqual(qdb.util.scrub_data("nothing_changes"),
                         "nothing_changes")

    def test_scrub_data_semicolon(self):
        """Correctly removes the semicolon from the string"""
        self.assertEqual(qdb.util.scrub_data("remove_;_char"), "remove__char")

    def test_scrub_data_single_quote(self):
        """Correctly removes single quotes from the string"""
        self.assertEqual(qdb.util.scrub_data("'quotes'"), "quotes")

    def test_get_visibilities(self):
        obs = qdb.util.get_visibilities()
        exp = ['awaiting_approval', 'sandbox', 'private', 'public']
        self.assertEqual(obs, exp)

    def test_infer_status(self):
        obs = qdb.util.infer_status([])
        self.assertEqual(obs, 'sandbox')

        obs = qdb.util.infer_status([['private']])
        self.assertEqual(obs, 'private')

        obs = qdb.util.infer_status([['private'], ['public']])
        self.assertEqual(obs, 'public')

        obs = qdb.util.infer_status([['sandbox'], ['awaiting_approval']])
        self.assertEqual(obs, 'awaiting_approval')

        obs = qdb.util.infer_status([['sandbox'], ['sandbox']])
        self.assertEqual(obs, 'sandbox')

    def test_get_pubmed_ids_from_dois(self):
        exp = {'10.100/123456': '123456'}
        obs = qdb.util.get_pubmed_ids_from_dois(['', '10.100/123456'])
        self.assertEqual(obs, exp)

    def test_generate_study_list(self):
        # creating a new study to make sure that empty studies are also
        # returned
        info = {"timeseries_type_id": 1, "metadata_complete": True,
                "mixs_compliant": True, "number_samples_collected": 25,
                "number_samples_promised": 28, "study_alias": "TST",
                "study_description": "Some description of the study goes here",
                "study_abstract": "Some abstract goes here",
                "emp_person_id": qdb.study.StudyPerson(1),
                "principal_investigator_id": qdb.study.StudyPerson(1),
                "lab_person_id": qdb.study.StudyPerson(1)}
        new_study = qdb.study.Study.create(
            qdb.user.User('shared@foo.bar'), 'test_study_1', info=info)

        exp_info = [
            {'status': 'private', 'study_title': (
                'Identification of the Microbiomes for Cannabis Soils'),
             'metadata_complete': True, 'publication_pid': [
                '123456', '7891011'], 'artifact_biom_ids': [4, 5, 6, 7],
             'ebi_submission_status': 'submitted', 'study_id': 1,
             'ebi_study_accession': 'EBI123456-BB', 'owner': 'Dude',
             'shared': [('shared@foo.bar', 'Shared')],
             'study_abstract': (
                'This is a preliminary study to examine the microbiota '
                'associated with the Cannabis plant. Soils samples from '
                'the bulk soil, soil associated with the roots, and the '
                'rhizosphere were extracted and the DNA sequenced. Roots '
                'from three independent plants of different strains were '
                'examined. These roots were obtained November 11, 2011 from '
                'plants that had been harvested in the summer. Future studies '
                'will attempt to analyze the soils and rhizospheres from the '
                'same location at different time points in the plant '
                'lifecycle.'), 'pi': ('PI_dude@foo.bar', 'PIDude'),
             'publication_doi': ['10.100/123456', '10.100/7891011'],
             'study_alias': 'Cannabis Soils', 'study_tags': None,
             'number_samples_collected': 27},
            {'status': 'sandbox', 'study_title': 'test_study_1',
             'metadata_complete': True, 'publication_pid': [],
             'artifact_biom_ids': None,
             'ebi_submission_status': 'not submitted',
             'study_id': new_study.id, 'ebi_study_accession': None,
             'owner': 'Shared', 'shared': [],
             'study_abstract': 'Some abstract goes here',
             'pi': ('lab_dude@foo.bar', 'LabDude'), 'publication_doi': [],
             'study_alias': 'TST', 'study_tags': None,
             'number_samples_collected': 0}]
        obs_info = qdb.util.generate_study_list([1, 2, 3, 4], True)
        self.assertEqual(obs_info, exp_info)

        qdb.artifact.Artifact(4).visibility = 'public'
        exp_info[0]['status'] = 'public'
        obs_info = qdb.util.generate_study_list([1, 2, 3, 4], True)
        self.assertEqual(obs_info, exp_info)

        obs_info = qdb.util.generate_study_list([1, 2, 3, 4], False)
        self.assertEqual(obs_info, exp_info)

        # resetting to private and deleting the old study
        qdb.artifact.Artifact(4).visibility = 'private'
        qdb.study.Study.delete(new_study.id)

    def test_generate_study_list_without_artifacts(self):
        # creating a new study to make sure that empty studies are also
        # returned
        info = {"timeseries_type_id": 1, "metadata_complete": True,
                "mixs_compliant": True, "number_samples_collected": 25,
                "number_samples_promised": 28, "study_alias": "TST",
                "study_description": "Some description of the study goes here",
                "study_abstract": "Some abstract goes here",
                "emp_person_id": qdb.study.StudyPerson(1),
                "principal_investigator_id": qdb.study.StudyPerson(1),
                "lab_person_id": qdb.study.StudyPerson(1)}
        new_study = qdb.study.Study.create(
            qdb.user.User('shared@foo.bar'), 'test_study_1', info=info)

        exp_info = [
            {'status': 'private', 'study_title': (
                'Identification of the Microbiomes for Cannabis Soils'),
             'metadata_complete': True, 'publication_pid': [
                '123456', '7891011'], 'ebi_submission_status': 'submitted',
             'study_id': 1, 'ebi_study_accession': 'EBI123456-BB',
             'study_abstract': (
                'This is a preliminary study to examine the microbiota '
                'associated with the Cannabis plant. Soils samples from '
                'the bulk soil, soil associated with the roots, and the '
                'rhizosphere were extracted and the DNA sequenced. Roots '
                'from three independent plants of different strains were '
                'examined. These roots were obtained November 11, 2011 from '
                'plants that had been harvested in the summer. Future studies '
                'will attempt to analyze the soils and rhizospheres from the '
                'same location at different time points in the plant '
                'lifecycle.'), 'pi': ('PI_dude@foo.bar', 'PIDude'),
             'publication_doi': ['10.100/123456', '10.100/7891011'],
             'study_alias': 'Cannabis Soils', 'number_samples_collected': 27},
            {'status': 'sandbox', 'study_title': 'test_study_1',
             'metadata_complete': True, 'publication_pid': [],
             'ebi_submission_status': 'not submitted',
             'study_id': new_study.id, 'ebi_study_accession': None,
             'study_abstract': 'Some abstract goes here',
             'pi': ('lab_dude@foo.bar', 'LabDude'), 'publication_doi': [],
             'study_alias': 'TST', 'number_samples_collected': 0}]
        obs_info = qdb.util.generate_study_list_without_artifacts(
            [1, 2, 3, 4], True)
        self.assertEqual(obs_info, exp_info)

        qdb.artifact.Artifact(4).visibility = 'public'
        exp_info[0]['status'] = 'public'
        obs_info = qdb.util.generate_study_list_without_artifacts(
            [1, 2, 3, 4], True)
        self.assertEqual(obs_info, exp_info)

        obs_info = qdb.util.generate_study_list_without_artifacts(
            [1, 2, 3, 4], False)
        self.assertEqual(obs_info, exp_info)

        # resetting to private and deleting the old study
        qdb.artifact.Artifact(4).visibility = 'private'
        qdb.study.Study.delete(new_study.id)

    def test_get_artifacts_information(self):
        # we are gonna test that it ignores 1 and 2 cause they are not biom,
        # 4 has all information and 7 and 8 don't
        obs = qdb.util.get_artifacts_information([1, 2, 4, 7, 8])
        # not testing timestamp
        for i in range(len(obs)):
            del obs[i]['timestamp']

        exp = [
            {'files': ['1_study_1001_closed_reference_otu_table.biom'],
             'target_subfragment': ['V4'], 'artifact_id': 4,
             'algorithm': (
<<<<<<< HEAD
                'Pick closed-reference OTUs, QIIMEv1.9.1 | Defaults'),
=======
                'Pick closed-reference OTUs | Split libraries FASTQ'),
>>>>>>> c94cae14
             'data_type': '18S', 'prep_samples': 27,
             'parameters': {
                'reference': '1', 'similarity': '0.97',
                'sortmerna_e_value': '1', 'sortmerna_max_pos': '10000',
                'threads': '1', 'sortmerna_coverage': '0.97'}, 'name': 'BIOM'},
            {'files': [], 'target_subfragment': ['V4'], 'algorithm': '',
             'artifact_id': 7, 'data_type': '16S', 'prep_samples': 27,
             'parameters': {}, 'name': 'BIOM'},
            {'files': ['biom_table.biom'], 'target_subfragment': [],
             'algorithm': '', 'artifact_id': 8, 'data_type': '18S',
             'prep_samples': 0, 'parameters': {}, 'name': 'noname'}]
        self.assertItemsEqual(obs, exp)

        # now let's test that the order given by the commands actually give the
        # correct results
        with qdb.sql_connection.TRN:
            # setting up database changes for just checking commands
            qdb.sql_connection.TRN.add(
                """UPDATE qiita.command_parameter SET check_biom_merge = True
                   WHERE parameter_name = 'reference'""")
            qdb.sql_connection.TRN.execute()

            # testing that it works as expected
            obs = qdb.util.get_artifacts_information([1, 2, 4, 7, 8])
            # not testing timestamp
            for i in range(len(obs)):
                del obs[i]['timestamp']
            exp[0]['algorithm'] = ('Pick closed-reference OTUs (reference: 1) '
                                   '| Split libraries FASTQ')
            self.assertItemsEqual(obs, exp)

            # setting up database changes for also command output
            qdb.sql_connection.TRN.add(
                "UPDATE qiita.command_output SET check_biom_merge = True")
            qdb.sql_connection.TRN.execute()
            obs = qdb.util.get_artifacts_information([1, 2, 4, 7, 8])
            # not testing timestamp
            for i in range(len(obs)):
                del obs[i]['timestamp']
            exp[0]['algorithm'] = ('Pick closed-reference OTUs (reference: 1, '
                                   'BIOM: 1_study_1001_closed_reference_'
                                   'otu_table.biom) | Split libraries FASTQ')
            self.assertItemsEqual(obs, exp)

            # returning database as it was
            qdb.sql_connection.TRN.add(
                "UPDATE qiita.command_output SET check_biom_merge = False")
            qdb.sql_connection.TRN.add(
                """UPDATE qiita.command_parameter SET check_biom_merge = False
                   WHERE parameter_name = 'reference'""")
            qdb.sql_connection.TRN.execute()


class TestFilePathOpening(TestCase):
    """Tests adapted from scikit-bio's skbio.io.util tests"""
    def test_is_string_or_bytes(self):
        self.assertTrue(qdb.util._is_string_or_bytes('foo'))
        self.assertTrue(qdb.util._is_string_or_bytes(u'foo'))
        self.assertTrue(qdb.util._is_string_or_bytes(b'foo'))
        self.assertFalse(qdb.util._is_string_or_bytes(StringIO('bar')))
        self.assertFalse(qdb.util._is_string_or_bytes([1]))

    def test_file_closed(self):
        """File gets closed in decorator"""
        f = NamedTemporaryFile('r')
        filepath = f.name
        with qdb.util.open_file(filepath) as fh:
            pass
        self.assertTrue(fh.closed)

    def test_file_closed_harder(self):
        """File gets closed in decorator, even if exceptions happen."""
        f = NamedTemporaryFile('r')
        filepath = f.name
        try:
            with qdb.util.open_file(filepath) as fh:
                raise TypeError
        except TypeError:
            self.assertTrue(fh.closed)
        else:
            # If we're here, no exceptions have been raised inside the
            # try clause, so the context manager swallowed them. No
            # good.
            raise Exception("`open_file` didn't propagate exceptions")

    def test_filehandle(self):
        """Filehandles slip through untouched"""
        with TemporaryFile('r') as fh:
            with qdb.util.open_file(fh) as ffh:
                self.assertTrue(fh is ffh)
            # And it doesn't close the file-handle
            self.assertFalse(fh.closed)

    def test_StringIO(self):
        """StringIO (useful e.g. for testing) slips through."""
        f = StringIO("File contents")
        with qdb.util.open_file(f) as fh:
            self.assertTrue(fh is f)

    def test_BytesIO(self):
        """BytesIO (useful e.g. for testing) slips through."""
        f = BytesIO(b"File contents")
        with qdb.util.open_file(f) as fh:
            self.assertTrue(fh is f)

    def test_hdf5IO(self):
        f = h5py.File('test', driver='core', backing_store=False)
        with qdb.util.open_file(f) as fh:
            self.assertTrue(fh is f)

    def test_hdf5IO_open(self):
        name = None
        with NamedTemporaryFile(delete=False) as fh:
            name = fh.name
            fh.close()

            h5file = h5py.File(name, 'w')
            h5file.close()

            with qdb.util.open_file(name) as fh_inner:
                self.assertTrue(isinstance(fh_inner, h5py.File))

        remove(name)


if __name__ == '__main__':
    main()<|MERGE_RESOLUTION|>--- conflicted
+++ resolved
@@ -989,11 +989,7 @@
             {'files': ['1_study_1001_closed_reference_otu_table.biom'],
              'target_subfragment': ['V4'], 'artifact_id': 4,
              'algorithm': (
-<<<<<<< HEAD
                 'Pick closed-reference OTUs, QIIMEv1.9.1 | Defaults'),
-=======
-                'Pick closed-reference OTUs | Split libraries FASTQ'),
->>>>>>> c94cae14
              'data_type': '18S', 'prep_samples': 27,
              'parameters': {
                 'reference': '1', 'similarity': '0.97',
