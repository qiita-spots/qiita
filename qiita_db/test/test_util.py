# -----------------------------------------------------------------------------
# Copyright (c) 2014--, The Qiita Development Team.
#
# Distributed under the terms of the BSD 3-clause License.
#
# The full license is in the file LICENSE, distributed with this software.
# -----------------------------------------------------------------------------

from unittest import TestCase, main

from qiita_core.util import qiita_test_checker
from qiita_core.exceptions import IncompetentQiitaDeveloperError
from qiita_db.util import (exists_table, exists_dynamic_table, scrub_data,
                           compute_checksum, check_table_cols,
<<<<<<< HEAD
                           check_required_columns, convert_to_id)
from qiita_db.sql_connection import SQLConnectionHandler
=======
                           check_required_columns)
>>>>>>> 51cefe93
from qiita_db.exceptions import QiitaDBColumnError
from tempfile import mkstemp
from os import close


@qiita_test_checker()
class DBUtilTests(TestCase):
    def setUp(self):
        self.table = 'study'
        self.required = [
            'number_samples_promised', 'study_title', 'mixs_compliant',
            'metadata_complete', 'study_description', 'first_contact',
            'reprocess', 'study_status_id', 'portal_type_id',
            'timeseries_type_id', 'study_alias', 'study_abstract',
            'principal_investigator_id', 'email', 'number_samples_collected']

    def test_check_required_columns(self):
        # Doesn't do anything if correct info passed, only errors if wrong info
        check_required_columns(self.conn_handler, self.required, self.table)

    def test_check_required_columns_fail(self):
        self.required.remove('study_title')
        with self.assertRaises(QiitaDBColumnError):
            check_required_columns(self.conn_handler, self.required,
                                   self.table)

    def test_check_table_cols(self):
        # Doesn't do anything if correct info passed, only errors if wrong info
        check_table_cols(self.conn_handler, self.required, self.table)

    def test_check_table_cols_fail(self):
        self.required.append('BADTHINGNOINHERE')
        with self.assertRaises(QiitaDBColumnError):
            check_table_cols(self.conn_handler, self.required,
                             self.table)

    def test_exists_table(self):
        """Correctly checks if a table exists"""
        # True cases
        self.assertTrue(exists_table("filepath", self.conn_handler))
        self.assertTrue(exists_table("qiita_user", self.conn_handler))
        self.assertTrue(exists_table("analysis", self.conn_handler))
        self.assertTrue(exists_table("prep_1", self.conn_handler))
        self.assertTrue(exists_table("sample_1", self.conn_handler))
        # False cases
        self.assertFalse(exists_table("sample_2", self.conn_handler))
        self.assertFalse(exists_table("prep_2", self.conn_handler))
        self.assertFalse(exists_table("foo_table", self.conn_handler))
        self.assertFalse(exists_table("bar_table", self.conn_handler))

    def test_exists_dynamic_table(self):
        """Correctly checks if a dynamic table exists"""
        # True cases
        self.assertTrue(exists_dynamic_table(
            "preprocessed_sequence_illumina_params", "preprocessed_",
            "_params", self.conn_handler))
        self.assertTrue(exists_dynamic_table("prep_1", "prep_", "",
                                             self.conn_handler))
        self.assertTrue(exists_dynamic_table("filepath", "", "",
                                             self.conn_handler))
        # False cases
        self.assertFalse(exists_dynamic_table(
            "preprocessed_foo_params", "preprocessed_", "_params",
            self.conn_handler))
        self.assertFalse(exists_dynamic_table(
            "preprocessed__params", "preprocessed_", "_params",
            self.conn_handler))
        self.assertFalse(exists_dynamic_table(
            "foo_params", "preprocessed_", "_params",
            self.conn_handler))
        self.assertFalse(exists_dynamic_table(
            "preprocessed_foo", "preprocessed_", "_params",
            self.conn_handler))
        self.assertFalse(exists_dynamic_table(
            "foo", "preprocessed_", "_params",
            self.conn_handler))

    def test_convert_to_id(self):
        """Tests that ids are returned correctly"""
        self.assertEqual(convert_to_id("tar", "filepath_type"), 7)

    def test_convert_to_id_bad_value(self):
        """Tests that ids are returned correctly"""
        with self.assertRaises(IncompetentQiitaDeveloperError):
            convert_to_id("FAKE", "filepath_type")


class UtilTests(TestCase):
    """Tests for the util functions that do not need to access the DB"""

    def setUp(self):
        fh, self.filepath = mkstemp()
        close(fh)
        with open(self.filepath, "w") as f:
            f.write("Some text so we can actually compute a checksum")

    def test_compute_checksum(self):
        """Correctly returns the file checksum"""
        obs = compute_checksum(self.filepath)
        exp = 1719580229
        self.assertEqual(obs, exp)

    def test_scrub_data_nothing(self):
        """Returns the same string without changes"""
        self.assertEqual(scrub_data("nothing_changes"), "nothing_changes")

    def test_scrub_data_semicolon(self):
        """Correctly removes the semicolon from the string"""
        self.assertEqual(scrub_data("remove_;_char"), "remove__char")

    def test_scrub_data_single_quote(self):
        """Correctly removes single quotes from the string"""
        self.assertEqual(scrub_data("'quotes'"), "quotes")

if __name__ == '__main__':
    main()<|MERGE_RESOLUTION|>--- conflicted
+++ resolved
@@ -12,12 +12,7 @@
 from qiita_core.exceptions import IncompetentQiitaDeveloperError
 from qiita_db.util import (exists_table, exists_dynamic_table, scrub_data,
                            compute_checksum, check_table_cols,
-<<<<<<< HEAD
                            check_required_columns, convert_to_id)
-from qiita_db.sql_connection import SQLConnectionHandler
-=======
-                           check_required_columns)
->>>>>>> 51cefe93
 from qiita_db.exceptions import QiitaDBColumnError
 from tempfile import mkstemp
 from os import close
