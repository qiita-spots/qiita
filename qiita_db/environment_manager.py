# -----------------------------------------------------------------------------
# Copyright (c) 2014--, The Qiita Development Team.
#
# Distributed under the terms of the BSD 3-clause License.
#
# The full license is in the file LICENSE, distributed with this software.
# -----------------------------------------------------------------------------
from os.path import abspath, dirname, join
from functools import partial
from os import mkdir
from os.path import exists
import gzip

from future import standard_library
from future.utils import viewitems
with standard_library.hooks():
    from urllib.request import urlretrieve
from psycopg2 import connect

from qiita_core.exceptions import QiitaEnvironmentError
from qiita_core.qiita_settings import qiita_config
from .sql_connection import SQLConnectionHandler
from .reference import Reference

get_support_file = partial(join, join(dirname(abspath(__file__)),
                                      'support_files'))
reference_base_dir = join(qiita_config.base_data_dir, "reference")
get_reference_fp = partial(join, reference_base_dir)


DFLT_BASE_WORK_FOLDER = get_support_file('work_data')
SETTINGS_FP = get_support_file('qiita-db-settings.sql')
LAYOUT_FP = get_support_file('qiita-db.sql')
INITIALIZE_FP = get_support_file('initialize.sql')
POPULATE_FP = get_support_file('populate_test_db.sql')
ENVIRONMENTS = {'demo': 'qiita_demo', 'test': 'qiita_test',
                'production': 'qiita'}
CLUSTERS = ['demo', 'reserved', 'general']


def _check_db_exists(db, conn_handler):
    r"""Checks if the database db exists on the postgres server

    Parameters
    ----------
    db : str
        The database
    conn_handler : SQLConnectionHandler
        The connection to the database
    """
    dbs = conn_handler.execute_fetchall('SELECT datname FROM pg_database')

    # It's a list of tuples, so just create the tuple to check if exists
    return (db,) in dbs


def _create_layout_and_init_db(conn):
    print('Building SQL layout')
    # Create the schema
    with open(LAYOUT_FP, 'U') as f:
        conn.execute(f.read())

    print('Initializing database')
    # Initialize the database
    with open(INITIALIZE_FP, 'U') as f:
        conn.execute(f.read())


def _populate_test_db(conn):
    print('Populating database with demo data')
    with open(POPULATE_FP, 'U') as f:
        conn.execute(f.read())


def _add_ontology_data(conn):
    print ('Loading Ontology Data')
    if not exists(reference_base_dir):
        mkdir(reference_base_dir)

    fp = get_reference_fp('ontologies.sql.gz')

    if exists(fp):
        print("SKIPPING download of ontologies: File already exists at %s. "
              "To download the file again, delete the existing file first."
              % fp)
    else:
        url = 'ftp://thebeast.colorado.edu/pub/qiita/qiita_ontoandvocab.sql.gz'
        try:
            urlretrieve(url, fp)
        except:
            raise IOError("Error: Could not fetch ontologies file from %s" %
                          url)

    with gzip.open(fp, 'rb') as f:
        conn.execute(f.read())


<<<<<<< HEAD
def _insert_processed_params(conn, ref):
    sortmerna_sql = """INSERT INTO qiita.processed_params_sortmerna
                       (reference_id, evalue, max_pos, similarity, coverage,
                        threads)
                       VALUES
                       (%s, 1, 10000, 0.97, 0.97, 1)"""

    conn.execute(sortmerna_sql, [ref._id])


def _download_reference_files(conn):
=======
def _download_reference_files():
>>>>>>> 61e65c33
    print('Downloading reference files')
    if not exists(reference_base_dir):
        mkdir(reference_base_dir)

    files = {'tree': (get_reference_fp('gg_13_8-97_otus.tree'),
                      'ftp://thebeast.colorado.edu/greengenes_release/'
                      'gg_13_8_otus/trees/97_otus.tree'),
             'taxonomy': (get_reference_fp('gg_13_8-97_otu_taxonomy.txt'),
                          'ftp://thebeast.colorado.edu/greengenes_release/'
                          'gg_13_8_otus/taxonomy/97_otu_taxonomy.txt'),
             'sequence': (get_reference_fp('gg_13_8-97_otus.fasta'),
                          'ftp://thebeast.colorado.edu/greengenes_release/'
                          'gg_13_8_otus/rep_set/97_otus.fasta')}

    for file_type, (local_fp, url) in viewitems(files):
        # Do not download the file if it exists already
        if exists(local_fp):
            print("SKIPPING %s: file already exists at %s. To "
                  "download the file again, erase the existing file first" %
                  (file_type, local_fp))
        else:
            try:
                urlretrieve(url, local_fp)
            except:
                raise IOError("Error: Could not fetch %s file from %s" %
                              (file_type, url))

    ref = Reference.create('Greengenes', '13_8', files['sequence'][0],
                           files['taxonomy'][0], files['tree'][0])

    _insert_processed_params(conn, ref)


def make_environment(load_ontologies, download_reference, add_demo_user):
    r"""Creates the new environment specified in the configuration

    Parameters
    ----------
    load_ontologies : bool
        Whether or not to retrieve and unpack ontology information
    download_reference : bool
        Whether or not to download greengenes reference files
    add_demo_user : bool
        Whether or not to add a demo user to the database with username
        demo@microbio.me and password "password"

    Raises
    ------
    IOError
        If `download_reference` is true but one of the files cannot be
        retrieved
    QiitaEnvironmentError
        If the environment already exists
    """
    # Connect to the postgres server
    admin_conn = SQLConnectionHandler(admin=True)

    # Check that it does not already exists
    if _check_db_exists(qiita_config.database, admin_conn):
        raise QiitaEnvironmentError(
            "Database {0} already present on the system. You can drop it "
            "by running 'qiita_env drop'".format(qiita_config.database))

    # Create the database
    print('Creating database')
    admin_conn.execute('CREATE DATABASE %s' % qiita_config.database)

    del admin_conn

    # Connect to the postgres server, but this time to the just created db
    conn = SQLConnectionHandler()

    print('Inserting database metadata')
    # Build the SQL layout into the database
    with open(SETTINGS_FP, 'U') as f:
        conn.execute(f.read())

    # Insert the settings values to the database
    conn.execute("INSERT INTO settings (test, base_data_dir, base_work_dir) "
                 "VALUES (%s, %s, %s)",
                 (qiita_config.test_environment, qiita_config.base_data_dir,
                  qiita_config.working_dir))

    _create_layout_and_init_db(conn)

    if load_ontologies:
        _add_ontology_data(conn)

    if download_reference:
        _download_reference_files()

    # we don't do this if it's a test environment because populate.sql
    # already adds this user...
    if add_demo_user and not qiita_config.test_environment:
        conn.execute("""
            INSERT INTO qiita.qiita_user (email, user_level_id, password,
                                          name, affiliation, address, phone)
            VALUES
            ('demo@microbio.me', 4,
             '$2a$12$gnUi8Qg.0tvW243v889BhOBhWLIHyIJjjgaG6dxuRJkUM8nXG9Efe',
             'Demo', 'Qitta Dev', '1345 Colorado Avenue', '303-492-1984')""")

        print('Demo user successfully created')

    if qiita_config.test_environment:
        _populate_test_db(conn)
        print('Test environment successfully created')
    else:
        print('Production environment successfully created')


def drop_environment():
    """Drops the database specified in the configuration
    """
    # Connect to the postgres server
    conn = SQLConnectionHandler()
    settings_sql = "SELECT test FROM settings"
    is_test_environment = conn.execute_fetchone(settings_sql)[0]

    del conn

    if is_test_environment:
        do_drop = True
    else:
        confirm = ''
        while confirm not in ('Y', 'y', 'N', 'n'):
            confirm = raw_input("THIS IS NOT A TEST ENVIRONMENT.\n"
                                "Proceed with drop? (y/n)")

        do_drop = confirm in ('Y', 'y')

    if do_drop:
        admin_conn = SQLConnectionHandler(admin=True)
        admin_conn.execute('DROP DATABASE %s' % qiita_config.database)
    else:
        print('ABORTING')


def clean_test_environment(user, password, host):
    r"""Cleans the test database environment.

    In case that the test database is dirty (i.e. the 'qiita' schema is
    present), this cleans it up by dropping the 'qiita' schema and
    re-populating it.

    Parameters
    ----------
    user : str
        The postgres user to connect to the server
    password : str
        The password of the user
    host : str
        The host where the postgres server is running
    """
    # Connect to the postgres server
    conn = connect(user=user, host=host, password=password,
                   database='qiita_test')
    # Get the cursor
    cur = conn.cursor()
    # Drop the qiita schema
    cur.execute("DROP SCHEMA qiita CASCADE")
    # Commit the changes
    conn.commit()
    # Close cursor and connections
    cur.close()
    conn.close()<|MERGE_RESOLUTION|>--- conflicted
+++ resolved
@@ -95,7 +95,6 @@
         conn.execute(f.read())
 
 
-<<<<<<< HEAD
 def _insert_processed_params(conn, ref):
     sortmerna_sql = """INSERT INTO qiita.processed_params_sortmerna
                        (reference_id, evalue, max_pos, similarity, coverage,
@@ -107,9 +106,6 @@
 
 
 def _download_reference_files(conn):
-=======
-def _download_reference_files():
->>>>>>> 61e65c33
     print('Downloading reference files')
     if not exists(reference_base_dir):
         mkdir(reference_base_dir)
@@ -199,7 +195,7 @@
         _add_ontology_data(conn)
 
     if download_reference:
-        _download_reference_files()
+        _download_reference_files(conn)
 
     # we don't do this if it's a test environment because populate.sql
     # already adds this user...
