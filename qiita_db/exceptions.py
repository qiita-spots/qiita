--- conflicted
+++ resolved
@@ -1,8 +1,3 @@
-<<<<<<< HEAD
-from __future__ import division
-
-=======
->>>>>>> 3d16e6a9
 # -----------------------------------------------------------------------------
 # Copyright (c) 2014--, The Qiita Development Team.
 #
@@ -35,26 +30,18 @@
     pass
 
 
-<<<<<<< HEAD
 class QiitaDBColumnError(QiitaDBError):
     """Exception when missing table information or excess information passed"""
     pass
 
 
-=======
->>>>>>> 3d16e6a9
 class QiitaDBDuplicateError(QiitaDBError):
     """Exception when duplicating something in the database"""
     pass
 
 
-<<<<<<< HEAD
 class QiitaDBStatusError(QiitaDBError):
     """Exception when editing is done with an unallowed status"""
-=======
-class QiitaDBColumnError(QiitaDBError):
-    """Exception when database column info missing or incorrect"""
->>>>>>> 3d16e6a9
     pass
 
 
