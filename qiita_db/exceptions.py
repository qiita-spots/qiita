--- conflicted
+++ resolved
@@ -37,7 +37,10 @@
 
 class QiitaDBDuplicateError(QiitaDBError):
     """Exception when duplicating something in the database"""
-    pass
+    def __init__(self, obj_name, existent_id):
+        super(QiitaDBDuplicateError, self).__init__()
+        self.args = ("The '%s' with ID '%s' already exists."
+                     % (obj_name, existent_id),)
 
 
 class QiitaDBStatusError(QiitaDBError):
@@ -49,18 +52,5 @@
     """Exception for error when an object does not exists in the DB"""
     def __init__(self, missing_id, table):
         super(QiitaDBUnknownIDError, self).__init__()
-<<<<<<< HEAD
         self.args = ("The object with ID '%s' does not exists in table '%s'"
-                     % (missing_id, table),)
-
-
-class QiitaDBDuplicateError(QiitaDBError):
-    """Exception when duplicating something in the database"""
-    def __init__(self, obj_name, existent_id):
-        super(QiitaDBDuplicateError, self).__init__()
-        self.args = ("The '%s' with ID '%s' already exists."
-                     % (obj_name, existent_id),)
-=======
-        self.args = ("The object with ID '%s' does not exists in table '%s"
-                     % (missing_id, table),)
->>>>>>> f80166b7
+                     % (missing_id, table),)