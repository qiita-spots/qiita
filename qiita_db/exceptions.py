--- conflicted
+++ resolved
@@ -32,12 +32,6 @@
     pass
 
 
-<<<<<<< HEAD
-class QiitaDBConnectionError(QiitaDBError):
-    """Exception for error when connecting to the db"""
-    pass
-
-
 class QiitaDBColumnError(QiitaDBError):
     """Exception when missing table information or excess information passed"""
     pass
@@ -46,11 +40,11 @@
 class QiitaDBDuplicateError(QiitaDBError):
     """Exception when duplicating something in the database"""
     pass
-=======
+
+
 class QiitaDBUnknownIDError(QiitaDBError):
     """Exception for error when an object does not exists in the DB"""
     def __init__(self, missing_id, table):
         super(QiitaDBUnknownIDError, self).__init__()
         self.args = ("The object with ID '%s' does not exists in table '%s"
-                     % (missing_id, table))
->>>>>>> a120ccea
+                     % (missing_id, table))