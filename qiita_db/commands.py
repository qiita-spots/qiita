--- conflicted
+++ resolved
@@ -15,16 +15,11 @@
     # Python 3
     from configparser import ConfigParser
 
-<<<<<<< HEAD
-from qiita_db.study import Study, StudyPerson
-from qiita_db.user import User
-from qiita_db.metadata_template import SampleTemplate
-=======
 from .study import Study, StudyPerson
 from .user import User
 from .util import get_filetypes, get_filepath_types
 from .data import RawData
->>>>>>> 7588f11f
+from .metadata_template import SampleTemplate
 
 
 def make_study_from_cmd(owner, title, info):
@@ -74,7 +69,6 @@
     Study.create(User(owner), title, efo_ids, infodict)
 
 
-<<<<<<< HEAD
 def sample_template_adder(sample_temp_path, study_id):
     r"""Adds a sample template to the database
 
@@ -88,7 +82,8 @@
     sample_temp = pd.DataFrame.from_csv(sample_temp_path, sep='\t',
                                         infer_datetime_format=True)
     return SampleTemplate.create(sample_temp, Study(study_id))
-=======
+
+
 def load_raw_data_cmd(filepaths, filepath_types, filetype, study_ids):
     """Add new raw data by populating the relevant tables
 
@@ -112,5 +107,4 @@
     studies = [Study(x) for x in study_ids]
 
     return RawData.create(filetype_id, list(zip(filepaths, filepath_types)),
-                          studies)
->>>>>>> 7588f11f
+                          studies)