--- conflicted
+++ resolved
@@ -23,11 +23,8 @@
 from .base import QiitaStatusObject
 from .util import insert_filepaths, convert_to_id
 from .sql_connection import SQLConnectionHandler
-<<<<<<< HEAD
 from .logger import LogEntry
-=======
 from .exceptions import QiitaDBStatusError
->>>>>>> ef1fb154
 
 
 class Job(QiitaStatusObject):
@@ -231,13 +228,8 @@
             Severity code of error
         """
         conn_handler = SQLConnectionHandler()
-<<<<<<< HEAD
         log_entry = LogEntry.create(severity, msg)
-=======
         self._lock_job(conn_handler)
-        logid = conn_handler.execute_fetchone(sql, (timestamp,
-                                                    severity, msg))[0]
->>>>>>> ef1fb154
 
         # attach the error to the job and set to error
         sql = ("UPDATE qiita.{0} SET log_id = %s, job_status_id = 4 WHERE "
