--- conflicted
+++ resolved
@@ -97,10 +97,7 @@
         Job object
             The newly created job
         """
-<<<<<<< HEAD
-=======
         # IGNORING EXISTS FOR DEMO
->>>>>>> 432f2cca
         # if cls.exists(datatype, command, options):
         #     raise QiitaDBDuplicateError(
         #         "Job", "datatype: %s, command: %s, options: %s"
