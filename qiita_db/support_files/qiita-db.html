<?xml version='1.0' encoding='ISO-8859-1' standalone='yes'?>
<!DOCTYPE html PUBLIC '-//W3C//DTD XHTML 1.1 plus MathML 2.0 plus SVG 1.1//EN' 'http://www.w3.org/2002/04/xhtml-math-svg/xhtml-math-svg.dtd'>
<html xmlns='http://www.w3.org/1999/xhtml' >
<head>
<title>Database Documentation</title>
<meta http-equiv="Content-Type" content="text/html; charset=UTF-8"/>
<style type='text/css'>
body {
    /*margin: 20px auto;*/
    font-family: 'trebuchet MS', 'Lucida sans', Arial;
    font-size: 12px;
    color: #444;
}

table {
    *border-collapse: collapse; /* IE7 and lower */
    border-spacing: 0;
    /*width: 100%;*/
}

.bordered {
    border: solid #ccc 1px;
    -moz-border-radius: 6px;
    -webkit-border-radius: 6px;
    border-radius: 6px;
    -webkit-box-shadow: 0 1px 1px #ccc;
    -moz-box-shadow: 0 1px 1px #ccc;
    box-shadow: 0 1px 1px #ccc;
}

.bordered tr:hover {
    background: #fbf8e9;
    -o-transition: all 0.1s ease-in-out;
    -webkit-transition: all 0.1s ease-in-out;
    -moz-transition: all 0.1s ease-in-out;
    -ms-transition: all 0.1s ease-in-out;
    transition: all 0.1s ease-in-out;
}

.bordered td, .bordered th {
    border-left: 1px solid #ccc;
    border-top: 1px solid #ccc;
    padding: 4px;
    text-align: left;
}

.bordered th {
    background-color: #dce9f9;
    background-image: -webkit-gradient(linear, left top, left bottom, from(#ebf3fc), to(#dce9f9));
    background-image: -webkit-linear-gradient(top, #ebf3fc, #dce9f9);
    background-image:    -moz-linear-gradient(top, #ebf3fc, #dce9f9);
    background-image:     -ms-linear-gradient(top, #ebf3fc, #dce9f9);
    background-image:      -o-linear-gradient(top, #ebf3fc, #dce9f9);
    background-image:         linear-gradient(top, #ebf3fc, #dce9f9);
    -webkit-box-shadow: 0 1px 0 rgba(255,255,255,.8) inset;
    -moz-box-shadow:0 1px 0 rgba(255,255,255,.8) inset;
    box-shadow: 0 1px 0 rgba(255,255,255,.8) inset;
    border-top: none;
    text-shadow: 0 1px 0 rgba(255,255,255,.5);
}

.bordered td:first-child, .bordered th:first-child {
    border-left: none;
}

.bordered th:first-child {
    -moz-border-radius: 6px 0 0 0;
    -webkit-border-radius: 6px 0 0 0;
    border-radius: 6px 0 0 0;
}

.bordered th:last-child {
    -moz-border-radius: 0 6px 0 0;
    -webkit-border-radius: 0 6px 0 0;
    border-radius: 0 6px 0 0;
}

.bordered th:only-child{
    -moz-border-radius: 6px 6px 0 0;
    -webkit-border-radius: 6px 6px 0 0;
    border-radius: 6px 6px 0 0;
}

.bordered tr:last-child td:first-child {
    -moz-border-radius: 0 0 0 6px;
    -webkit-border-radius: 0 0 0 6px;
    border-radius: 0 0 0 6px;
}

.bordered tr:last-child td:last-child {
    -moz-border-radius: 0 0 6px 0;
    -webkit-border-radius: 0 0 6px 0;
    border-radius: 0 0 6px 0;
}

</style>
</head>

<body>
<svg xmlns='http://www.w3.org/2000/svg' xmlns:xlink='http://www.w3.org/1999/xlink'   width='2490' height='2015' viewbox='0 0 2490 2015' >
<style type='text/css'>
  text                { fill:#000000; font-family: Dialog, Dialog, Arial; font-size:11px; stroke:#000000; stroke-width:0.1; }
  text:hover          { fill:#a00000; font-size:12px;}
  text.colType        { fill:#a9bdc6; }
  text.tableTitle     { fill:#000000; }
  path                { stroke:#5c5750; stroke-width:1.2; fill:none; }
  rect.table          { fill:#ffffff; stroke:#4e4c4c; stroke-width:0.3; filter:url(#shadow); }
  line.table          { stroke:#9ea1a4; stroke-width:0.3; }
  rect.callout        { fill:url(#calloutGradient); stroke:#bebdbd; stroke-width:0.5; }
  rect.grp            { opacity:0.5; stroke:#b1b1b1; stroke-width:1.7; }
</style>
<defs>
  <pattern id='layoutGradient' patternUnits='userSpaceOnUse' x='0' y='0' width='7' height='7' viewBox='0 0 7 7'>
    <rect x='0' y='0' width='7' height='7' style='fill:#f1efe8;' />
    <line x1='5' y1='7' x2='5' y2='0' style='stroke:#b7b7b7;stroke-width:0.5;stroke-dasharray:1,9;'  />
  </pattern>
  <radialGradient id='layoutGradientOld' cx='20%' cy='20%' r='25%' fx='10%' fy='0%'>
	   <stop offset='0%' stop-color='#ffffff' />
    <stop offset='100%' stop-color='#efefef' />
  </radialGradient>
  <linearGradient id='tableHeaderGradient2' x1='0%' y1='0%' x2='0%' y2='90%' >
          <stop offset='0%' stop-color='#b2cdf7'/> 
          <stop offset='30%' stop-color='white'/> 
          <stop offset='100%' stop-color='#b2cdf7'/> 
   </linearGradient>
  <linearGradient id='tableHeaderGradient3' x1='0%' y1='0%' x2='0%' y2='90%' >
          <stop offset='0%' stop-color='#a8c4ef'/> 
          <stop offset='30%' stop-color='white'/> 
          <stop offset='100%' stop-color='#a8c4ef'/> 
   </linearGradient>
  <linearGradient id='tableHeaderGradient1' x1='0%' y1='0%' x2='0%' y2='90%' >
          <stop offset='0%' stop-color='#c0d4f3'/> 
          <stop offset='30%' stop-color='white'/> 
          <stop offset='100%' stop-color='#c0d4f3'/> 
   </linearGradient>
  <linearGradient id='tableHeaderGradient0' x1='0%' y1='0%' x2='0%' y2='90%' >
          <stop offset='0%' stop-color='#d0def5'/> 
          <stop offset='30%' stop-color='white'/> 
          <stop offset='100%' stop-color='#d0def5'/> 
   </linearGradient>
  <linearGradient id='groupUnderTitleLine' x1='0%' y1='0%' x2='100%' y2='0%' >
          <stop offset='0%' stop-color='#999999' stop-opacity='0.7'/> 
          <stop offset='100%' stop-color='#999999' stop-opacity='0' /> 
   </linearGradient>
  <radialGradient id='calloutGradient' cx='20%' cy='20%' r='100%' fx='10%' fy='10%'>
	   <stop offset='0%' stop-color='#ffffff' />
    <stop offset='100%' stop-color='#e8e8e7' />
  </radialGradient>
  <filter id='shadow' height='130%'> 
    <feGaussianBlur in='SourceAlpha' stdDeviation='1.5'/> <!-- stdDeviation is how much to blur -->
    <feOffset dx='1.3' dy='1.3' result='offsetblur'/> <!-- how much to offset -->
    <feMerge>
    <feMergeNode/> <!-- this contains the offset blurred image -->
    <feMergeNode in='SourceGraphic'/> <!-- this contains the element that the filter is applied to -->
    </feMerge>
  </filter>
  <filter id='shadowOld' width='150%' height='150%'> 
    <feGaussianBlur in='SourceAlpha' stdDeviation='2' result='image1' /> 
    <feOffset in='image1' result='image2' dx='2' dy='2' />
    <feColorMatrix type='matrix' in='image2' result='image3' 
       values='1 1 1 0 0 
               1 1 1 0 0 
               1 1 1 0 0 
               0 0 0 .5 0'/>
    <feComposite in='SourceGraphic' in2='image3' operator='over' /> 
  </filter>
  <filter id='legendShadow' filterUnits='userSpaceOnUse' x='0' y='0' width='400' height='120'> 
     <feGaussianBlur in='SourceAlpha' stdDeviation='3' result='blur'/> 
     <feOffset in='blur' dx='2' dy='2' result='offsetBlur'/> 
     <feSpecularLighting in='blur' surfaceScale='5' specularConstant='.75' specularExponent='20' lighting-color='#bbbbbb' result='specOut'>
        <fePointLight x='-5000' y='-10000' z='20000'/>  
     </feSpecularLighting> 
     <feComposite in='specOut' in2='SourceAlpha' operator='in' result='specOut'/> 
     <feComposite in='SourceGraphic' in2='specOut' operator='arithmetic' k1='0' k2='1' k3='1' k4='0' result='litPaint'/>  
     <feMerge> 
         <feMergeNode in='offsetBlur'/> 
         <feMergeNode in='litPaint'/> 
     </feMerge> 
  </filter> 
  <radialGradient id='legendGradient' fx='5%' fy='5%' r='75%' spreadMethod='pad'>
          <stop offset='0%' stop-color='#cfd7f6' stop-opacity='1'/> 
          <stop offset='100%' stop-color='#919dd0' stop-opacity='1' /> 
   </radialGradient>
  <symbol id='calloutArrowDown' overflow='visible' >
      <path d='M 0,0 L 7,11 L 15,0 z' style='fill:#e8e8e7; stroke:#bebdbd; stroke-width:0.5;' />
  </symbol>
  <symbol id='calloutArrowUp' overflow='visible' >
      <path d='M 0,15 L 7,3 L 15,15 z' style='fill:#e8e8e7; stroke:#bebdbd; stroke-width:0.5;' />
  </symbol>
  <symbol id='pk' overflow='visible' >
    <g transform='scale(0.99)'>
     <path style='fill:#fbea8e;stroke:#763f17;stroke-width:0.5;stroke-linecap:round;stroke-linejoin:round;'
        d='M 9.3678877,3.5695485 C 9.1030218,3.2729386 9.0796382,2.7628519 9.3396185,2.4517097 9.5449651,2.1956495 9.9040386,2.0980533 10.199638,2.2169415 10.533525,2.3415459 10.775153,2.706942 10.750675,3.0842709 10.737029,3.3980003 10.541153,3.699122 10.258248,3.8066067 9.966649,3.9250429 9.6169668,3.8418805 9.4008073,3.6062324 9.3894892,3.5943518 9.3785264,3.582104 9.3678886,3.5695487 z M 11.226617,6.9916004 C 11.888137,6.3548946 12.293488,5.4172188 12.311087,4.442353 12.378144,2.7379364 11.248678,1.0541269 9.7322318,0.44767357 8.3887112,-0.1280313 6.7865012,0.26822889 5.8918395,1.4007929 5.080823,2.3839145 4.9336815,3.8452096 5.3635544,5.101615 L 4.3670905,5.315913 C 4.0664984,5.3682645 4.0967703,5.6316724 4.2574957,5.8208829 L 4.9124,6.5655244 4.1543436,7.2512357 3.2136002,7.2163506 3.1674775,8.5586827 2.0406832,8.5086512 1.5965306,8.9299953 1.5471661,10.179833 0.75616674,10.195223 0.2112857,10.758575 0.15354288,11.735988 0.07199052,12.765553 c 0.36440953,0.238225 0.79006967,0.195492 1.44938278,-0.02675 L 6.3033562,8.1282037 6.8217102,8.6765688 C 6.9985465,8.8799427 7.3003699,8.7497574 7.358381,8.5016252 L 7.4938877,7.5084164 c 0.8537488,0.3985387 1.8303125,0.4711541 2.6851793,0.1427713 0.393927,-0.1407258 0.746858,-0.3701772 1.04755,-0.6595873 z'/>
     <path d='M 6.8014948,6.3102123 0.15369063,13.024481 0.21560535,12.141962 6.0062342,6.2683782 z'
        style='fill:#ffe5a5;fill-opacity:1;stroke:#854e31;stroke-width:0.06912433;stroke-linecap:round;stroke-linejoin:round;stroke-miterlimit:4;stroke-opacity:1;stroke-dasharray:none;stroke-dashoffset:3.00300009'/>
    </g>
  </symbol>
  <symbol id='unq' overflow='visible' >
    <g transform='scale(0.99)'>
      <rect style='fill:#e07554;stroke:#7e4d31;stroke-width:0.71934468;stroke-linecap:round;stroke-linejoin:round;'
         width='2.29' height='8.43' x='7.48' y='-0.76' ry='1.14' transform='matrix(0.701,0.713,-0.727,0.685,0,0)' />
      <path style='fill:white;stroke:#858585;stroke-width:1.2;stroke-linecap:round;stroke-linejoin:round;stroke-miterlimit:4;'
         d='m 26.04,8.64 a 4.13,4.13 0 1 1 -8.26,0 4.13,4.13 0 1 1 8.26,0 z'
         transform='matrix(1.025,0,0,0.987,-14.690,-3.862)' />
      <text x='5.5' y='7.7' style='font-size:8px;fill:#0460b5;'>1</text>
    </g>
  </symbol>
  <symbol id='idx' overflow='visible' >
    <g transform='scale(0.99)'>
      <rect style='fill:#e07554;stroke:#7e4d31;stroke-width:0.71934468;stroke-linecap:round;stroke-linejoin:round;'
         width='2.29' height='8.43' x='7.48' y='-0.76' ry='1.14' transform='matrix(0.701,0.713,-0.727,0.685,0,0)' />
      <path style='fill:white;stroke:#858585;stroke-width:1.2;stroke-linecap:round;stroke-linejoin:round;stroke-miterlimit:4;'
         d='m 26.04,8.64 a 4.13,4.13 0 1 1 -8.26,0 4.13,4.13 0 1 1 8.26,0 z'
         transform='matrix(1.025,0,0,0.987,-14.690,-3.862)' />
    </g>
  </symbol>
  <symbol id='fk' overflow='visible' >
    <g transform='scale(0.92)'>
      <path style='fill:#b7d0f6;stroke:#000000;stroke-width:0.5;stroke-linecap:butt;stroke-linejoin:round;stroke-miterlimit:4;'
      d='M 12.48,0.33 7.07,0.89 9.067,2.974 0.329,11.731 1.073,12.597 9.811,3.841 11.77,5.78 z' />
    </g>
  </symbol>
  <symbol id='ref' overflow='visible' >
    <g transform='scale(0.92)'>
      <path style='fill:#b7d0f6;stroke:#000000;stroke-width:0.5;stroke-linecap:butt;stroke-linejoin:round;stroke-miterlimit:4;'
          d='M 0.10,12.70 5.31,12.15 3.40,10.06 11.82,1.32 11.11,0.45 2.68,9.19 0.80,7.24 z'/>
    </g>
  </symbol>
  <symbol id='flag' overflow='visible' >
    <g transform='scale(0.92)'>
      <path style='fill:#b7d0f6;stroke:#000000;stroke-width:0.5;stroke-linecap:butt;stroke-linejoin:round;stroke-miterlimit:4;'
          d='M 0.12,12.67 0.16,7.22 C 2.59,7.22 4.13,8.78 9.22,4.22 5.68,4.98 2.53,4.50 0.09,1.80 z'/>
    </g>
  </symbol>
  <symbol id='nn' overflow='visible' >
  <path style='stroke:#9b3e50;stroke-width:0.5;stroke-linecap:butt;stroke-linejoin:round;stroke-miterlimit:4;'
          d='M 0,0 3,3 M 0,3 3,0 z'/>
  </symbol>
  <marker id='arrow' viewBox='0 0 7 7' refX='0' refY='3' markerUnits='strokeWidth' markerWidth='7' markerHeight='7' orient='auto'>
    <path d='M 0,0 L 7, 3 L 0,7 z' style='fill:#5c5750; stroke-width:0px;' />
  </marker>
  <marker id='foot' viewBox='0 0 7 7' refX='7' refY='3' markerUnits='strokeWidth' markerWidth='7' markerHeight='7' orient='auto'>
    <path d='M 0,3 L 15, 3 z' style='stroke:#5c5750;' />
  </marker>
</defs>

<!-- ============= Desktop ============= -->
<rect x='1' y='1' width='2488' height='2013' rx='7' ry='7' style='fill:url(#layoutGradient); stroke:#333333; stroke-width:0.5;' />

<!-- ============= Legend ============= -->
<g transform='translate(10,10)'>
  <rect x='10' y='10' width='320' height='76' rx='6' ry='6' style='fill:url(#legendGradient);filter:url(#legendShadow);'/> 
  <text x='20' y='30'><tspan>Project</tspan> qiita</text> 
  <text x='20' y='44'><tspan>Layout</tspan> qiita</text> 
  <text x='20' y='58' style='fill:#777'><tspan>Hint: Read the column comments as mouse-over tooltips.</tspan></text> 
  <text x='180' y='74'><tspan>Generated using <a xlink:href='http://www.dbschema.com'>DbSchema</a></tspan></text> 
</g>

<g transform='translate(0,110)'>
<!-- ============= Group 'Group_analyses' ============= -->
<rect class='grp' style='fill:#c4e0f9;stroke:#c5d4e0' x='29' y='610' width='512' height='665' />
<text x='40' y='625'>Group_analyses</text>
<rect style='fill:url(#groupUnderTitleLine); stroke-width:2;' x='40' y='628' width='490' height='2' />

<!-- ============= Group 'Group_users' ============= -->
<rect class='grp' style='fill:#ffff99;stroke:#e0e0c5' x='149' y='40' width='347' height='260' />
<text x='160' y='55'>Group_users</text>
<rect style='fill:url(#groupUnderTitleLine); stroke-width:2;' x='160' y='58' width='325' height='2' />

<!-- ============= Group 'Group_study' ============= -->
<rect class='grp' style='fill:#99ff99;stroke:#c5e0c5' x='1019' y='10' width='1442' height='1265' />
<text x='1030' y='25'>Group_study</text>
<rect style='fill:url(#groupUnderTitleLine); stroke-width:2;' x='1030' y='28' width='1420' height='2' />

<!-- ============= Group 'Group_vocabularies' ============= -->
<rect class='grp' style='fill:#00ffcc;stroke:#c5e0db' x='29' y='1300' width='452' height='545' />
<text x='40' y='1315'>Group_vocabularies</text>
<rect style='fill:url(#groupUnderTitleLine); stroke-width:2;' x='40' y='1318' width='430' height='2' />

<!-- ============= Group 'Group_ontology' ============= -->
<rect class='grp' style='fill:#ff99ff;stroke:#e0c5e0' x='764' y='1315' width='167' height='560' />
<text x='775' y='1330'>Group_ontology</text>
<rect style='fill:url(#groupUnderTitleLine); stroke-width:2;' x='775' y='1333' width='145' height='2' />

<!-- ============= Group 'Group_logging' ============= -->
<rect class='grp' style='fill:#c4e0f9;stroke:#c5d4e0' x='1319' y='1255' width='257' height='170' />
<text x='1330' y='1270'>Group_logging</text>
<rect style='fill:url(#groupUnderTitleLine); stroke-width:2;' x='1330' y='1273' width='235' height='2' />

<!-- ============= Group 'Group_filepaths' ============= -->
<rect class='grp' style='fill:#c4e0f9;stroke:#c5d4e0' x='569' y='550' width='422' height='425' />
<text x='580' y='565'>Group_filepaths</text>
<rect style='fill:url(#groupUnderTitleLine); stroke-width:2;' x='580' y='568' width='400' height='2' />

<!-- ============= Group 'Group_collection' ============= -->
<rect class='grp' style='fill:#00cccc;stroke:#c5e0e0' x='29' y='310' width='362' height='290' />
<text x='40' y='325'>Group_collection</text>
<rect style='fill:url(#groupUnderTitleLine); stroke-width:2;' x='40' y='328' width='340' height='2' />

<path transform='translate(7,0)' marker-start='url(#foot)' marker-end='url(#arrow)'    d='M 60 1530 L 60,1410' >
	<title>Foreign Key fk_controlled_vocab_values
	controlled_vocab_values references controlled_vocab ( controlled_vocab_id )</title>
</path>
<text x='62' y='1525' transform='rotate(270 62,1525)' title='Foreign Key fk_controlled_vocab_values
	controlled_vocab_values references controlled_vocab ( controlled_vocab_id )' style='fill:#a1a0a0;'>controlled_vocab_id</text><path transform='translate(7,0)' marker-start='url(#foot)' marker-end='url(#arrow)'    d='M 2115 390 L 2115,360' >
	<title>Foreign Key fk_investigation_study
	investigation_study references investigation ( investigation_id )</title>
</path>
<text x='2117' y='385' transform='rotate(270 2117,385)' title='Foreign Key fk_investigation_study
	investigation_study references investigation ( investigation_id )' style='fill:#a1a0a0;'>investigation_id</text><path transform='translate(7,0)' marker-start='url(#foot)' marker-end='url(#arrow)'    d='M 2085 405 L 1995,405' >
	<title>Foreign Key fk_investigation_study_study
	investigation_study references study ( study_id )</title>
</path>
<text x='2041' y='400' transform='rotate(0 2041,400)' title='Foreign Key fk_investigation_study_study
	investigation_study references study ( study_id )' style='fill:#a1a0a0;'>study_id</text><path transform='translate(7,0)' marker-start='url(#foot)' marker-end='url(#arrow)'    d='M 435 930 L 435,990' >
	<title>Foreign Key fk_job_results_filepath
	job_results_filepath references job ( job_id )</title>
</path>
<text x='448' y='930' transform='rotate(90 448,930)' title='Foreign Key fk_job_results_filepath
	job_results_filepath references job ( job_id )' style='fill:#a1a0a0;'>job_id</text><path transform='translate(7,0)' marker-start='url(#foot)' marker-end='url(#arrow)'    d='M 510 930 L 510,967 Q 510,975 517,975 L 907,975 Q 915,975 915,967 L 915,802 Q 915,795 907,795 L 810,795' >
	<title>Foreign Key fk_job_results_filepath_0
	job_results_filepath references filepath ( filepath_id )</title>
</path>
<text x='523' y='930' transform='rotate(90 523,930)' title='Foreign Key fk_job_results_filepath_0
	job_results_filepath references filepath ( filepath_id )' style='fill:#a1a0a0;'>filepath_id</text><path transform='translate(7,0)' marker-start='url(#foot)' marker-end='url(#arrow)'    d='M 300 915 L 300,885' >
	<title>Foreign Key fk_analysis_job_analysis
	analysis_job references analysis ( analysis_id )</title>
</path>
<text x='302' y='910' transform='rotate(270 302,910)' title='Foreign Key fk_analysis_job_analysis
	analysis_job references analysis ( analysis_id )' style='fill:#a1a0a0;'>analysis_id</text><path transform='translate(7,0)' marker-start='url(#foot)' marker-end='url(#arrow)'    d='M 375 975 L 412,975 Q 420,975 420,982 L 420,990' >
	<title>Foreign Key fk_analysis_job_job
	analysis_job references job ( job_id )</title>
</path>
<text x='382' y='970' transform='rotate(0 382,970)' title='Foreign Key fk_analysis_job_job
	analysis_job references job ( job_id )' style='fill:#a1a0a0;'>job_id</text><path transform='translate(7,0)' marker-start='url(#foot)' marker-end='url(#arrow)'    d='M 150 945 L 232,945 Q 240,945 240,937 L 240,885' >
	<title>Foreign Key fk_analysis_chain
	analysis_chain references analysis ( parent_id -> analysis_id )</title>
</path>
<text x='157' y='940' transform='rotate(0 157,940)' title='Foreign Key fk_analysis_chain
	analysis_chain references analysis ( parent_id -> analysis_id )' style='fill:#a1a0a0;'>parent_id</text><path transform='translate(7,0)' marker-start='url(#foot)' marker-end='url(#arrow)'    d='M 150 960 L 247,960 Q 255,960 255,952 L 255,885' >
	<title>Foreign Key fk_analysis_chain_0
	analysis_chain references analysis ( child_id -> analysis_id )</title>
</path>
<text x='157' y='955' transform='rotate(0 157,955)' title='Foreign Key fk_analysis_chain_0
	analysis_chain references analysis ( child_id -> analysis_id )' style='fill:#a1a0a0;'>child_id</text><path transform='translate(7,0)' marker-start='url(#foot)' marker-end='url(#arrow)'    d='M 315 1410 L 315,1485' >
	<title>Foreign Key fk_column_controlled_vocabularies
	column_controlled_vocabularies references mixs_field_description ( column_name )</title>
</path>
<text x='328' y='1410' transform='rotate(90 328,1410)' title='Foreign Key fk_column_controlled_vocabularies
	column_controlled_vocabularies references mixs_field_description ( column_name )' style='fill:#a1a0a0;'>column_name</text><path transform='translate(7,0)' marker-start='url(#foot)' marker-end='url(#arrow)'    d='M 255 1350 L 195,1350' >
	<title>Foreign Key fk_column_controlled_vocab2
	column_controlled_vocabularies references controlled_vocab ( controlled_vocab_id )</title>
</path>
<text x='148' y='1345' transform='rotate(0 148,1345)' title='Foreign Key fk_column_controlled_vocab2
	column_controlled_vocabularies references controlled_vocab ( controlled_vocab_id )' style='fill:#a1a0a0;'>controlled_vocab_id</text><path transform='translate(7,0)' marker-start='url(#foot)' marker-end='url(#arrow)'    d='M 150 750 L 210,750' >
	<title>Foreign Key fk_analysis_users_analysis
	analysis_users references analysis ( analysis_id )</title>
</path>
<text x='157' y='745' transform='rotate(0 157,745)' title='Foreign Key fk_analysis_users_analysis
	analysis_users references analysis ( analysis_id )' style='fill:#a1a0a0;'>analysis_id</text><path transform='translate(7,0)' marker-start='url(#foot)' marker-end='url(#arrow)'    d='M 45 735 L 22,735 Q 15,735 15,727 L 15,262 Q 15,255 22,255 L 315,255' >
	<title>Foreign Key fk_analysis_users_user
	analysis_users references qiita_user ( email )</title>
</path>
<text x='19' y='730' transform='rotate(0 19,730)' title='Foreign Key fk_analysis_users_user
	analysis_users references qiita_user ( email )' style='fill:#a1a0a0;'>email</text><path transform='translate(7,0)' marker-start='url(#foot)' marker-end='url(#arrow)'    d='M 1695 735 L 1822,735 Q 1830,735 1830,727 L 1830,420' >
	<title>Foreign Key fk_study_preprocessed_data
	study_preprocessed_data references study ( study_id )</title>
</path>
<text x='1702' y='730' transform='rotate(0 1702,730)' title='Foreign Key fk_study_preprocessed_data
	study_preprocessed_data references study ( study_id )' style='fill:#a1a0a0;'>study_id</text><path transform='translate(7,0)' marker-start='url(#foot)' marker-end='url(#arrow)'    d='M 1530 720 L 1455,720' >
	<title>Foreign Key fk_study_preprocessed_data_0
	study_preprocessed_data references preprocessed_data ( preprocessed_data_id )</title>
</path>
<text x='1413' y='715' transform='rotate(0 1413,715)' title='Foreign Key fk_study_preprocessed_data_0
	study_preprocessed_data references preprocessed_data ( preprocessed_data_id )' style='fill:#a1a0a0;'>preprocessed_data_id</text><path transform='translate(7,0)' marker-start='url(#foot)' marker-end='url(#arrow)'    d='M 1155 75 L 1800,75' >
	<title>Foreign Key fk_study_users_study
	study_users references study ( study_id )</title>
</path>
<text x='1162' y='70' transform='rotate(0 1162,70)' title='Foreign Key fk_study_users_study
	study_users references study ( study_id )' style='fill:#a1a0a0;'>study_id</text><path transform='translate(7,0)' marker-start='url(#foot)' marker-end='url(#arrow)'    d='M 1050 105 L 480,105' >
	<title>Foreign Key fk_study_users_user
	study_users references qiita_user ( email )</title>
</path>
<text x='1024' y='100' transform='rotate(0 1024,100)' title='Foreign Key fk_study_users_user
	study_users references qiita_user ( email )' style='fill:#a1a0a0;'>email</text><path transform='translate(7,0)' marker-start='url(#foot)' marker-end='url(#arrow)'    d='M 1680 525 L 1852,525 Q 1860,525 1860,517 L 1860,420' >
	<title>Foreign Key fk_study_raw_data_study
	study_raw_data references study ( study_id )</title>
</path>
<text x='1687' y='520' transform='rotate(0 1687,520)' title='Foreign Key fk_study_raw_data_study
	study_raw_data references study ( study_id )' style='fill:#a1a0a0;'>study_id</text><path transform='translate(7,0)' marker-start='url(#foot)' marker-end='url(#arrow)'    d='M 1560 510 L 1425,510' >
	<title>Foreign Key fk_study_raw_data_raw_data
	study_raw_data references raw_data ( raw_data_id )</title>
</path>
<text x='1498' y='505' transform='rotate(0 1498,505)' title='Foreign Key fk_study_raw_data_raw_data
	study_raw_data references raw_data ( raw_data_id )' style='fill:#a1a0a0;'>raw_data_id</text><path transform='translate(7,0)' marker-start='url(#foot)' marker-end='url(#arrow)'    d='M 1200 975 L 1260,975' >
	<title>Foreign Key fk_processed_data_filepath
	processed_filepath references processed_data ( processed_data_id )</title>
</path>
<text x='1207' y='970' transform='rotate(0 1207,970)' title='Foreign Key fk_processed_data_filepath
	processed_filepath references processed_data ( processed_data_id )' style='fill:#a1a0a0;'>processed_data_id</text><path transform='translate(7,0)' marker-start='url(#foot)' marker-end='url(#arrow)'    d='M 1050 945 L 937,945 Q 930,945 930,937 L 930,787 Q 930,780 922,780 L 810,780' >
	<title>Foreign Key fk_processed_data_filepath_0
	processed_filepath references filepath ( filepath_id )</title>
</path>
<text x='996' y='940' transform='rotate(0 996,940)' title='Foreign Key fk_processed_data_filepath_0
	processed_filepath references filepath ( filepath_id )' style='fill:#a1a0a0;'>filepath_id</text><path transform='translate(7,0)' marker-start='url(#foot)' marker-end='url(#arrow)'    d='M 1440 1305 L 1455,1305' >
	<title>Foreign Key fk_logging_severity
	logging references severity ( severity_id )</title>
</path>
<text x='1447' y='1300' transform='rotate(0 1447,1300)' title='Foreign Key fk_logging_severity
	logging references severity ( severity_id )' style='fill:#a1a0a0;'>severity_id</text><path transform='translate(7,0)' marker-start='url(#foot)' marker-end='url(#arrow)'    d='M 1530 930 L 1530,817 Q 1530,810 1522,810 L 1522,810 Q 1515,810 1515,802 L 1515,442 Q 1515,435 1522,435 L 1837,435 Q 1845,435 1845,427 L 1845,420' >
	<title>Foreign Key fk_study_processed_data
	study_processed_data references study ( study_id )</title>
</path>
<text x='1532' y='925' transform='rotate(270 1532,925)' title='Foreign Key fk_study_processed_data
	study_processed_data references study ( study_id )' style='fill:#a1a0a0;'>study_id</text><path transform='translate(7,0)' marker-start='url(#foot)' marker-end='url(#arrow)'    d='M 1500 975 L 1455,975' >
	<title>Foreign Key fk_study_processed_data_0
	study_processed_data references processed_data ( processed_data_id )</title>
</path>
<text x='1401' y='970' transform='rotate(0 1401,970)' title='Foreign Key fk_study_processed_data_0
	study_processed_data references processed_data ( processed_data_id )' style='fill:#a1a0a0;'>processed_data_id</text><path transform='translate(7,0)' marker-start='url(#foot)' marker-end='url(#arrow)'    d='M 375 1170 L 315,1170' >
	<title>Foreign Key fk_command_data_type
	command_data_type references command ( command_id )</title>
</path>
<text x='308' y='1165' transform='rotate(0 308,1165)' title='Foreign Key fk_command_data_type
	command_data_type references command ( command_id )' style='fill:#a1a0a0;'>command_id</text><path transform='translate(7,0)' marker-start='url(#foot)' marker-end='url(#arrow)'    d='M 525 1185 L 697,1185 Q 705,1185 705,1177 L 705,1095' >
	<title>Foreign Key fk_command_data_type_0
	command_data_type references data_type ( data_type_id )</title>
</path>
<text x='532' y='1180' transform='rotate(0 532,1180)' title='Foreign Key fk_command_data_type_0
	command_data_type references data_type ( data_type_id )' style='fill:#a1a0a0;'>data_type_id</text><path transform='translate(7,0)' marker-start='url(#foot)' marker-end='url(#arrow)'    d='M 1200 720 L 1245,720' >
	<title>Foreign Key fk_preprocessed_filepath
	preprocessed_filepath references preprocessed_data ( preprocessed_data_id )</title>
</path>
<text x='1207' y='715' transform='rotate(0 1207,715)' title='Foreign Key fk_preprocessed_filepath
	preprocessed_filepath references preprocessed_data ( preprocessed_data_id )' style='fill:#a1a0a0;'>preprocessed_data_id</text><path transform='translate(7,0)' marker-start='url(#foot)' marker-end='url(#arrow)'    d='M 1035 735 L 810,735' >
	<title>Foreign Key fk_preprocessed_filepath_0
	preprocessed_filepath references filepath ( filepath_id )</title>
</path>
<text x='981' y='730' transform='rotate(0 981,730)' title='Foreign Key fk_preprocessed_filepath_0
	preprocessed_filepath references filepath ( filepath_id )' style='fill:#a1a0a0;'>filepath_id</text><path transform='translate(7,0)' marker-start='url(#foot)' marker-end='url(#arrow)'    d='M 390 735 L 360,735' >
	<title>Foreign Key fk_analysis_filepath
	analysis_filepath references analysis ( analysis_id )</title>
</path>
<text x='333' y='730' transform='rotate(0 333,730)' title='Foreign Key fk_analysis_filepath
	analysis_filepath references analysis ( analysis_id )' style='fill:#a1a0a0;'>analysis_id</text><path transform='translate(7,0)' marker-start='url(#foot)' marker-end='url(#arrow)'    d='M 510 750 L 630,750' >
	<title>Foreign Key fk_analysis_filepath_0
	analysis_filepath references filepath ( filepath_id )</title>
</path>
<text x='517' y='745' transform='rotate(0 517,745)' title='Foreign Key fk_analysis_filepath_0
	analysis_filepath references filepath ( filepath_id )' style='fill:#a1a0a0;'>filepath_id</text><path transform='translate(7,0)' marker-start='url(#foot)' marker-end='url(#arrow)'  style='stroke-dasharray:4,2;'  d='M 510 810 L 547,810 Q 555,810 555,817 L 555,1012 Q 555,1020 562,1020 L 675,1020' >
	<title>Foreign Key fk_analysis_filepath_1
	analysis_filepath references data_type ( data_type_id )</title>
</path>
<text x='517' y='805' transform='rotate(0 517,805)' title='Foreign Key fk_analysis_filepath_1
	analysis_filepath references data_type ( data_type_id )' style='fill:#a1a0a0;'>data_type_id</text><path transform='translate(7,0)' marker-start='url(#foot)' marker-end='url(#arrow)'    d='M 375 690 L 352,690 Q 345,690 345,697 L 345,705' >
	<title>Foreign Key fk_analysis_workflow
	analysis_workflow references analysis ( analysis_id )</title>
</path>
<text x='318' y='685' transform='rotate(0 318,685)' title='Foreign Key fk_analysis_workflow
	analysis_workflow references analysis ( analysis_id )' style='fill:#a1a0a0;'>analysis_id</text><path transform='translate(7,0)' marker-start='url(#foot)' marker-end='url(#arrow)'    d='M 315 1710 L 315,1635' >
	<title>Foreign Key fk_column_ontology
	column_ontology references mixs_field_description ( column_name )</title>
</path>
<text x='317' y='1705' transform='rotate(270 317,1705)' title='Foreign Key fk_column_ontology
	column_ontology references mixs_field_description ( column_name )' style='fill:#a1a0a0;'>column_name</text><path transform='translate(7,0)' marker-start='url(#foot)' marker-end='url(#arrow)'    d='M 2295 930 L 2295,945' >
	<title>Foreign Key fk_processed_params_uclust
	processed_params_uclust references reference ( reference_id )</title>
</path>
<text x='2308' y='930' transform='rotate(90 2308,930)' title='Foreign Key fk_processed_params_uclust
	processed_params_uclust references reference ( reference_id )' style='fill:#a1a0a0;'>reference_id</text><path transform='translate(7,0)' marker-start='url(#foot)' marker-end='url(#arrow)'    d='M 1455 885 L 1462,885 Q 1470,885 1470,877 L 1470,862 Q 1470,855 1462,855 L 1455,855' >
	<title>Foreign Key fk_preprocessed_processed_data
	preprocessed_processed_data references preprocessed_data ( preprocessed_data_id )</title>
</path>
<text x='1462' y='880' transform='rotate(0 1462,880)' title='Foreign Key fk_preprocessed_processed_data
	preprocessed_processed_data references preprocessed_data ( preprocessed_data_id )' style='fill:#a1a0a0;'>preprocessed_data_id</text><path transform='translate(7,0)' marker-start='url(#foot)' marker-end='url(#arrow)'    d='M 1260 915 L 1252,915 Q 1245,915 1245,922 L 1245,952 Q 1245,960 1252,960 L 1260,960' >
	<title>Foreign Key fk_preprocessed_processed_data_0
	preprocessed_processed_data references processed_data ( processed_data_id )</title>
</path>
<text x='1161' y='910' transform='rotate(0 1161,910)' title='Foreign Key fk_preprocessed_processed_data_0
	preprocessed_processed_data references processed_data ( processed_data_id )' style='fill:#a1a0a0;'>processed_data_id</text><path transform='translate(7,0)' marker-start='url(#foot)' marker-end='url(#arrow)'    d='M 315 90 L 270,90' >
	<title>Foreign Key fk_user_user_level
	qiita_user references user_level ( user_level_id )</title>
</path>
<text x='247' y='85' transform='rotate(0 247,85)' title='Foreign Key fk_user_user_level
	qiita_user references user_level ( user_level_id )' style='fill:#a1a0a0;'>user_level_id</text><path transform='translate(7,0)' marker-start='url(#foot)' marker-end='url(#arrow)'    d='M 1260 375 L 1215,375' >
	<title>Foreign Key fk_prep_columns_prep_template
	prep_columns references prep_template ( prep_template_id )</title>
</path>
<text x='1169' y='370' transform='rotate(0 1169,370)' title='Foreign Key fk_prep_columns_prep_template
	prep_columns references prep_template ( prep_template_id )' style='fill:#a1a0a0;'>prep_template_id</text><path transform='translate(7,0)' marker-start='url(#foot)' marker-end='url(#arrow)'    d='M 1065 555 L 802,555 Q 795,555 795,562 L 795,660' >
	<title>Foreign Key fk_raw_filepath
	raw_filepath references filepath ( filepath_id )</title>
</path>
<text x='1011' y='550' transform='rotate(0 1011,550)' title='Foreign Key fk_raw_filepath
	raw_filepath references filepath ( filepath_id )' style='fill:#a1a0a0;'>filepath_id</text><path transform='translate(7,0)' marker-start='url(#foot)' marker-end='url(#arrow)'    d='M 1185 525 L 1260,525' >
	<title>Foreign Key fk_raw_filepath_0
	raw_filepath references raw_data ( raw_data_id )</title>
</path>
<text x='1192' y='520' transform='rotate(0 1192,520)' title='Foreign Key fk_raw_filepath_0
	raw_filepath references raw_data ( raw_data_id )' style='fill:#a1a0a0;'>raw_data_id</text><path transform='translate(7,0)' marker-start='url(#foot)' marker-end='url(#arrow)'    d='M 1050 420 L 622,420 Q 615,420 615,427 L 615,847 Q 615,855 622,855 L 952,855 Q 960,855 960,862 L 960,1027 Q 960,1035 952,1035 L 795,1035' >
	<title>Foreign Key fk_prep_template_data_type
	prep_template references data_type ( data_type_id )</title>
</path>
<text x='984' y='415' transform='rotate(0 984,415)' title='Foreign Key fk_prep_template_data_type
	prep_template references data_type ( data_type_id )' style='fill:#a1a0a0;'>data_type_id</text><path transform='translate(7,0)' marker-start='url(#foot)' marker-end='url(#arrow)'    d='M 1215 465 L 1282,465 Q 1290,465 1290,472 L 1290,480' >
	<title>Foreign Key fk_prep_template_raw_data
	prep_template references raw_data ( raw_data_id )</title>
</path>
<text x='1222' y='460' transform='rotate(0 1222,460)' title='Foreign Key fk_prep_template_raw_data
	prep_template references raw_data ( raw_data_id )' style='fill:#a1a0a0;'>raw_data_id</text><path transform='translate(7,0)' marker-start='url(#foot)' marker-end='url(#arrow)'    d='M 1425 570 L 1492,570 Q 1500,570 1500,577 L 1500,607 Q 1500,615 1507,615 L 1545,615' >
	<title>Foreign Key fk_raw_data_filetype
	raw_data references filetype ( filetype_id )</title>
</path>
<text x='1432' y='565' transform='rotate(0 1432,565)' title='Foreign Key fk_raw_data_filetype
	raw_data references filetype ( filetype_id )' style='fill:#a1a0a0;'>filetype_id</text><path transform='translate(7,0)' marker-start='url(#foot)' marker-end='url(#arrow)'    d='M 390 1110 L 337,1110 Q 330,1110 330,1117 L 330,1117 Q 330,1125 322,1125 L 315,1125' >
	<title>Foreign Key fk_job_function
	job references command ( command_id )</title>
</path>
<text x='323' y='1105' transform='rotate(0 323,1105)' title='Foreign Key fk_job_function
	job references command ( command_id )' style='fill:#a1a0a0;'>command_id</text><path transform='translate(7,0)' marker-start='url(#foot)' marker-end='url(#arrow)'    d='M 390 1035 L 315,1035' >
	<title>Foreign Key fk_job_job_status_id
	job references job_status ( job_status_id )</title>
</path>
<text x='320' y='1030' transform='rotate(0 320,1030)' title='Foreign Key fk_job_job_status_id
	job references job_status ( job_status_id )' style='fill:#a1a0a0;'>job_status_id</text><path transform='translate(7,0)' marker-start='url(#foot)' marker-end='url(#arrow)'    d='M 510 1035 L 675,1035' >
	<title>Foreign Key fk_job_data_type
	job references data_type ( data_type_id )</title>
</path>
<text x='517' y='1030' transform='rotate(0 517,1030)' title='Foreign Key fk_job_data_type
	job references data_type ( data_type_id )' style='fill:#a1a0a0;'>data_type_id</text><path transform='translate(7,0)' marker-start='url(#foot)' marker-end='url(#arrow)'  style='stroke-dasharray:4,2;'  d='M 510 1110 L 1237,1110 Q 1245,1110 1245,1117 L 1245,1282 Q 1245,1290 1252,1290 L 1320,1290' >
	<title>Foreign Key fk_job
	job references logging ( log_id -> logging_id )</title>
</path>
<text x='517' y='1105' transform='rotate(0 517,1105)' title='Foreign Key fk_job
	job references logging ( log_id -> logging_id )' style='fill:#a1a0a0;'>log_id</text><path transform='translate(7,0)' marker-start='url(#foot)' marker-end='url(#arrow)'    d='M 660 810 L 660,870' >
	<title>Foreign Key fk_filepath
	filepath references filepath_type ( filepath_type_id )</title>
</path>
<text x='673' y='810' transform='rotate(90 673,810)' title='Foreign Key fk_filepath
	filepath references filepath_type ( filepath_type_id )' style='fill:#a1a0a0;'>filepath_type_id</text><path transform='translate(7,0)' marker-start='url(#foot)' marker-end='url(#arrow)'    d='M 750 810 L 750,870' >
	<title>Foreign Key fk_filepath_0
	filepath references checksum_algorithm ( checksum_algorithm_id )</title>
</path>
<text x='763' y='810' transform='rotate(90 763,810)' title='Foreign Key fk_filepath_0
	filepath references checksum_algorithm ( checksum_algorithm_id )' style='fill:#a1a0a0;'>checksum_algorithm_id</text><path transform='translate(7,0)' marker-start='url(#foot)' marker-end='url(#arrow)'  style='stroke-dasharray:4,2;'  d='M 810 750 L 847,750 Q 855,750 855,742 L 855,705' >
	<title>Foreign Key fk_filepath_data_directory
	filepath references data_directory ( data_directory_id )</title>
</path>
<text x='817' y='745' transform='rotate(0 817,745)' title='Foreign Key fk_filepath_data_directory
	filepath references data_directory ( data_directory_id )' style='fill:#a1a0a0;'>data_directory_id</text><path transform='translate(7,0)' marker-start='url(#foot)' marker-end='url(#arrow)'    d='M 825 1635 L 825,1515' >
	<title>Foreign Key fk_term_ontology
	term references ontology ( ontology_id )</title>
</path>
<text x='827' y='1630' transform='rotate(270 827,1630)' title='Foreign Key fk_term_ontology
<<<<<<< HEAD
	term references ontology ( ontology_id )' style='fill:#a1a0a0;'>ontology_id</text><path transform='translate(7,0)' marker-start='url(#foot)' marker-end='url(#arrow)'    d='M 165 1155 L 165,922 Q 165,915 172,915 L 187,915 Q 195,915 195,907 L 195,862 Q 195,855 202,855 L 210,855' >
	<title>Foreign Key fk_analysis_sample_analysis
	analysis_sample references analysis ( analysis_id )</title>
</path>
<text x='167' y='1150' transform='rotate(270 167,1150)' title='Foreign Key fk_analysis_sample_analysis
	analysis_sample references analysis ( analysis_id )' style='fill:#a1a0a0;'>analysis_id</text><path transform='translate(7,0)' marker-start='url(#foot)' marker-end='url(#arrow)'    d='M 165 1260 L 165,1267 Q 165,1275 172,1275 L 1282,1275 Q 1290,1275 1290,1267 L 1290,1110' >
	<title>Foreign Key fk_analysis_processed_data
	analysis_sample references processed_data ( processed_data_id )</title>
</path>
<text x='178' y='1260' transform='rotate(90 178,1260)' title='Foreign Key fk_analysis_processed_data
	analysis_sample references processed_data ( processed_data_id )' style='fill:#a1a0a0;'>processed_data_id</text><path transform='translate(7,0)' marker-start='url(#foot)' marker-end='url(#arrow)'    d='M 150 1260 L 150,1282 Q 150,1290 157,1290 L 1222,1290 Q 1230,1290 1230,1282 L 1230,307 Q 1230,300 1237,300 L 1417,300 Q 1425,300 1425,292 L 1425,195' >
	<title>Foreign Key fk_analysis_sample
	analysis_sample references study_sample ( sample_id )</title>
</path>
<text x='163' y='1260' transform='rotate(90 163,1260)' title='Foreign Key fk_analysis_sample
	analysis_sample references study_sample ( sample_id )' style='fill:#a1a0a0;'>sample_id</text><path transform='translate(7,0)' marker-start='url(#foot)' marker-end='url(#arrow)'    d='M 2235 75 L 1995,75' >
=======
	term references ontology ( ontology_id )' style='fill:#a1a0a0;'>ontology_id</text><path transform='translate(7,0)' marker-start='url(#foot)' marker-end='url(#arrow)'    d='M 2235 75 L 1995,75' >
>>>>>>> b2721eb1
	<title>Foreign Key fk_study_environmental_package
	study_environmental_package references study ( study_id )</title>
</path>
<text x='2191' y='70' transform='rotate(0 2191,70)' title='Foreign Key fk_study_environmental_package
	study_environmental_package references study ( study_id )' style='fill:#a1a0a0;'>study_id</text><path transform='translate(7,0)' marker-start='url(#foot)' marker-end='url(#arrow)'    d='M 2265 120 L 2265,135' >
	<title>Foreign Key fk_study_environmental_package_0
	study_environmental_package references environmental_package ( environmental_package_name )</title>
</path>
<text x='2278' y='120' transform='rotate(90 2278,120)' title='Foreign Key fk_study_environmental_package_0
	study_environmental_package references environmental_package ( environmental_package_name )' style='fill:#a1a0a0;'>environmental_package_name</text><path transform='translate(7,0)' marker-start='url(#foot)' marker-end='url(#arrow)'    d='M 1020 645 L 997,645 Q 990,645 990,652 L 990,712 Q 990,720 982,720 L 810,720' >
	<title>Foreign Key fk_filepath_id
	prep_template_filepath references filepath ( filepath_id )</title>
</path>
<text x='966' y='640' transform='rotate(0 966,640)' title='Foreign Key fk_filepath_id
	prep_template_filepath references filepath ( filepath_id )' style='fill:#a1a0a0;'>filepath_id</text><path transform='translate(7,0)' marker-start='url(#foot)' marker-end='url(#arrow)'    d='M 1170 615 L 1192,615 Q 1200,615 1200,607 L 1200,480' >
	<title>Foreign Key fk_prep_template_id
	prep_template_filepath references prep_template ( prep_template_id )</title>
</path>
<text x='1177' y='610' transform='rotate(0 1177,610)' title='Foreign Key fk_prep_template_id
	prep_template_filepath references prep_template ( prep_template_id )' style='fill:#a1a0a0;'>prep_template_id</text><path transform='translate(7,0)' marker-start='url(#foot)' marker-end='url(#arrow)'    d='M 1200 810 L 1207,810 Q 1215,810 1215,802 L 1215,607 Q 1215,600 1222,600 L 1522,600 Q 1530,600 1530,592 L 1530,397 Q 1530,390 1537,390 L 1800,390' >
	<title>Foreign Key fk_study_id
	sample_template_filepath references study ( study_id )</title>
</path>
<text x='1207' y='805' transform='rotate(0 1207,805)' title='Foreign Key fk_study_id
	sample_template_filepath references study ( study_id )' style='fill:#a1a0a0;'>study_id</text><path transform='translate(7,0)' marker-start='url(#foot)' marker-end='url(#arrow)'    d='M 1035 825 L 802,825 Q 795,825 795,817 L 795,810' >
	<title>Foreign Key fk_filepath_id
	sample_template_filepath references filepath ( filepath_id )</title>
</path>
<text x='981' y='820' transform='rotate(0 981,820)' title='Foreign Key fk_filepath_id
	sample_template_filepath references filepath ( filepath_id )' style='fill:#a1a0a0;'>filepath_id</text><path transform='translate(7,0)' marker-start='url(#foot)' marker-end='url(#arrow)'    d='M 960 465 L 1027,465 Q 1035,465 1035,457 L 1035,457 Q 1035,450 1042,450 L 1050,450' >
	<title>Foreign Key fk_prep_template_id
	prep_template_preprocessed_data references prep_template ( prep_template_id )</title>
</path>
<text x='967' y='460' transform='rotate(0 967,460)' title='Foreign Key fk_prep_template_id
	prep_template_preprocessed_data references prep_template ( prep_template_id )' style='fill:#a1a0a0;'>prep_template_id</text><path transform='translate(7,0)' marker-start='url(#foot)' marker-end='url(#arrow)'    d='M 960 510 L 997,510 Q 1005,510 1005,517 L 1005,877 Q 1005,885 1012,885 L 1207,885 Q 1215,885 1215,877 L 1215,847 Q 1215,840 1222,840 L 1245,840' >
	<title>Foreign Key fk_prep_template_preprocessed_data
	prep_template_preprocessed_data references preprocessed_data ( preprocessed_data_id )</title>
</path>
<text x='967' y='505' transform='rotate(0 967,505)' title='Foreign Key fk_prep_template_preprocessed_data
	prep_template_preprocessed_data references preprocessed_data ( preprocessed_data_id )' style='fill:#a1a0a0;'>preprocessed_data_id</text><path transform='translate(7,0)' marker-start='url(#foot)' marker-end='url(#arrow)'    d='M 2265 975 L 2182,975 Q 2175,975 2175,967 L 2175,787 Q 2175,780 2167,780 L 1717,780 Q 1710,780 1710,787 L 1710,907 Q 1710,915 1702,915 L 1477,915 Q 1470,915 1470,922 L 1470,1117 Q 1470,1125 1462,1125 L 952,1125 Q 945,1125 945,1117 L 945,772 Q 945,765 937,765 L 810,765' >
	<title>Foreign Key fk_reference_sequence_filepath
	reference references filepath ( sequence_filepath -> filepath_id )</title>
</path>
<text x='2170' y='970' transform='rotate(0 2170,970)' title='Foreign Key fk_reference_sequence_filepath
	reference references filepath ( sequence_filepath -> filepath_id )' style='fill:#a1a0a0;'>sequence_filepath</text><path transform='translate(7,0)' marker-start='url(#foot)' marker-end='url(#arrow)'    d='M 2160 960 L 2265,960' >
	<title>Foreign Key fk_processed_params_sortmerna
	processed_params_sortmerna references reference ( reference_id )</title>
</path>
<text x='2167' y='955' transform='rotate(0 2167,955)' title='Foreign Key fk_processed_params_sortmerna
	processed_params_sortmerna references reference ( reference_id )' style='fill:#a1a0a0;'>reference_id</text><path transform='translate(7,0)' marker-start='url(#foot)' marker-end='url(#arrow)'    d='M 240 510 L 217,510 Q 210,510 210,502 L 210,472 Q 210,465 202,465 L 195,465' >
	<title>Foreign Key fk_collection_job
	collection_job references collection ( collection_id )</title>
</path>
<text x='174' y='505' transform='rotate(0 174,505)' title='Foreign Key fk_collection_job
	collection_job references collection ( collection_id )' style='fill:#a1a0a0;'>collection_id</text><path transform='translate(7,0)' marker-start='url(#foot)' marker-end='url(#arrow)'    d='M 360 570 L 532,570 Q 540,570 540,577 L 540,1012 Q 540,1020 532,1020 L 510,1020' >
	<title>Foreign Key fk_collection_job_0
	collection_job references job ( job_id )</title>
</path>
<text x='367' y='565' transform='rotate(0 367,565)' title='Foreign Key fk_collection_job_0
	collection_job references job ( job_id )' style='fill:#a1a0a0;'>job_id</text><path transform='translate(7,0)' marker-start='url(#foot)' marker-end='url(#arrow)'    d='M 240 435 L 195,435' >
	<title>Foreign Key fk_collection_analysis
	collection_analysis references collection ( collection_id )</title>
</path>
<text x='174' y='430' transform='rotate(0 174,430)' title='Foreign Key fk_collection_analysis
	collection_analysis references collection ( collection_id )' style='fill:#a1a0a0;'>collection_id</text><path transform='translate(7,0)' marker-start='url(#foot)' marker-end='url(#arrow)'    d='M 240 480 L 232,480 Q 225,480 225,487 L 225,682 Q 225,690 232,690 L 232,690 Q 240,690 240,697 L 240,705' >
	<title>Foreign Key fk_collection_analysis_0
	collection_analysis references analysis ( analysis_id )</title>
</path>
<text x='183' y='475' transform='rotate(0 183,475)' title='Foreign Key fk_collection_analysis_0
	collection_analysis references analysis ( analysis_id )' style='fill:#a1a0a0;'>analysis_id</text><path transform='translate(7,0)' marker-start='url(#foot)' marker-end='url(#arrow)'    d='M 195 390 L 217,390 Q 225,390 225,382 L 225,247 Q 225,240 232,240 L 315,240' >
	<title>Foreign Key fk_collection
	collection references qiita_user ( email )</title>
</path>
<text x='202' y='385' transform='rotate(0 202,385)' title='Foreign Key fk_collection
	collection references qiita_user ( email )' style='fill:#a1a0a0;'>email</text><path transform='translate(7,0)' marker-start='url(#foot)' marker-end='url(#arrow)'    d='M 60 480 L 60,495' >
	<title>Foreign Key fk_collection_0
	collection references collection_status ( collection_status_id )</title>
</path>
<text x='73' y='480' transform='rotate(90 73,480)' title='Foreign Key fk_collection_0
	collection references collection_status ( collection_status_id )' style='fill:#a1a0a0;'>collection_status_id</text><path transform='translate(7,0)' marker-start='url(#foot)' marker-end='url(#arrow)'    d='M 240 375 L 195,375' >
	<title>Foreign Key fk_collection_user
	collection_users references collection ( collection_id )</title>
</path>
<text x='174' y='370' transform='rotate(0 174,370)' title='Foreign Key fk_collection_user
	collection_users references collection ( collection_id )' style='fill:#a1a0a0;'>collection_id</text><path transform='translate(7,0)' marker-start='url(#foot)' marker-end='url(#arrow)'    d='M 345 330 L 345,285' >
	<title>Foreign Key fk_collection_user_email
	collection_users references qiita_user ( email )</title>
</path>
<text x='347' y='325' transform='rotate(270 347,325)' title='Foreign Key fk_collection_user_email
	collection_users references qiita_user ( email )' style='fill:#a1a0a0;'>email</text><path transform='translate(7,0)' marker-start='url(#foot)' marker-end='url(#arrow)'    d='M 1785 300 L 1800,300' >
	<title>Foreign Key fk_study_mapping_columns_study
	study_sample_columns references study ( study_id )</title>
</path>
<text x='1792' y='295' transform='rotate(0 1792,295)' title='Foreign Key fk_study_mapping_columns_study
	study_sample_columns references study ( study_id )' style='fill:#a1a0a0;'>study_id</text><path transform='translate(7,0)' marker-start='url(#foot)' marker-end='url(#arrow)'    d='M 330 705 L 330,607 Q 330,600 337,600 L 382,600 Q 390,600 390,592 L 390,285' >
	<title>Foreign Key fk_analysis_user
	analysis references qiita_user ( email )</title>
</path>
<text x='332' y='700' transform='rotate(270 332,700)' title='Foreign Key fk_analysis_user
	analysis references qiita_user ( email )' style='fill:#a1a0a0;'>email</text><path transform='translate(7,0)' marker-start='url(#foot)' marker-end='url(#arrow)'    d='M 210 840 L 180,840' >
	<title>Foreign Key fk_analysis_analysis_status
	analysis references analysis_status ( analysis_status_id )</title>
</path>
<text x='114' y='835' transform='rotate(0 114,835)' title='Foreign Key fk_analysis_analysis_status
	analysis references analysis_status ( analysis_status_id )' style='fill:#a1a0a0;'>analysis_status_id</text><path transform='translate(7,0)' marker-start='url(#foot)' marker-end='url(#arrow)'    d='M 2085 495 L 1987,495 Q 1980,495 1980,487 L 1980,420' >
	<title>Foreign Key fk_study_experimental_factor
	study_experimental_factor references study ( study_id )</title>
</path>
<text x='2041' y='490' transform='rotate(0 2041,490)' title='Foreign Key fk_study_experimental_factor
	study_experimental_factor references study ( study_id )' style='fill:#a1a0a0;'>study_id</text><path transform='translate(7,0)' marker-start='url(#foot)' marker-end='url(#arrow)'    d='M 2130 600 L 1972,600 Q 1965,600 1965,592 L 1965,420' >
	<title>Foreign Key fk_study_pmid_study
	study_pmid references study ( study_id )</title>
</path>
<text x='2086' y='595' transform='rotate(0 2086,595)' title='Foreign Key fk_study_pmid_study
	study_pmid references study ( study_id )' style='fill:#a1a0a0;'>study_id</text><path transform='translate(7,0)' marker-start='url(#foot)' marker-end='url(#arrow)'    d='M 1800 60 L 1177,60 Q 1170,60 1170,52 L 1170,37 Q 1170,30 1162,30 L 472,30 Q 465,30 465,37 L 465,75' >
	<title>Foreign Key fk_study_user
	study references qiita_user ( email )</title>
</path>
<text x='1774' y='55' transform='rotate(0 1774,55)' title='Foreign Key fk_study_user
	study references qiita_user ( email )' style='fill:#a1a0a0;'>email</text><path transform='translate(7,0)' marker-start='url(#foot)' marker-end='url(#arrow)'  style='stroke-dasharray:4,2;'  d='M 1995 105 L 2085,105' >
	<title>Foreign Key fk_study_study_emp_person
	study references study_person ( emp_person_id -> study_person_id )</title>
</path>
<text x='2002' y='100' transform='rotate(0 2002,100)' title='Foreign Key fk_study_study_emp_person
	study references study_person ( emp_person_id -> study_person_id )' style='fill:#a1a0a0;'>emp_person_id</text><path transform='translate(7,0)' marker-start='url(#foot)' marker-end='url(#arrow)'  style='stroke-dasharray:4,2;'  d='M 1995 120 L 2085,120' >
	<title>Foreign Key fk_study_study_lab_person
	study references study_person ( lab_person_id -> study_person_id )</title>
</path>
<text x='2002' y='115' transform='rotate(0 2002,115)' title='Foreign Key fk_study_study_lab_person
	study references study_person ( lab_person_id -> study_person_id )' style='fill:#a1a0a0;'>lab_person_id</text><path transform='translate(7,0)' marker-start='url(#foot)' marker-end='url(#arrow)'    d='M 1995 135 L 2085,135' >
	<title>Foreign Key fk_study_study_pi_person
	study references study_person ( principal_investigator_id -> study_person_id )</title>
</path>
<text x='2002' y='130' transform='rotate(0 2002,130)' title='Foreign Key fk_study_study_pi_person
	study references study_person ( principal_investigator_id -> study_person_id )' style='fill:#a1a0a0;'>principal_investigator_id</text><path transform='translate(7,0)' marker-start='url(#foot)' marker-end='url(#arrow)'    d='M 1875 420 L 1875,622 Q 1875,630 1867,630 L 1815,630' >
	<title>Foreign Key fk_study_timeseries_type
	study references timeseries_type ( timeseries_type_id )</title>
</path>
<text x='1888' y='420' transform='rotate(90 1888,420)' title='Foreign Key fk_study_timeseries_type
	study references timeseries_type ( timeseries_type_id )' style='fill:#a1a0a0;'>timeseries_type_id</text><path transform='translate(7,0)' marker-start='url(#foot)' marker-end='url(#arrow)'    d='M 1995 390 L 2002,390 Q 2010,390 2010,397 L 2010,645' >
	<title>Foreign Key fk_study
	study references portal_type ( portal_type_id )</title>
</path>
<text x='2002' y='385' transform='rotate(0 2002,385)' title='Foreign Key fk_study
	study references portal_type ( portal_type_id )' style='fill:#a1a0a0;'>portal_type_id</text><path transform='translate(7,0)' marker-start='url(#foot)' marker-end='url(#arrow)'    d='M 1260 1050 L 795,1050' >
	<title>Foreign Key fk_processed_data
	processed_data references data_type ( data_type_id )</title>
</path>
<text x='1194' y='1045' transform='rotate(0 1194,1045)' title='Foreign Key fk_processed_data
	processed_data references data_type ( data_type_id )' style='fill:#a1a0a0;'>data_type_id</text><path transform='translate(7,0)' marker-start='url(#foot)' marker-end='url(#arrow)'    d='M 1455 1050 L 1485,1050' >
	<title>Foreign Key fk_processed_data_status
	processed_data references processed_data_status ( processed_data_status_id )</title>
</path>
<text x='1462' y='1045' transform='rotate(0 1462,1045)' title='Foreign Key fk_processed_data_status
	processed_data references processed_data_status ( processed_data_status_id )' style='fill:#a1a0a0;'>processed_data_status_id</text><path transform='translate(7,0)' marker-start='url(#foot)' marker-end='url(#arrow)'  style='stroke-dasharray:4,2;'  d='M 2220 240 L 2220,225' >
	<title>Foreign Key fk_investigation_study_person
	investigation references study_person ( contact_person_id -> study_person_id )</title>
</path>
<text x='2222' y='235' transform='rotate(270 2222,235)' title='Foreign Key fk_investigation_study_person
<<<<<<< HEAD
	investigation references study_person ( contact_person_id -> study_person_id )' style='fill:#a1a0a0;'>contact_person_id</text><path transform='translate(7,0)' marker-start='url(#foot)' marker-end='url(#arrow)'    d='M 1185 180 L 1192,180 Q 1200,180 1200,172 L 1200,172 Q 1200,165 1207,165 L 1395,165' >
=======
	investigation references study_person ( contact_person_id -> study_person_id )' style='fill:#a1a0a0;'>contact_person_id</text><path transform='translate(7,0)' marker-start='url(#foot)' marker-end='url(#arrow)'    d='M 165 1155 L 165,922 Q 165,915 172,915 L 187,915 Q 195,915 195,907 L 195,862 Q 195,855 202,855 L 210,855' >
	<title>Foreign Key fk_analysis_sample_analysis
	analysis_sample references analysis ( analysis_id )</title>
</path>
<text x='167' y='1150' transform='rotate(270 167,1150)' title='Foreign Key fk_analysis_sample_analysis
	analysis_sample references analysis ( analysis_id )' style='fill:#a1a0a0;'>analysis_id</text><path transform='translate(7,0)' marker-start='url(#foot)' marker-end='url(#arrow)'    d='M 165 1260 L 165,1267 Q 165,1275 172,1275 L 1282,1275 Q 1290,1275 1290,1267 L 1290,1110' >
	<title>Foreign Key fk_analysis_processed_data
	analysis_sample references processed_data ( processed_data_id )</title>
</path>
<text x='178' y='1260' transform='rotate(90 178,1260)' title='Foreign Key fk_analysis_processed_data
	analysis_sample references processed_data ( processed_data_id )' style='fill:#a1a0a0;'>processed_data_id</text><path transform='translate(7,0)' marker-start='url(#foot)' marker-end='url(#arrow)'    d='M 150 1260 L 150,1282 Q 150,1290 157,1290 L 1222,1290 Q 1230,1290 1230,1282 L 1230,307 Q 1230,300 1237,300 L 1417,300 Q 1425,300 1425,292 L 1425,195' >
	<title>Foreign Key fk_analysis_sample
	analysis_sample references study_sample ( sample_id )</title>
</path>
<text x='163' y='1260' transform='rotate(90 163,1260)' title='Foreign Key fk_analysis_sample
	analysis_sample references study_sample ( sample_id )' style='fill:#a1a0a0;'>sample_id</text><path transform='translate(7,0)' marker-start='url(#foot)' marker-end='url(#arrow)'    d='M 1500 135 L 1800,135' >
	<title>Foreign Key fk_required_sample_info_study
	study_sample references study ( study_id )</title>
</path>
<text x='1507' y='130' transform='rotate(0 1507,130)' title='Foreign Key fk_required_sample_info_study
	study_sample references study ( study_id )' style='fill:#a1a0a0;'>study_id</text><path transform='translate(7,0)' marker-start='url(#foot)' marker-end='url(#arrow)'    d='M 1185 180 L 1192,180 Q 1200,180 1200,172 L 1200,172 Q 1200,165 1207,165 L 1395,165' >
>>>>>>> b2721eb1
	<title>Foreign Key fk_common_prep_info
	prep_template_sample references study_sample ( sample_id )</title>
</path>
<text x='1192' y='175' transform='rotate(0 1192,175)' title='Foreign Key fk_common_prep_info
	prep_template_sample references study_sample ( sample_id )' style='fill:#a1a0a0;'>sample_id</text><path transform='translate(7,0)' marker-start='url(#foot)' marker-end='url(#arrow)'    d='M 1080 240 L 1080,345' >
	<title>Foreign Key fk_prep_template
	prep_template_sample references prep_template ( prep_template_id )</title>
</path>
<text x='1093' y='240' transform='rotate(90 1093,240)' title='Foreign Key fk_prep_template
<<<<<<< HEAD
	prep_template_sample references prep_template ( prep_template_id )' style='fill:#a1a0a0;'>prep_template_id</text><path transform='translate(7,0)' marker-start='url(#foot)' marker-end='url(#arrow)'    d='M 1500 135 L 1800,135' >
	<title>Foreign Key fk_required_sample_info_study
	study_sample references study ( study_id )</title>
</path>
<text x='1507' y='130' transform='rotate(0 1507,130)' title='Foreign Key fk_required_sample_info_study
	study_sample references study ( study_id )' style='fill:#a1a0a0;'>study_id</text><!-- ============= Table 'controlled_vocab_values' ============= -->
=======
	prep_template_sample references prep_template ( prep_template_id )' style='fill:#a1a0a0;'>prep_template_id</text><!-- ============= Table 'controlled_vocab_values' ============= -->
>>>>>>> b2721eb1
<rect class='table' x='45' y='1538' width='150' height='120' rx='7' ry='7' />
<path d='M 45.50 1564.50 L 45.50 1545.50 Q 45.50 1538.50 52.50 1538.50 L 187.50 1538.50 Q 194.50 1538.50 194.50 1545.50 L 194.50 1564.50 L45.50 1564.50 ' style='fill:url(#tableHeaderGradient0); stroke:none;' />
<a xlink:href='#controlled_vocab_values'><text x='53' y='1552' class='tableTitle'>controlled_vocab_values</text><title>Table qiita.controlled_vocab_values</title></a>
  <use id='nn' x='47' y='1572' xlink:href='#nn'/><a xlink:href='#controlled_vocab_values.vocab_value_id'><use id='pk' x='47' y='1571' xlink:href='#pk'/><title>Primary Key  ( vocab_value_id ) </title></a>
<a xlink:href='#controlled_vocab_values.vocab_value_id'><text x='63' y='1582'>vocab_value_id</text><title>vocab_value_id bigserial not null</title></a>
  <use id='nn' x='47' y='1587' xlink:href='#nn'/><a xlink:href='#controlled_vocab_values.controlled_vocab_id'><use id='idx' x='47' y='1586' xlink:href='#idx'/><title>Index  ( controlled_vocab_id ) </title></a>
<a xlink:href='#controlled_vocab_values.controlled_vocab_id'><text x='63' y='1597'>controlled_vocab_id</text><title>controlled_vocab_id bigint not null</title></a>
<a xlink:href='#controlled_vocab_values.controlled_vocab_id'><use id='fk' x='183' y='1586' xlink:href='#fk'/><title>References controlled_vocab ( controlled_vocab_id ) </title></a>
  <use id='nn' x='47' y='1602' xlink:href='#nn'/><a xlink:href='#controlled_vocab_values.term'><text x='63' y='1612'>term</text><title>term varchar not null</title></a>
  <use id='nn' x='47' y='1617' xlink:href='#nn'/><a xlink:href='#controlled_vocab_values.order_by'><text x='63' y='1627'>order_by</text><title>order_by varchar not null</title></a>
  <a xlink:href='#controlled_vocab_values.default_item'><text x='63' y='1642'>default_item</text><title>default_item varchar</title></a>

<!-- ============= Table 'investigation_study' ============= -->
<rect class='table' x='2100' y='398' width='120' height='75' rx='7' ry='7' />
<path d='M 2100.50 424.50 L 2100.50 405.50 Q 2100.50 398.50 2107.50 398.50 L 2212.50 398.50 Q 2219.50 398.50 2219.50 405.50 L 2219.50 424.50 L2100.50 424.50 ' style='fill:url(#tableHeaderGradient1); stroke:none;' />
<a xlink:href='#investigation_study'><text x='2107' y='412' class='tableTitle'>investigation_study</text><title>Table qiita.investigation_study</title></a>
  <use id='nn' x='2102' y='432' xlink:href='#nn'/><a xlink:href='#investigation_study.investigation_id'><use id='pk' x='2102' y='431' xlink:href='#pk'/><title>Primary Key  ( investigation_id, study_id ) Index  ( investigation_id ) </title></a>
<a xlink:href='#investigation_study.investigation_id'><text x='2118' y='442'>investigation_id</text><title>investigation_id bigint not null</title></a>
<a xlink:href='#investigation_study.investigation_id'><use id='fk' x='2208' y='431' xlink:href='#fk'/><title>References investigation ( investigation_id ) </title></a>
  <use id='nn' x='2102' y='447' xlink:href='#nn'/><a xlink:href='#investigation_study.study_id'><use id='pk' x='2102' y='446' xlink:href='#pk'/><title>Primary Key  ( investigation_id, study_id ) Index  ( study_id ) </title></a>
<a xlink:href='#investigation_study.study_id'><text x='2118' y='457'>study_id</text><title>study_id bigint not null</title></a>
<a xlink:href='#investigation_study.study_id'><use id='fk' x='2208' y='446' xlink:href='#fk'/><title>References study ( study_id ) </title></a>

<!-- ============= Table 'job_results_filepath' ============= -->
<rect class='table' x='405' y='848' width='120' height='75' rx='7' ry='7' />
<path d='M 405.50 874.50 L 405.50 855.50 Q 405.50 848.50 412.50 848.50 L 517.50 848.50 Q 524.50 848.50 524.50 855.50 L 524.50 874.50 L405.50 874.50 ' style='fill:url(#tableHeaderGradient1); stroke:none;' />
<a xlink:href='#job_results_filepath'><text x='412' y='862' class='tableTitle'>job_results_filepath</text><title>Table qiita.job_results_filepath
Holds connection between jobs and the result filepaths</title></a>
  <use id='nn' x='407' y='882' xlink:href='#nn'/><a xlink:href='#job_results_filepath.job_id'><use id='pk' x='407' y='881' xlink:href='#pk'/><title>Primary Key  ( job_id, filepath_id ) Index  ( job_id ) </title></a>
<a xlink:href='#job_results_filepath.job_id'><text x='423' y='892'>job_id</text><title>job_id bigint not null</title></a>
<a xlink:href='#job_results_filepath.job_id'><use id='fk' x='513' y='881' xlink:href='#fk'/><title>References job ( job_id ) </title></a>
  <use id='nn' x='407' y='897' xlink:href='#nn'/><a xlink:href='#job_results_filepath.filepath_id'><use id='pk' x='407' y='896' xlink:href='#pk'/><title>Primary Key  ( job_id, filepath_id ) Index  ( filepath_id ) </title></a>
<a xlink:href='#job_results_filepath.filepath_id'><text x='423' y='907'>filepath_id</text><title>filepath_id bigint not null</title></a>
<a xlink:href='#job_results_filepath.filepath_id'><use id='fk' x='513' y='896' xlink:href='#fk'/><title>References filepath ( filepath_id ) </title></a>

<!-- ============= Table 'analysis_job' ============= -->
<rect class='table' x='285' y='923' width='90' height='75' rx='7' ry='7' />
<path d='M 285.50 949.50 L 285.50 930.50 Q 285.50 923.50 292.50 923.50 L 367.50 923.50 Q 374.50 923.50 374.50 930.50 L 374.50 949.50 L285.50 949.50 ' style='fill:url(#tableHeaderGradient0); stroke:none;' />
<a xlink:href='#analysis_job'><text x='297' y='937' class='tableTitle'>analysis_job</text><title>Table qiita.analysis_job
Holds information for a one&#045;to&#045;many relation of analysis to the jobs in it</title></a>
  <use id='nn' x='287' y='957' xlink:href='#nn'/><a xlink:href='#analysis_job.analysis_id'><use id='pk' x='287' y='956' xlink:href='#pk'/><title>Primary Key  ( analysis_id, job_id ) Index  ( analysis_id ) </title></a>
<a xlink:href='#analysis_job.analysis_id'><text x='303' y='967'>analysis_id</text><title>analysis_id bigint not null
Id of the analysis</title></a>
<a xlink:href='#analysis_job.analysis_id'><use id='fk' x='363' y='956' xlink:href='#fk'/><title>References analysis ( analysis_id ) </title></a>
  <use id='nn' x='287' y='972' xlink:href='#nn'/><a xlink:href='#analysis_job.job_id'><use id='pk' x='287' y='971' xlink:href='#pk'/><title>Primary Key  ( analysis_id, job_id ) Index  ( job_id ) </title></a>
<a xlink:href='#analysis_job.job_id'><text x='303' y='982'>job_id</text><title>job_id bigint not null
Id for a job that is part of the analysis</title></a>
<a xlink:href='#analysis_job.job_id'><use id='fk' x='363' y='971' xlink:href='#fk'/><title>References job ( job_id ) </title></a>

<!-- ============= Table 'analysis_chain' ============= -->
<rect class='table' x='60' y='923' width='90' height='75' rx='7' ry='7' />
<path d='M 60.50 949.50 L 60.50 930.50 Q 60.50 923.50 67.50 923.50 L 142.50 923.50 Q 149.50 923.50 149.50 930.50 L 149.50 949.50 L60.50 949.50 ' style='fill:url(#tableHeaderGradient1); stroke:none;' />
<a xlink:href='#analysis_chain'><text x='66' y='937' class='tableTitle'>analysis_chain</text><title>Table qiita.analysis_chain
Keeps track of the chain of analysis edits&#046; Tracks what previous analysis a given analysis came from&#046;If a given analysis is not in child&#095;id&#044; it is the root of the chain&#046; </title></a>
  <use id='nn' x='62' y='957' xlink:href='#nn'/><a xlink:href='#analysis_chain.parent_id'><use id='pk' x='62' y='956' xlink:href='#pk'/><title>Index  ( parent_id ) Primary Key  ( parent_id, child_id ) </title></a>
<a xlink:href='#analysis_chain.parent_id'><text x='78' y='967'>parent_id</text><title>parent_id bigint not null</title></a>
<a xlink:href='#analysis_chain.parent_id'><use id='fk' x='138' y='956' xlink:href='#fk'/><title>References analysis ( parent_id -> analysis_id ) </title></a>
  <use id='nn' x='62' y='972' xlink:href='#nn'/><a xlink:href='#analysis_chain.child_id'><use id='pk' x='62' y='971' xlink:href='#pk'/><title>Index  ( child_id ) Primary Key  ( parent_id, child_id ) </title></a>
<a xlink:href='#analysis_chain.child_id'><text x='78' y='982'>child_id</text><title>child_id bigint not null</title></a>
<a xlink:href='#analysis_chain.child_id'><use id='fk' x='138' y='971' xlink:href='#fk'/><title>References analysis ( child_id -> analysis_id ) </title></a>

<!-- ============= Table 'column_controlled_vocabularies' ============= -->
<rect class='table' x='270' y='1328' width='195' height='75' rx='7' ry='7' />
<path d='M 270.50 1354.50 L 270.50 1335.50 Q 270.50 1328.50 277.50 1328.50 L 457.50 1328.50 Q 464.50 1328.50 464.50 1335.50 L 464.50 1354.50 L270.50 1354.50 ' style='fill:url(#tableHeaderGradient0); stroke:none;' />
<a xlink:href='#column_controlled_vocabularies'><text x='280' y='1342' class='tableTitle'>column_controlled_vocabularies</text><title>Table qiita.column_controlled_vocabularies
Table relates a column with a controlled vocabulary&#046;</title></a>
  <use id='nn' x='272' y='1362' xlink:href='#nn'/><a xlink:href='#column_controlled_vocabularies.controlled_vocab_id'><use id='pk' x='272' y='1361' xlink:href='#pk'/><title>Primary Key  ( controlled_vocab_id, column_name ) Index  ( controlled_vocab_id ) </title></a>
<a xlink:href='#column_controlled_vocabularies.controlled_vocab_id'><text x='288' y='1372'>controlled_vocab_id</text><title>controlled_vocab_id bigserial not null</title></a>
<a xlink:href='#column_controlled_vocabularies.controlled_vocab_id'><use id='fk' x='453' y='1361' xlink:href='#fk'/><title>References controlled_vocab ( controlled_vocab_id ) </title></a>
  <use id='nn' x='272' y='1377' xlink:href='#nn'/><a xlink:href='#column_controlled_vocabularies.column_name'><use id='pk' x='272' y='1376' xlink:href='#pk'/><title>Primary Key  ( controlled_vocab_id, column_name ) Index  ( column_name ) </title></a>
<a xlink:href='#column_controlled_vocabularies.column_name'><text x='288' y='1387'>column_name</text><title>column_name varchar not null</title></a>
<a xlink:href='#column_controlled_vocabularies.column_name'><use id='fk' x='453' y='1376' xlink:href='#fk'/><title>References mixs_field_description ( column_name ) </title></a>

<!-- ============= Table 'mixs_field_description' ============= -->
<rect class='table' x='300' y='1493' width='135' height='135' rx='7' ry='7' />
<path d='M 300.50 1519.50 L 300.50 1500.50 Q 300.50 1493.50 307.50 1493.50 L 427.50 1493.50 Q 434.50 1493.50 434.50 1500.50 L 434.50 1519.50 L300.50 1519.50 ' style='fill:url(#tableHeaderGradient0); stroke:none;' />
<a xlink:href='#mixs_field_description'><text x='306' y='1507' class='tableTitle'>mixs_field_description</text><title>Table qiita.mixs_field_description</title></a>
  <use id='nn' x='302' y='1527' xlink:href='#nn'/><a xlink:href='#mixs_field_description.column_name'><use id='pk' x='302' y='1526' xlink:href='#pk'/><title>Primary Key  ( column_name ) </title></a>
<a xlink:href='#mixs_field_description.column_name'><text x='318' y='1537'>column_name</text><title>column_name varchar not null</title></a>
<a xlink:href='#mixs_field_description.column_name'><use id='ref' x='423' y='1526' xlink:href='#ref'/><title>Referred by column_controlled_vocabularies ( column_name ) 
Referred by column_ontology ( column_name ) </title></a>
  <use id='nn' x='302' y='1542' xlink:href='#nn'/><a xlink:href='#mixs_field_description.data_type'><text x='318' y='1552'>data_type</text><title>data_type varchar not null</title></a>
  <use id='nn' x='302' y='1557' xlink:href='#nn'/><a xlink:href='#mixs_field_description.desc_or_value'><text x='318' y='1567'>desc_or_value</text><title>desc_or_value varchar not null</title></a>
  <use id='nn' x='302' y='1572' xlink:href='#nn'/><a xlink:href='#mixs_field_description.definition'><text x='318' y='1582'>definition</text><title>definition varchar not null</title></a>
  <a xlink:href='#mixs_field_description.min_length'><text x='318' y='1597'>min_length</text><title>min_length integer</title></a>
  <use id='nn' x='302' y='1602' xlink:href='#nn'/><a xlink:href='#mixs_field_description.active'><text x='318' y='1612'>active</text><title>active integer not null</title></a>

<!-- ============= Table 'analysis_users' ============= -->
<rect class='table' x='60' y='728' width='90' height='75' rx='7' ry='7' />
<path d='M 60.50 754.50 L 60.50 735.50 Q 60.50 728.50 67.50 728.50 L 142.50 728.50 Q 149.50 728.50 149.50 735.50 L 149.50 754.50 L60.50 754.50 ' style='fill:url(#tableHeaderGradient0); stroke:none;' />
<a xlink:href='#analysis_users'><text x='65' y='742' class='tableTitle'>analysis_users</text><title>Table qiita.analysis_users
Links analyses to the users they are shared with</title></a>
  <use id='nn' x='62' y='762' xlink:href='#nn'/><a xlink:href='#analysis_users.analysis_id'><use id='pk' x='62' y='761' xlink:href='#pk'/><title>Primary Key  ( analysis_id, email ) Index  ( analysis_id ) </title></a>
<a xlink:href='#analysis_users.analysis_id'><text x='78' y='772'>analysis_id</text><title>analysis_id bigint not null</title></a>
<a xlink:href='#analysis_users.analysis_id'><use id='fk' x='138' y='761' xlink:href='#fk'/><title>References analysis ( analysis_id ) </title></a>
  <use id='nn' x='62' y='777' xlink:href='#nn'/><a xlink:href='#analysis_users.email'><use id='pk' x='62' y='776' xlink:href='#pk'/><title>Primary Key  ( analysis_id, email ) Index  ( email ) </title></a>
<a xlink:href='#analysis_users.email'><text x='78' y='787'>email</text><title>email varchar not null</title></a>
<a xlink:href='#analysis_users.email'><use id='fk' x='138' y='776' xlink:href='#fk'/><title>References qiita_user ( email ) </title></a>

<!-- ============= Table 'study_preprocessed_data' ============= -->
<rect class='table' x='1545' y='713' width='150' height='75' rx='7' ry='7' />
<path d='M 1545.50 739.50 L 1545.50 720.50 Q 1545.50 713.50 1552.50 713.50 L 1687.50 713.50 Q 1694.50 713.50 1694.50 720.50 L 1694.50 739.50 L1545.50 739.50 ' style='fill:url(#tableHeaderGradient1); stroke:none;' />
<a xlink:href='#study_preprocessed_data'><text x='1550' y='727' class='tableTitle'>study_preprocessed_data</text><title>Table qiita.study_preprocessed_data</title></a>
  <use id='nn' x='1547' y='747' xlink:href='#nn'/><a xlink:href='#study_preprocessed_data.study_id'><use id='pk' x='1547' y='746' xlink:href='#pk'/><title>Primary Key  ( study_id, preprocessed_data_id ) Index  ( study_id ) </title></a>
<a xlink:href='#study_preprocessed_data.study_id'><text x='1563' y='757'>study_id</text><title>study_id bigint not null</title></a>
<a xlink:href='#study_preprocessed_data.study_id'><use id='fk' x='1683' y='746' xlink:href='#fk'/><title>References study ( study_id ) </title></a>
  <use id='nn' x='1547' y='762' xlink:href='#nn'/><a xlink:href='#study_preprocessed_data.preprocessed_data_id'><use id='pk' x='1547' y='761' xlink:href='#pk'/><title>Primary Key  ( study_id, preprocessed_data_id ) Index  ( preprocessed_data_id ) </title></a>
<a xlink:href='#study_preprocessed_data.preprocessed_data_id'><text x='1563' y='772'>preprocessed_data_id</text><title>preprocessed_data_id bigint not null</title></a>
<a xlink:href='#study_preprocessed_data.preprocessed_data_id'><use id='fk' x='1683' y='761' xlink:href='#fk'/><title>References preprocessed_data ( preprocessed_data_id ) </title></a>

<!-- ============= Table 'study_users' ============= -->
<rect class='table' x='1065' y='53' width='90' height='75' rx='7' ry='7' />
<path d='M 1065.50 79.50 L 1065.50 60.50 Q 1065.50 53.50 1072.50 53.50 L 1147.50 53.50 Q 1154.50 53.50 1154.50 60.50 L 1154.50 79.50 L1065.50 79.50 ' style='fill:url(#tableHeaderGradient0); stroke:none;' />
<a xlink:href='#study_users'><text x='1077' y='67' class='tableTitle'>study_users</text><title>Table qiita.study_users
Links shared studies to users they are shared with</title></a>
  <use id='nn' x='1067' y='87' xlink:href='#nn'/><a xlink:href='#study_users.study_id'><use id='pk' x='1067' y='86' xlink:href='#pk'/><title>Primary Key  ( study_id, email ) Index  ( study_id ) </title></a>
<a xlink:href='#study_users.study_id'><text x='1083' y='97'>study_id</text><title>study_id bigint not null</title></a>
<a xlink:href='#study_users.study_id'><use id='fk' x='1143' y='86' xlink:href='#fk'/><title>References study ( study_id ) </title></a>
  <use id='nn' x='1067' y='102' xlink:href='#nn'/><a xlink:href='#study_users.email'><use id='pk' x='1067' y='101' xlink:href='#pk'/><title>Primary Key  ( study_id, email ) Index  ( email ) </title></a>
<a xlink:href='#study_users.email'><text x='1083' y='112'>email</text><title>email varchar not null</title></a>
<a xlink:href='#study_users.email'><use id='fk' x='1143' y='101' xlink:href='#fk'/><title>References qiita_user ( email ) </title></a>

<!-- ============= Table 'sample_x' ============= -->
<rect class='table' x='1635' y='158' width='165' height='90' rx='7' ry='7' />
<path d='M 1635.50 184.50 L 1635.50 165.50 Q 1635.50 158.50 1642.50 158.50 L 1792.50 158.50 Q 1799.50 158.50 1799.50 165.50 L 1799.50 184.50 L1635.50 184.50 ' style='fill:url(#tableHeaderGradient0); stroke:none;' />
<a xlink:href='#sample_x'><text x='1692' y='172' class='tableTitle'>sample_x</text><title>Table qiita.sample_x
data for samples in study x &#040;sample template&#041;x is the study&#095;id from study tableMAKE SURE sample&#095;id IS FK TO sample&#095;id IN required&#095;sample&#095;info TABLE</title></a>
  <use id='nn' x='1637' y='192' xlink:href='#nn'/><a xlink:href='#sample_x.sample_id'><use id='pk' x='1637' y='191' xlink:href='#pk'/><title>Primary Key  ( sample_id ) </title></a>
<a xlink:href='#sample_x.sample_id'><text x='1653' y='202'>sample_id</text><title>sample_id varchar not null</title></a>
  <use id='nn' x='1637' y='207' xlink:href='#nn'/><a xlink:href='#sample_x.description'><text x='1653' y='217'>description</text><title>description varchar not null</title></a>
  <a xlink:href='#sample_x.other_mapping_columns'><text x='1653' y='232'>other_mapping_columns</text><title>other_mapping_columns varchar
Represents whatever other columns go with this study</title></a>

<!-- ============= Table 'study_raw_data' ============= -->
<rect class='table' x='1575' y='503' width='105' height='75' rx='7' ry='7' />
<path d='M 1575.50 529.50 L 1575.50 510.50 Q 1575.50 503.50 1582.50 503.50 L 1672.50 503.50 Q 1679.50 503.50 1679.50 510.50 L 1679.50 529.50 L1575.50 529.50 ' style='fill:url(#tableHeaderGradient0); stroke:none;' />
<a xlink:href='#study_raw_data'><text x='1585' y='517' class='tableTitle'>study_raw_data</text><title>Table qiita.study_raw_data
links study to its raw data</title></a>
  <use id='nn' x='1577' y='537' xlink:href='#nn'/><a xlink:href='#study_raw_data.study_id'><use id='pk' x='1577' y='536' xlink:href='#pk'/><title>Index  ( study_id ) Primary Key  ( study_id, raw_data_id ) </title></a>
<a xlink:href='#study_raw_data.study_id'><text x='1593' y='547'>study_id</text><title>study_id bigint not null</title></a>
<a xlink:href='#study_raw_data.study_id'><use id='fk' x='1668' y='536' xlink:href='#fk'/><title>References study ( study_id ) </title></a>
  <use id='nn' x='1577' y='552' xlink:href='#nn'/><a xlink:href='#study_raw_data.raw_data_id'><use id='pk' x='1577' y='551' xlink:href='#pk'/><title>Primary Key  ( study_id, raw_data_id ) </title></a>
<a xlink:href='#study_raw_data.raw_data_id'><text x='1593' y='562'>raw_data_id</text><title>raw_data_id bigint not null</title></a>
<a xlink:href='#study_raw_data.raw_data_id'><use id='fk' x='1668' y='551' xlink:href='#fk'/><title>References raw_data ( raw_data_id ) </title></a>

<!-- ============= Table 'processed_filepath' ============= -->
<rect class='table' x='1065' y='938' width='135' height='75' rx='7' ry='7' />
<path d='M 1065.50 964.50 L 1065.50 945.50 Q 1065.50 938.50 1072.50 938.50 L 1192.50 938.50 Q 1199.50 938.50 1199.50 945.50 L 1199.50 964.50 L1065.50 964.50 ' style='fill:url(#tableHeaderGradient1); stroke:none;' />
<a xlink:href='#processed_filepath'><text x='1081' y='952' class='tableTitle'>processed_filepath</text><title>Table qiita.processed_filepath</title></a>
  <use id='nn' x='1067' y='972' xlink:href='#nn'/><a xlink:href='#processed_filepath.processed_data_id'><use id='pk' x='1067' y='971' xlink:href='#pk'/><title>Primary Key  ( processed_data_id, filepath_id ) </title></a>
<a xlink:href='#processed_filepath.processed_data_id'><text x='1083' y='982'>processed_data_id</text><title>processed_data_id bigint not null</title></a>
<a xlink:href='#processed_filepath.processed_data_id'><use id='fk' x='1188' y='971' xlink:href='#fk'/><title>References processed_data ( processed_data_id ) </title></a>
  <use id='nn' x='1067' y='987' xlink:href='#nn'/><a xlink:href='#processed_filepath.filepath_id'><use id='pk' x='1067' y='986' xlink:href='#pk'/><title>Primary Key  ( processed_data_id, filepath_id ) </title></a>
<a xlink:href='#processed_filepath.filepath_id'><text x='1083' y='997'>filepath_id</text><title>filepath_id bigint not null</title></a>
<a xlink:href='#processed_filepath.filepath_id'><use id='fk' x='1188' y='986' xlink:href='#fk'/><title>References filepath ( filepath_id ) </title></a>

<!-- ============= Table 'command' ============= -->
<rect class='table' x='210' y='1103' width='105' height='150' rx='7' ry='7' />
<path d='M 210.50 1129.50 L 210.50 1110.50 Q 210.50 1103.50 217.50 1103.50 L 307.50 1103.50 Q 314.50 1103.50 314.50 1110.50 L 314.50 1129.50 L210.50 1129.50 ' style='fill:url(#tableHeaderGradient0); stroke:none;' />
<a xlink:href='#command'><text x='236' y='1117' class='tableTitle'>command</text><title>Table qiita.command
Available commands for jobs</title></a>
  <use id='nn' x='212' y='1137' xlink:href='#nn'/><a xlink:href='#command.command_id'><use id='pk' x='212' y='1136' xlink:href='#pk'/><title>Primary Key  ( command_id ) </title></a>
<a xlink:href='#command.command_id'><text x='228' y='1147'>command_id</text><title>command_id bigserial not null
Unique identifier for function</title></a>
<a xlink:href='#command.command_id'><use id='ref' x='303' y='1136' xlink:href='#ref'/><title>Referred by command_data_type ( command_id ) 
Referred by job ( command_id ) </title></a>
  <use id='nn' x='212' y='1152' xlink:href='#nn'/><a xlink:href='#command.name'><text x='228' y='1162'>name</text><title>name varchar not null</title></a>
  <use id='nn' x='212' y='1167' xlink:href='#nn'/><a xlink:href='#command.command'><text x='228' y='1177'>command</text><title>command varchar not null
What command to call to run this function</title></a>
  <use id='nn' x='212' y='1182' xlink:href='#nn'/><a xlink:href='#command.input'><text x='228' y='1192'>input</text><title>input varchar not null
JSON of input options for the command</title></a>
  <use id='nn' x='212' y='1197' xlink:href='#nn'/><a xlink:href='#command.required'><text x='228' y='1207'>required</text><title>required varchar not null
JSON of required options for the command</title></a>
  <use id='nn' x='212' y='1212' xlink:href='#nn'/><a xlink:href='#command.optional'><text x='228' y='1222'>optional</text><title>optional varchar not null
JSON of optional options for command</title></a>
  <use id='nn' x='212' y='1227' xlink:href='#nn'/><a xlink:href='#command.output'><text x='228' y='1237'>output</text><title>output varchar not null
JSON of output options for the command</title></a>

<!-- ============= Table 'logging' ============= -->
<rect class='table' x='1335' y='1283' width='105' height='120' rx='7' ry='7' />
<path d='M 1335.50 1309.50 L 1335.50 1290.50 Q 1335.50 1283.50 1342.50 1283.50 L 1432.50 1283.50 Q 1439.50 1283.50 1439.50 1290.50 L 1439.50 1309.50 L1335.50 1309.50 ' style='fill:url(#tableHeaderGradient1); stroke:none;' />
<a xlink:href='#logging'><text x='1367' y='1297' class='tableTitle'>logging</text><title>Table qiita.logging</title></a>
  <use id='nn' x='1337' y='1317' xlink:href='#nn'/><a xlink:href='#logging.logging_id'><use id='pk' x='1337' y='1316' xlink:href='#pk'/><title>Primary Key  ( logging_id ) </title></a>
<a xlink:href='#logging.logging_id'><text x='1353' y='1327'>logging_id</text><title>logging_id bigserial not null</title></a>
<a xlink:href='#logging.logging_id'><use id='ref' x='1428' y='1316' xlink:href='#ref'/><title>Referred by job ( log_id -> logging_id ) </title></a>
  <use id='nn' x='1337' y='1332' xlink:href='#nn'/><a xlink:href='#logging.time'><text x='1353' y='1342'>time</text><title>time timestamp not null
Time the error was thrown</title></a>
  <use id='nn' x='1337' y='1347' xlink:href='#nn'/><a xlink:href='#logging.severity_id'><use id='idx' x='1337' y='1346' xlink:href='#idx'/><title>Index  ( severity_id ) </title></a>
<a xlink:href='#logging.severity_id'><text x='1353' y='1357'>severity_id</text><title>severity_id integer not null</title></a>
<a xlink:href='#logging.severity_id'><use id='fk' x='1428' y='1346' xlink:href='#fk'/><title>References severity ( severity_id ) </title></a>
  <use id='nn' x='1337' y='1362' xlink:href='#nn'/><a xlink:href='#logging.msg'><text x='1353' y='1372'>msg</text><title>msg varchar not null
Error message thrown</title></a>
  <a xlink:href='#logging.information'><text x='1353' y='1387'>information</text><title>information varchar
Other applicable information &#040;depending on error&#041;</title></a>

<!-- ============= Table 'study_processed_data' ============= -->
<rect class='table' x='1515' y='938' width='135' height='75' rx='7' ry='7' />
<path d='M 1515.50 964.50 L 1515.50 945.50 Q 1515.50 938.50 1522.50 938.50 L 1642.50 938.50 Q 1649.50 938.50 1649.50 945.50 L 1649.50 964.50 L1515.50 964.50 ' style='fill:url(#tableHeaderGradient2); stroke:none;' />
<a xlink:href='#study_processed_data'><text x='1522' y='952' class='tableTitle'>study_processed_data</text><title>Table qiita.study_processed_data</title></a>
  <use id='nn' x='1517' y='972' xlink:href='#nn'/><a xlink:href='#study_processed_data.study_id'><use id='pk' x='1517' y='971' xlink:href='#pk'/><title>Primary Key  ( study_id, processed_data_id ) Index  ( study_id ) </title></a>
<a xlink:href='#study_processed_data.study_id'><text x='1533' y='982'>study_id</text><title>study_id bigint not null</title></a>
<a xlink:href='#study_processed_data.study_id'><use id='fk' x='1638' y='971' xlink:href='#fk'/><title>References study ( study_id ) </title></a>
  <use id='nn' x='1517' y='987' xlink:href='#nn'/><a xlink:href='#study_processed_data.processed_data_id'><use id='pk' x='1517' y='986' xlink:href='#pk'/><title>Primary Key  ( study_id, processed_data_id ) Unique Index  ( processed_data_id ) </title></a>
<a xlink:href='#study_processed_data.processed_data_id'><text x='1533' y='997'>processed_data_id</text><title>processed_data_id bigint not null</title></a>
<a xlink:href='#study_processed_data.processed_data_id'><use id='fk' x='1638' y='986' xlink:href='#fk'/><title>References processed_data ( processed_data_id ) </title></a>

<!-- ============= Table 'command_data_type' ============= -->
<rect class='table' x='390' y='1163' width='135' height='75' rx='7' ry='7' />
<path d='M 390.50 1189.50 L 390.50 1170.50 Q 390.50 1163.50 397.50 1163.50 L 517.50 1163.50 Q 524.50 1163.50 524.50 1170.50 L 524.50 1189.50 L390.50 1189.50 ' style='fill:url(#tableHeaderGradient1); stroke:none;' />
<a xlink:href='#command_data_type'><text x='402' y='1177' class='tableTitle'>command_data_type</text><title>Table qiita.command_data_type</title></a>
  <use id='nn' x='392' y='1197' xlink:href='#nn'/><a xlink:href='#command_data_type.command_id'><use id='pk' x='392' y='1196' xlink:href='#pk'/><title>Primary Key  ( command_id, data_type_id ) Index  ( command_id ) </title></a>
<a xlink:href='#command_data_type.command_id'><text x='408' y='1207'>command_id</text><title>command_id bigint not null</title></a>
<a xlink:href='#command_data_type.command_id'><use id='fk' x='513' y='1196' xlink:href='#fk'/><title>References command ( command_id ) </title></a>
  <use id='nn' x='392' y='1212' xlink:href='#nn'/><a xlink:href='#command_data_type.data_type_id'><use id='pk' x='392' y='1211' xlink:href='#pk'/><title>Primary Key  ( command_id, data_type_id ) Index  ( data_type_id ) </title></a>
<a xlink:href='#command_data_type.data_type_id'><text x='408' y='1222'>data_type_id</text><title>data_type_id bigint not null</title></a>
<a xlink:href='#command_data_type.data_type_id'><use id='fk' x='513' y='1211' xlink:href='#fk'/><title>References data_type ( data_type_id ) </title></a>

<!-- ============= Table 'preprocessed_filepath' ============= -->
<rect class='table' x='1050' y='698' width='150' height='75' rx='7' ry='7' />
<path d='M 1050.50 724.50 L 1050.50 705.50 Q 1050.50 698.50 1057.50 698.50 L 1192.50 698.50 Q 1199.50 698.50 1199.50 705.50 L 1199.50 724.50 L1050.50 724.50 ' style='fill:url(#tableHeaderGradient1); stroke:none;' />
<a xlink:href='#preprocessed_filepath'><text x='1065' y='712' class='tableTitle'>preprocessed_filepath</text><title>Table qiita.preprocessed_filepath</title></a>
  <use id='nn' x='1052' y='732' xlink:href='#nn'/><a xlink:href='#preprocessed_filepath.preprocessed_data_id'><use id='pk' x='1052' y='731' xlink:href='#pk'/><title>Primary Key  ( preprocessed_data_id, filepath_id ) Index  ( preprocessed_data_id ) </title></a>
<a xlink:href='#preprocessed_filepath.preprocessed_data_id'><text x='1068' y='742'>preprocessed_data_id</text><title>preprocessed_data_id bigint not null</title></a>
<a xlink:href='#preprocessed_filepath.preprocessed_data_id'><use id='fk' x='1188' y='731' xlink:href='#fk'/><title>References preprocessed_data ( preprocessed_data_id ) </title></a>
  <use id='nn' x='1052' y='747' xlink:href='#nn'/><a xlink:href='#preprocessed_filepath.filepath_id'><use id='pk' x='1052' y='746' xlink:href='#pk'/><title>Primary Key  ( preprocessed_data_id, filepath_id ) Index  ( filepath_id ) </title></a>
<a xlink:href='#preprocessed_filepath.filepath_id'><text x='1068' y='757'>filepath_id</text><title>filepath_id bigint not null</title></a>
<a xlink:href='#preprocessed_filepath.filepath_id'><use id='fk' x='1188' y='746' xlink:href='#fk'/><title>References filepath ( filepath_id ) </title></a>

<!-- ============= Table 'analysis_filepath' ============= -->
<rect class='table' x='405' y='728' width='105' height='90' rx='7' ry='7' />
<path d='M 405.50 754.50 L 405.50 735.50 Q 405.50 728.50 412.50 728.50 L 502.50 728.50 Q 509.50 728.50 509.50 735.50 L 509.50 754.50 L405.50 754.50 ' style='fill:url(#tableHeaderGradient1); stroke:none;' />
<a xlink:href='#analysis_filepath'><text x='413' y='742' class='tableTitle'>analysis_filepath</text><title>Table qiita.analysis_filepath
Stores link between analysis and the data file used for the analysis&#046;</title></a>
  <use id='nn' x='407' y='762' xlink:href='#nn'/><a xlink:href='#analysis_filepath.analysis_id'><use id='pk' x='407' y='761' xlink:href='#pk'/><title>Index  ( analysis_id ) Primary Key  ( analysis_id, filepath_id ) </title></a>
<a xlink:href='#analysis_filepath.analysis_id'><text x='423' y='772'>analysis_id</text><title>analysis_id bigint not null</title></a>
<a xlink:href='#analysis_filepath.analysis_id'><use id='fk' x='498' y='761' xlink:href='#fk'/><title>References analysis ( analysis_id ) </title></a>
  <use id='nn' x='407' y='777' xlink:href='#nn'/><a xlink:href='#analysis_filepath.filepath_id'><use id='pk' x='407' y='776' xlink:href='#pk'/><title>Index  ( filepath_id ) Primary Key  ( analysis_id, filepath_id ) </title></a>
<a xlink:href='#analysis_filepath.filepath_id'><text x='423' y='787'>filepath_id</text><title>filepath_id bigint not null</title></a>
<a xlink:href='#analysis_filepath.filepath_id'><use id='fk' x='498' y='776' xlink:href='#fk'/><title>References filepath ( filepath_id ) </title></a>
  <a xlink:href='#analysis_filepath.data_type_id'><use id='idx' x='407' y='791' xlink:href='#idx'/><title>Index  ( data_type_id ) </title></a>
<a xlink:href='#analysis_filepath.data_type_id'><text x='423' y='802'>data_type_id</text><title>data_type_id bigint</title></a>
<a xlink:href='#analysis_filepath.data_type_id'><use id='fk' x='498' y='791' xlink:href='#fk'/><title>References data_type ( data_type_id ) </title></a>

<!-- ============= Table 'analysis_workflow' ============= -->
<rect class='table' x='390' y='638' width='120' height='75' rx='7' ry='7' />
<path d='M 390.50 664.50 L 390.50 645.50 Q 390.50 638.50 397.50 638.50 L 502.50 638.50 Q 509.50 638.50 509.50 645.50 L 509.50 664.50 L390.50 664.50 ' style='fill:url(#tableHeaderGradient1); stroke:none;' />
<a xlink:href='#analysis_workflow'><text x='401' y='652' class='tableTitle'>analysis_workflow</text><title>Table qiita.analysis_workflow
Stores what step in&#095;production analyses are on&#046;</title></a>
  <use id='nn' x='392' y='672' xlink:href='#nn'/><a xlink:href='#analysis_workflow.analysis_id'><use id='pk' x='392' y='671' xlink:href='#pk'/><title>Primary Key  ( analysis_id ) </title></a>
<a xlink:href='#analysis_workflow.analysis_id'><text x='408' y='682'>analysis_id</text><title>analysis_id bigint not null</title></a>
<a xlink:href='#analysis_workflow.analysis_id'><use id='fk' x='498' y='671' xlink:href='#fk'/><title>References analysis ( analysis_id ) </title></a>
  <use id='nn' x='392' y='687' xlink:href='#nn'/><a xlink:href='#analysis_workflow.step'><text x='408' y='697'>step</text><title>step integer not null</title></a>

<!-- ============= Table 'column_ontology' ============= -->
<rect class='table' x='285' y='1718' width='150' height='105' rx='7' ry='7' />
<path d='M 285.50 1744.50 L 285.50 1725.50 Q 285.50 1718.50 292.50 1718.50 L 427.50 1718.50 Q 434.50 1718.50 434.50 1725.50 L 434.50 1744.50 L285.50 1744.50 ' style='fill:url(#tableHeaderGradient0); stroke:none;' />
<a xlink:href='#column_ontology'><text x='313' y='1732' class='tableTitle'>column_ontology</text><title>Table qiita.column_ontology
This table relates a column with an ontology&#046;</title></a>
  <use id='nn' x='287' y='1752' xlink:href='#nn'/><a xlink:href='#column_ontology.column_name'><use id='pk' x='287' y='1751' xlink:href='#pk'/><title>Primary Key  ( column_name, ontology_short_name ) Index  ( column_name ) </title></a>
<a xlink:href='#column_ontology.column_name'><text x='303' y='1762'>column_name</text><title>column_name varchar not null</title></a>
<a xlink:href='#column_ontology.column_name'><use id='fk' x='423' y='1751' xlink:href='#fk'/><title>References mixs_field_description ( column_name ) </title></a>
  <use id='nn' x='287' y='1767' xlink:href='#nn'/><a xlink:href='#column_ontology.ontology_short_name'><use id='pk' x='287' y='1766' xlink:href='#pk'/><title>Primary Key  ( column_name, ontology_short_name ) </title></a>
<a xlink:href='#column_ontology.ontology_short_name'><text x='303' y='1777'>ontology_short_name</text><title>ontology_short_name varchar not null</title></a>
  <use id='nn' x='287' y='1782' xlink:href='#nn'/><a xlink:href='#column_ontology.bioportal_id'><text x='303' y='1792'>bioportal_id</text><title>bioportal_id integer not null</title></a>
  <a xlink:href='#column_ontology.ontology_branch_id'><text x='303' y='1807'>ontology_branch_id</text><title>ontology_branch_id varchar</title></a>

<!-- ============= Table 'study_person' ============= -->
<rect class='table' x='2100' y='98' width='120' height='135' rx='7' ry='7' />
<path d='M 2100.50 124.50 L 2100.50 105.50 Q 2100.50 98.50 2107.50 98.50 L 2212.50 98.50 Q 2219.50 98.50 2219.50 105.50 L 2219.50 124.50 L2100.50 124.50 ' style='fill:url(#tableHeaderGradient1); stroke:none;' />
<a xlink:href='#study_person'><text x='2123' y='112' class='tableTitle'>study_person</text><title>Table qiita.study_person
Contact information for the various people involved in a study</title></a>
  <use id='nn' x='2102' y='132' xlink:href='#nn'/><a xlink:href='#study_person.study_person_id'><use id='pk' x='2102' y='131' xlink:href='#pk'/><title>Primary Key  ( study_person_id ) </title></a>
<a xlink:href='#study_person.study_person_id'><text x='2118' y='142'>study_person_id</text><title>study_person_id bigserial not null</title></a>
<a xlink:href='#study_person.study_person_id'><use id='ref' x='2208' y='131' xlink:href='#ref'/><title>Referred by investigation ( contact_person_id -> study_person_id ) 
Referred by study ( emp_person_id -> study_person_id ) 
Referred by study ( lab_person_id -> study_person_id ) 
Referred by study ( principal_investigator_id -> study_person_id ) </title></a>
  <use id='nn' x='2102' y='147' xlink:href='#nn'/><a xlink:href='#study_person.name'><use id='unq' x='2102' y='146' xlink:href='#unq'/><title>Unique Index  ( name, affiliation ) </title></a>
<a xlink:href='#study_person.name'><text x='2118' y='157'>name</text><title>name varchar not null</title></a>
  <use id='nn' x='2102' y='162' xlink:href='#nn'/><a xlink:href='#study_person.email'><text x='2118' y='172'>email</text><title>email varchar not null</title></a>
  <use id='nn' x='2102' y='177' xlink:href='#nn'/><a xlink:href='#study_person.affiliation'><use id='unq' x='2102' y='176' xlink:href='#unq'/><title>Unique Index  ( name, affiliation ) </title></a>
<a xlink:href='#study_person.affiliation'><text x='2118' y='187'>affiliation</text><title>affiliation varchar not null
The institution with which this person is affiliated</title></a>
  <a xlink:href='#study_person.address'><text x='2118' y='202'>address</text><title>address varchar&#040;100&#041;</title></a>
  <a xlink:href='#study_person.phone'><text x='2118' y='217'>phone</text><title>phone varchar</title></a>

<!-- ============= Table 'controlled_vocab' ============= -->
<rect class='table' x='45' y='1328' width='150' height='75' rx='7' ry='7' />
<path d='M 45.50 1354.50 L 45.50 1335.50 Q 45.50 1328.50 52.50 1328.50 L 187.50 1328.50 Q 194.50 1328.50 194.50 1335.50 L 194.50 1354.50 L45.50 1354.50 ' style='fill:url(#tableHeaderGradient0); stroke:none;' />
<a xlink:href='#controlled_vocab'><text x='73' y='1342' class='tableTitle'>controlled_vocab</text><title>Table qiita.controlled_vocab</title></a>
  <use id='nn' x='47' y='1362' xlink:href='#nn'/><a xlink:href='#controlled_vocab.controlled_vocab_id'><use id='pk' x='47' y='1361' xlink:href='#pk'/><title>Primary Key  ( controlled_vocab_id ) </title></a>
<a xlink:href='#controlled_vocab.controlled_vocab_id'><text x='63' y='1372'>controlled_vocab_id</text><title>controlled_vocab_id bigserial not null</title></a>
<a xlink:href='#controlled_vocab.controlled_vocab_id'><use id='ref' x='183' y='1361' xlink:href='#ref'/><title>Referred by column_controlled_vocabularies ( controlled_vocab_id ) 
Referred by controlled_vocab_values ( controlled_vocab_id ) </title></a>
  <use id='nn' x='47' y='1377' xlink:href='#nn'/><a xlink:href='#controlled_vocab.controlled_vocab'><text x='63' y='1387'>controlled_vocab</text><title>controlled_vocab varchar not null</title></a>

<!-- ============= Table 'ontology' ============= -->
<rect class='table' x='780' y='1343' width='105' height='165' rx='7' ry='7' />
<path d='M 780.50 1369.50 L 780.50 1350.50 Q 780.50 1343.50 787.50 1343.50 L 877.50 1343.50 Q 884.50 1343.50 884.50 1350.50 L 884.50 1369.50 L780.50 1369.50 ' style='fill:url(#tableHeaderGradient0); stroke:none;' />
<a xlink:href='#ontology'><text x='808' y='1357' class='tableTitle'>ontology</text><title>Table qiita.ontology</title></a>
  <use id='nn' x='782' y='1377' xlink:href='#nn'/><a xlink:href='#ontology.ontology_id'><use id='pk' x='782' y='1376' xlink:href='#pk'/><title>Primary Key  ( ontology_id ) </title></a>
<a xlink:href='#ontology.ontology_id'><text x='798' y='1387'>ontology_id</text><title>ontology_id bigint not null</title></a>
<a xlink:href='#ontology.ontology_id'><use id='ref' x='873' y='1376' xlink:href='#ref'/><title>Referred by term ( ontology_id ) </title></a>
  <use id='nn' x='782' y='1392' xlink:href='#nn'/><a xlink:href='#ontology.ontology'><use id='unq' x='782' y='1391' xlink:href='#unq'/><title>Unique Index  ( ontology ) </title></a>
<a xlink:href='#ontology.ontology'><text x='798' y='1402'>ontology</text><title>ontology varchar not null</title></a>
  <use id='nn' x='782' y='1407' xlink:href='#nn'/><a xlink:href='#ontology.fully_loaded'><text x='798' y='1417'>fully_loaded</text><title>fully_loaded bool not null</title></a>
  <a xlink:href='#ontology.fullname'><text x='798' y='1432'>fullname</text><title>fullname varchar</title></a>
  <a xlink:href='#ontology.query_url'><text x='798' y='1447'>query_url</text><title>query_url varchar</title></a>
  <a xlink:href='#ontology.source_url'><text x='798' y='1462'>source_url</text><title>source_url varchar</title></a>
  <a xlink:href='#ontology.definition'><text x='798' y='1477'>definition</text><title>definition text</title></a>
  <use id='nn' x='782' y='1482' xlink:href='#nn'/><a xlink:href='#ontology.load_date'><text x='798' y='1492'>load_date</text><title>load_date date not null</title></a>

<!-- ============= Table 'preprocessed_spectra_params' ============= -->
<rect class='table' x='1770' y='848' width='180' height='75' rx='7' ry='7' />
<path d='M 1770.50 874.50 L 1770.50 855.50 Q 1770.50 848.50 1777.50 848.50 L 1942.50 848.50 Q 1949.50 848.50 1949.50 855.50 L 1949.50 874.50 L1770.50 874.50 ' style='fill:url(#tableHeaderGradient0); stroke:none;' />
<a xlink:href='#preprocessed_spectra_params'><text x='1777' y='862' class='tableTitle'>preprocessed_spectra_params</text><title>Table qiita.preprocessed_spectra_params
Parameters used for processing spectra data&#046;</title></a>
  <use id='nn' x='1772' y='882' xlink:href='#nn'/><a xlink:href='#preprocessed_spectra_params.preprocessed_params_id'><use id='pk' x='1772' y='881' xlink:href='#pk'/><title>Primary Key  ( preprocessed_params_id ) </title></a>
<a xlink:href='#preprocessed_spectra_params.preprocessed_params_id'><text x='1788' y='892'>preprocessed_params_id</text><title>preprocessed_params_id bigserial not null</title></a>
  <a xlink:href='#preprocessed_spectra_params.col'><text x='1788' y='907'>col</text><title>col varchar</title></a>

<!-- ============= Table 'processed_params_uclust' ============= -->
<rect class='table' x='2205' y='803' width='180' height='120' rx='7' ry='7' />
<path d='M 2205.50 829.50 L 2205.50 810.50 Q 2205.50 803.50 2212.50 803.50 L 2377.50 803.50 Q 2384.50 803.50 2384.50 810.50 L 2384.50 829.50 L2205.50 829.50 ' style='fill:url(#tableHeaderGradient0); stroke:none;' />
<a xlink:href='#processed_params_uclust'><text x='2224' y='817' class='tableTitle'>processed_params_uclust</text><title>Table qiita.processed_params_uclust
Parameters used for processing data using method uclust</title></a>
  <use id='nn' x='2207' y='837' xlink:href='#nn'/><a xlink:href='#processed_params_uclust.processed_params_id'><use id='pk' x='2207' y='836' xlink:href='#pk'/><title>Primary Key  ( processed_params_id ) </title></a>
<a xlink:href='#processed_params_uclust.processed_params_id'><text x='2223' y='847'>processed_params_id</text><title>processed_params_id bigserial not null</title></a>
  <use id='nn' x='2207' y='852' xlink:href='#nn'/><a xlink:href='#processed_params_uclust.reference_id'><use id='idx' x='2207' y='851' xlink:href='#idx'/><title>Index  ( reference_id ) </title></a>
<a xlink:href='#processed_params_uclust.reference_id'><text x='2223' y='862'>reference_id</text><title>reference_id bigint not null
What version of reference or type of reference used</title></a>
<a xlink:href='#processed_params_uclust.reference_id'><use id='fk' x='2373' y='851' xlink:href='#fk'/><title>References reference ( reference_id ) </title></a>
  <use id='nn' x='2207' y='867' xlink:href='#nn'/><a xlink:href='#processed_params_uclust.similarity'><text x='2223' y='877'>similarity</text><title>similarity float8 not null default 0&#046;97</title></a>
  <use id='nn' x='2207' y='882' xlink:href='#nn'/><a xlink:href='#processed_params_uclust.enable_rev_strand_match'><text x='2223' y='892'>enable_rev_strand_match</text><title>enable_rev_strand_match bool not null default TRUE</title></a>
  <use id='nn' x='2207' y='897' xlink:href='#nn'/><a xlink:href='#processed_params_uclust.suppress_new_clusters'><text x='2223' y='907'>suppress_new_clusters</text><title>suppress_new_clusters bool not null default TRUE</title></a>

<!-- ============= Table 'preprocessed_processed_data' ============= -->
<rect class='table' x='1275' y='863' width='180' height='75' rx='7' ry='7' />
<path d='M 1275.50 889.50 L 1275.50 870.50 Q 1275.50 863.50 1282.50 863.50 L 1447.50 863.50 Q 1454.50 863.50 1454.50 870.50 L 1454.50 889.50 L1275.50 889.50 ' style='fill:url(#tableHeaderGradient2); stroke:none;' />
<a xlink:href='#preprocessed_processed_data'><text x='1282' y='877' class='tableTitle'>preprocessed_processed_data</text><title>Table qiita.preprocessed_processed_data</title></a>
  <use id='nn' x='1277' y='897' xlink:href='#nn'/><a xlink:href='#preprocessed_processed_data.preprocessed_data_id'><use id='pk' x='1277' y='896' xlink:href='#pk'/><title>Primary Key  ( preprocessed_data_id, processed_data_id ) Index  ( preprocessed_data_id ) </title></a>
<a xlink:href='#preprocessed_processed_data.preprocessed_data_id'><text x='1293' y='907'>preprocessed_data_id</text><title>preprocessed_data_id bigint not null</title></a>
<a xlink:href='#preprocessed_processed_data.preprocessed_data_id'><use id='fk' x='1443' y='896' xlink:href='#fk'/><title>References preprocessed_data ( preprocessed_data_id ) </title></a>
  <use id='nn' x='1277' y='912' xlink:href='#nn'/><a xlink:href='#preprocessed_processed_data.processed_data_id'><use id='pk' x='1277' y='911' xlink:href='#pk'/><title>Primary Key  ( preprocessed_data_id, processed_data_id ) Index  ( processed_data_id ) </title></a>
<a xlink:href='#preprocessed_processed_data.processed_data_id'><text x='1293' y='922'>processed_data_id</text><title>processed_data_id bigint not null</title></a>
<a xlink:href='#preprocessed_processed_data.processed_data_id'><use id='fk' x='1443' y='911' xlink:href='#fk'/><title>References processed_data ( processed_data_id ) </title></a>

<!-- ============= Table 'qiita_user' ============= -->
<rect class='table' x='330' y='83' width='150' height='195' rx='7' ry='7' />
<path d='M 330.50 109.50 L 330.50 90.50 Q 330.50 83.50 337.50 83.50 L 472.50 83.50 Q 479.50 83.50 479.50 90.50 L 479.50 109.50 L330.50 109.50 ' style='fill:url(#tableHeaderGradient0); stroke:none;' />
<a xlink:href='#qiita_user'><text x='378' y='97' class='tableTitle'>qiita_user</text><title>Table qiita.qiita_user
Holds all user information</title></a>
  <use id='nn' x='332' y='117' xlink:href='#nn'/><a xlink:href='#qiita_user.email'><use id='pk' x='332' y='116' xlink:href='#pk'/><title>Primary Key  ( email ) </title></a>
<a xlink:href='#qiita_user.email'><text x='348' y='127'>email</text><title>email varchar not null</title></a>
<a xlink:href='#qiita_user.email'><use id='ref' x='468' y='116' xlink:href='#ref'/><title>Referred by analysis ( email ) 
Referred by analysis_users ( email ) 
Referred by collection ( email ) 
Referred by collection_users ( email ) 
Referred by study ( email ) 
Referred by study_users ( email ) </title></a>
  <use id='nn' x='332' y='132' xlink:href='#nn'/><a xlink:href='#qiita_user.user_level_id'><use id='idx' x='332' y='131' xlink:href='#idx'/><title>Index  ( user_level_id ) </title></a>
<a xlink:href='#qiita_user.user_level_id'><text x='348' y='142'>user_level_id</text><title>user_level_id integer not null default 5
user level</title></a>
<a xlink:href='#qiita_user.user_level_id'><use id='fk' x='468' y='131' xlink:href='#fk'/><title>References user_level ( user_level_id ) </title></a>
  <use id='nn' x='332' y='147' xlink:href='#nn'/><a xlink:href='#qiita_user.password'><text x='348' y='157'>password</text><title>password varchar not null</title></a>
  <a xlink:href='#qiita_user.name'><text x='348' y='172'>name</text><title>name varchar</title></a>
  <a xlink:href='#qiita_user.affiliation'><text x='348' y='187'>affiliation</text><title>affiliation varchar</title></a>
  <a xlink:href='#qiita_user.address'><text x='348' y='202'>address</text><title>address varchar</title></a>
  <a xlink:href='#qiita_user.phone'><text x='348' y='217'>phone</text><title>phone varchar</title></a>
  <a xlink:href='#qiita_user.user_verify_code'><text x='348' y='232'>user_verify_code</text><title>user_verify_code varchar
Code for initial user email verification</title></a>
  <a xlink:href='#qiita_user.pass_reset_code'><text x='348' y='247'>pass_reset_code</text><title>pass_reset_code varchar
Randomly generated code for password reset</title></a>
  <a xlink:href='#qiita_user.pass_reset_timestamp'><text x='348' y='262'>pass_reset_timestamp</text><title>pass_reset_timestamp timestamp
Time the reset code was generated</title></a>

<!-- ============= Table 'prep_y' ============= -->
<rect class='table' x='1230' y='188' width='90' height='75' rx='7' ry='7' />
<path d='M 1230.50 214.50 L 1230.50 195.50 Q 1230.50 188.50 1237.50 188.50 L 1312.50 188.50 Q 1319.50 188.50 1319.50 195.50 L 1319.50 214.50 L1230.50 214.50 ' style='fill:url(#tableHeaderGradient0); stroke:none;' />
<a xlink:href='#prep_y'><text x='1256' y='202' class='tableTitle'>prep_y</text><title>Table qiita.prep_y
Information on how raw data y was prepared &#040;prep template&#041;Linked by y being raw&#095;data&#095;id from raw data table&#046;</title></a>
  <use id='nn' x='1232' y='222' xlink:href='#nn'/><a xlink:href='#prep_y.sample_id'><use id='pk' x='1232' y='221' xlink:href='#pk'/><title>Primary Key  ( sample_id ) </title></a>
<a xlink:href='#prep_y.sample_id'><text x='1248' y='232'>sample_id</text><title>sample_id varchar not null</title></a>
  <a xlink:href='#prep_y.data'><text x='1248' y='247'>data</text><title>data bigint
STUFFFFF</title></a>

<!-- ============= Table 'prep_columns' ============= -->
<rect class='table' x='1275' y='338' width='135' height='90' rx='7' ry='7' />
<path d='M 1275.50 364.50 L 1275.50 345.50 Q 1275.50 338.50 1282.50 338.50 L 1402.50 338.50 Q 1409.50 338.50 1409.50 345.50 L 1409.50 364.50 L1275.50 364.50 ' style='fill:url(#tableHeaderGradient2); stroke:none;' />
<a xlink:href='#prep_columns'><text x='1304' y='352' class='tableTitle'>prep_columns</text><title>Table qiita.prep_columns</title></a>
  <use id='nn' x='1277' y='372' xlink:href='#nn'/><a xlink:href='#prep_columns.prep_template_id'><use id='pk' x='1277' y='371' xlink:href='#pk'/><title>Primary Key  ( prep_template_id, column_name, column_type ) Index  ( prep_template_id ) </title></a>
<a xlink:href='#prep_columns.prep_template_id'><text x='1293' y='382'>prep_template_id</text><title>prep_template_id bigint not null</title></a>
<a xlink:href='#prep_columns.prep_template_id'><use id='fk' x='1398' y='371' xlink:href='#fk'/><title>References prep_template ( prep_template_id ) </title></a>
  <use id='nn' x='1277' y='387' xlink:href='#nn'/><a xlink:href='#prep_columns.column_name'><use id='pk' x='1277' y='386' xlink:href='#pk'/><title>Primary Key  ( prep_template_id, column_name, column_type ) </title></a>
<a xlink:href='#prep_columns.column_name'><text x='1293' y='397'>column_name</text><title>column_name varchar not null</title></a>
  <use id='nn' x='1277' y='402' xlink:href='#nn'/><a xlink:href='#prep_columns.column_type'><use id='pk' x='1277' y='401' xlink:href='#pk'/><title>Primary Key  ( prep_template_id, column_name, column_type ) </title></a>
<a xlink:href='#prep_columns.column_type'><text x='1293' y='412'>column_type</text><title>column_type varchar not null</title></a>

<!-- ============= Table 'raw_filepath' ============= -->
<rect class='table' x='1080' y='503' width='105' height='75' rx='7' ry='7' />
<path d='M 1080.50 529.50 L 1080.50 510.50 Q 1080.50 503.50 1087.50 503.50 L 1177.50 503.50 Q 1184.50 503.50 1184.50 510.50 L 1184.50 529.50 L1080.50 529.50 ' style='fill:url(#tableHeaderGradient1); stroke:none;' />
<a xlink:href='#raw_filepath'><text x='1100' y='517' class='tableTitle'>raw_filepath</text><title>Table qiita.raw_filepath</title></a>
  <use id='nn' x='1082' y='537' xlink:href='#nn'/><a xlink:href='#raw_filepath.raw_data_id'><use id='pk' x='1082' y='536' xlink:href='#pk'/><title>Primary Key  ( raw_data_id, filepath_id ) Index  ( raw_data_id ) </title></a>
<a xlink:href='#raw_filepath.raw_data_id'><text x='1098' y='547'>raw_data_id</text><title>raw_data_id bigint not null</title></a>
<a xlink:href='#raw_filepath.raw_data_id'><use id='fk' x='1173' y='536' xlink:href='#fk'/><title>References raw_data ( raw_data_id ) </title></a>
  <use id='nn' x='1082' y='552' xlink:href='#nn'/><a xlink:href='#raw_filepath.filepath_id'><use id='pk' x='1082' y='551' xlink:href='#pk'/><title>Primary Key  ( raw_data_id, filepath_id ) Index  ( filepath_id ) </title></a>
<a xlink:href='#raw_filepath.filepath_id'><text x='1098' y='562'>filepath_id</text><title>filepath_id bigint not null</title></a>
<a xlink:href='#raw_filepath.filepath_id'><use id='fk' x='1173' y='551' xlink:href='#fk'/><title>References filepath ( filepath_id ) </title></a>

<!-- ============= Table 'filetype' ============= -->
<rect class='table' x='1560' y='593' width='90' height='75' rx='7' ry='7' />
<path d='M 1560.50 619.50 L 1560.50 600.50 Q 1560.50 593.50 1567.50 593.50 L 1642.50 593.50 Q 1649.50 593.50 1649.50 600.50 L 1649.50 619.50 L1560.50 619.50 ' style='fill:url(#tableHeaderGradient0); stroke:none;' />
<a xlink:href='#filetype'><text x='1585' y='607' class='tableTitle'>filetype</text><title>Table qiita.filetype
Type of file &#040;FASTA&#044; FASTQ&#044; SPECTRA&#044; etc&#041;</title></a>
  <use id='nn' x='1562' y='627' xlink:href='#nn'/><a xlink:href='#filetype.filetype_id'><use id='pk' x='1562' y='626' xlink:href='#pk'/><title>Primary Key  ( filetype_id ) </title></a>
<a xlink:href='#filetype.filetype_id'><text x='1578' y='637'>filetype_id</text><title>filetype_id bigserial not null</title></a>
<a xlink:href='#filetype.filetype_id'><use id='ref' x='1638' y='626' xlink:href='#ref'/><title>Referred by raw_data ( filetype_id ) </title></a>
  <use id='nn' x='1562' y='642' xlink:href='#nn'/><a xlink:href='#filetype.type'><use id='unq' x='1562' y='641' xlink:href='#unq'/><title>Unique Index  ( type ) </title></a>
<a xlink:href='#filetype.type'><text x='1578' y='652'>type</text><title>type varchar not null</title></a>

<!-- ============= Table 'filepath_type' ============= -->
<rect class='table' x='585' y='878' width='120' height='75' rx='7' ry='7' />
<path d='M 585.50 904.50 L 585.50 885.50 Q 585.50 878.50 592.50 878.50 L 697.50 878.50 Q 704.50 878.50 704.50 885.50 L 704.50 904.50 L585.50 904.50 ' style='fill:url(#tableHeaderGradient1); stroke:none;' />
<a xlink:href='#filepath_type'><text x='610' y='892' class='tableTitle'>filepath_type</text><title>Table qiita.filepath_type</title></a>
  <use id='nn' x='587' y='912' xlink:href='#nn'/><a xlink:href='#filepath_type.filepath_type_id'><use id='pk' x='587' y='911' xlink:href='#pk'/><title>Primary Key  ( filepath_type_id ) </title></a>
<a xlink:href='#filepath_type.filepath_type_id'><text x='603' y='922'>filepath_type_id</text><title>filepath_type_id bigserial not null</title></a>
<a xlink:href='#filepath_type.filepath_type_id'><use id='ref' x='693' y='911' xlink:href='#ref'/><title>Referred by filepath ( filepath_type_id ) </title></a>
  <a xlink:href='#filepath_type.filepath_type'><use id='unq' x='587' y='926' xlink:href='#unq'/><title>Unique Index  ( filepath_type ) </title></a>
<a xlink:href='#filepath_type.filepath_type'><text x='603' y='937'>filepath_type</text><title>filepath_type varchar</title></a>

<!-- ============= Table 'checksum_algorithm' ============= -->
<rect class='table' x='735' y='878' width='165' height='75' rx='7' ry='7' />
<path d='M 735.50 904.50 L 735.50 885.50 Q 735.50 878.50 742.50 878.50 L 892.50 878.50 Q 899.50 878.50 899.50 885.50 L 899.50 904.50 L735.50 904.50 ' style='fill:url(#tableHeaderGradient2); stroke:none;' />
<a xlink:href='#checksum_algorithm'><text x='761' y='892' class='tableTitle'>checksum_algorithm</text><title>Table qiita.checksum_algorithm</title></a>
  <use id='nn' x='737' y='912' xlink:href='#nn'/><a xlink:href='#checksum_algorithm.checksum_algorithm_id'><use id='pk' x='737' y='911' xlink:href='#pk'/><title>Primary Key  ( checksum_algorithm_id ) </title></a>
<a xlink:href='#checksum_algorithm.checksum_algorithm_id'><text x='753' y='922'>checksum_algorithm_id</text><title>checksum_algorithm_id bigserial not null</title></a>
<a xlink:href='#checksum_algorithm.checksum_algorithm_id'><use id='ref' x='888' y='911' xlink:href='#ref'/><title>Referred by filepath ( checksum_algorithm_id ) </title></a>
  <use id='nn' x='737' y='927' xlink:href='#nn'/><a xlink:href='#checksum_algorithm.name'><use id='unq' x='737' y='926' xlink:href='#unq'/><title>Unique Index  ( name ) </title></a>
<a xlink:href='#checksum_algorithm.name'><text x='753' y='937'>name</text><title>name varchar not null</title></a>

<!-- ============= Table 'data_type' ============= -->
<rect class='table' x='690' y='1013' width='105' height='75' rx='7' ry='7' />
<path d='M 690.50 1039.50 L 690.50 1020.50 Q 690.50 1013.50 697.50 1013.50 L 787.50 1013.50 Q 794.50 1013.50 794.50 1020.50 L 794.50 1039.50 L690.50 1039.50 ' style='fill:url(#tableHeaderGradient0); stroke:none;' />
<a xlink:href='#data_type'><text x='716' y='1027' class='tableTitle'>data_type</text><title>Table qiita.data_type</title></a>
  <use id='nn' x='692' y='1047' xlink:href='#nn'/><a xlink:href='#data_type.data_type_id'><use id='pk' x='692' y='1046' xlink:href='#pk'/><title>Primary Key  ( data_type_id ) </title></a>
<a xlink:href='#data_type.data_type_id'><text x='708' y='1057'>data_type_id</text><title>data_type_id bigserial not null</title></a>
<a xlink:href='#data_type.data_type_id'><use id='ref' x='783' y='1046' xlink:href='#ref'/><title>Referred by analysis_filepath ( data_type_id ) 
Referred by command_data_type ( data_type_id ) 
Referred by job ( data_type_id ) 
Referred by prep_template ( data_type_id ) 
Referred by preprocessed_data ( data_type_id ) 
Referred by processed_data ( data_type_id ) </title></a>
  <use id='nn' x='692' y='1062' xlink:href='#nn'/><a xlink:href='#data_type.data_type'><use id='unq' x='692' y='1061' xlink:href='#unq'/><title>Unique Index  ( data_type ) </title></a>
<a xlink:href='#data_type.data_type'><text x='708' y='1072'>data_type</text><title>data_type varchar not null
Data type &#040;16S&#044; metabolome&#044; etc&#041; the job will use</title></a>

<!-- ============= Table 'user_level' ============= -->
<rect class='table' x='165' y='68' width='105' height='90' rx='7' ry='7' />
<path d='M 165.50 94.50 L 165.50 75.50 Q 165.50 68.50 172.50 68.50 L 262.50 68.50 Q 269.50 68.50 269.50 75.50 L 269.50 94.50 L165.50 94.50 ' style='fill:url(#tableHeaderGradient0); stroke:none;' />
<a xlink:href='#user_level'><text x='190' y='82' class='tableTitle'>user_level</text><title>Table qiita.user_level
Holds available user levels</title></a>
  <use id='nn' x='167' y='102' xlink:href='#nn'/><a xlink:href='#user_level.user_level_id'><use id='pk' x='167' y='101' xlink:href='#pk'/><title>Primary Key  ( user_level_id ) </title></a>
<a xlink:href='#user_level.user_level_id'><text x='183' y='112'>user_level_id</text><title>user_level_id serial not null</title></a>
<a xlink:href='#user_level.user_level_id'><use id='ref' x='258' y='101' xlink:href='#ref'/><title>Referred by qiita_user ( user_level_id ) </title></a>
  <use id='nn' x='167' y='117' xlink:href='#nn'/><a xlink:href='#user_level.name'><use id='unq' x='167' y='116' xlink:href='#unq'/><title>Unique Index  ( name ) </title></a>
<a xlink:href='#user_level.name'><text x='183' y='127'>name</text><title>name varchar not null
One of the user levels &#040;admin&#044; user&#044; guest&#044; etc&#041;</title></a>
  <use id='nn' x='167' y='132' xlink:href='#nn'/><a xlink:href='#user_level.description'><text x='183' y='142'>description</text><title>description text not null</title></a>

<!-- ============= Table 'job_status' ============= -->
<rect class='table' x='210' y='1013' width='105' height='75' rx='7' ry='7' />
<path d='M 210.50 1039.50 L 210.50 1020.50 Q 210.50 1013.50 217.50 1013.50 L 307.50 1013.50 Q 314.50 1013.50 314.50 1020.50 L 314.50 1039.50 L210.50 1039.50 ' style='fill:url(#tableHeaderGradient0); stroke:none;' />
<a xlink:href='#job_status'><text x='234' y='1027' class='tableTitle'>job_status</text><title>Table qiita.job_status</title></a>
  <use id='nn' x='212' y='1047' xlink:href='#nn'/><a xlink:href='#job_status.job_status_id'><use id='pk' x='212' y='1046' xlink:href='#pk'/><title>Primary Key  ( job_status_id ) </title></a>
<a xlink:href='#job_status.job_status_id'><text x='228' y='1057'>job_status_id</text><title>job_status_id bigserial not null</title></a>
<a xlink:href='#job_status.job_status_id'><use id='ref' x='303' y='1046' xlink:href='#ref'/><title>Referred by job ( job_status_id ) </title></a>
  <use id='nn' x='212' y='1062' xlink:href='#nn'/><a xlink:href='#job_status.status'><use id='unq' x='212' y='1061' xlink:href='#unq'/><title>Unique Index  ( status ) </title></a>
<a xlink:href='#job_status.status'><text x='228' y='1072'>status</text><title>status varchar not null</title></a>

<!-- ============= Table 'severity' ============= -->
<rect class='table' x='1470' y='1283' width='90' height='75' rx='7' ry='7' />
<path d='M 1470.50 1309.50 L 1470.50 1290.50 Q 1470.50 1283.50 1477.50 1283.50 L 1552.50 1283.50 Q 1559.50 1283.50 1559.50 1290.50 L 1559.50 1309.50 L1470.50 1309.50 ' style='fill:url(#tableHeaderGradient1); stroke:none;' />
<a xlink:href='#severity'><text x='1494' y='1297' class='tableTitle'>severity</text><title>Table qiita.severity</title></a>
  <use id='nn' x='1472' y='1317' xlink:href='#nn'/><a xlink:href='#severity.severity_id'><use id='pk' x='1472' y='1316' xlink:href='#pk'/><title>Primary Key  ( severity_id ) </title></a>
<a xlink:href='#severity.severity_id'><text x='1488' y='1327'>severity_id</text><title>severity_id serial not null</title></a>
<a xlink:href='#severity.severity_id'><use id='ref' x='1548' y='1316' xlink:href='#ref'/><title>Referred by logging ( severity_id ) </title></a>
  <use id='nn' x='1472' y='1332' xlink:href='#nn'/><a xlink:href='#severity.severity'><use id='unq' x='1472' y='1331' xlink:href='#unq'/><title>Unique Index  ( severity ) </title></a>
<a xlink:href='#severity.severity'><text x='1488' y='1342'>severity</text><title>severity varchar not null</title></a>

<!-- ============= Table 'prep_template' ============= -->
<rect class='table' x='1065' y='353' width='150' height='120' rx='7' ry='7' />
<path d='M 1065.50 379.50 L 1065.50 360.50 Q 1065.50 353.50 1072.50 353.50 L 1207.50 353.50 Q 1214.50 353.50 1214.50 360.50 L 1214.50 379.50 L1065.50 379.50 ' style='fill:url(#tableHeaderGradient2); stroke:none;' />
<a xlink:href='#prep_template'><text x='1101' y='367' class='tableTitle'>prep_template</text><title>Table qiita.prep_template</title></a>
  <use id='nn' x='1067' y='387' xlink:href='#nn'/><a xlink:href='#prep_template.prep_template_id'><use id='pk' x='1067' y='386' xlink:href='#pk'/><title>Primary Key  ( prep_template_id ) </title></a>
<a xlink:href='#prep_template.prep_template_id'><text x='1083' y='397'>prep_template_id</text><title>prep_template_id bigserial not null</title></a>
<a xlink:href='#prep_template.prep_template_id'><use id='ref' x='1203' y='386' xlink:href='#ref'/><title>Referred by prep_template_sample ( prep_template_id ) 
Referred by prep_columns ( prep_template_id ) 
Referred by prep_template_filepath ( prep_template_id ) 
Referred by prep_template_preprocessed_data ( prep_template_id ) </title></a>
  <use id='nn' x='1067' y='402' xlink:href='#nn'/><a xlink:href='#prep_template.data_type_id'><use id='idx' x='1067' y='401' xlink:href='#idx'/><title>Index  ( data_type_id ) </title></a>
<a xlink:href='#prep_template.data_type_id'><text x='1083' y='412'>data_type_id</text><title>data_type_id bigint not null</title></a>
<a xlink:href='#prep_template.data_type_id'><use id='fk' x='1203' y='401' xlink:href='#fk'/><title>References data_type ( data_type_id ) </title></a>
  <use id='nn' x='1067' y='417' xlink:href='#nn'/><a xlink:href='#prep_template.raw_data_id'><use id='idx' x='1067' y='416' xlink:href='#idx'/><title>Index  ( raw_data_id ) </title></a>
<a xlink:href='#prep_template.raw_data_id'><text x='1083' y='427'>raw_data_id</text><title>raw_data_id bigint not null</title></a>
<a xlink:href='#prep_template.raw_data_id'><use id='fk' x='1203' y='416' xlink:href='#fk'/><title>References raw_data ( raw_data_id ) </title></a>
  <use id='nn' x='1067' y='432' xlink:href='#nn'/><a xlink:href='#prep_template.preprocessing_status'><text x='1083' y='442'>preprocessing_status</text><title>preprocessing_status varchar not null default &#039;not&#095;preprocessed&#039;</title></a>
  <a xlink:href='#prep_template.investigation_type'><text x='1083' y='457'>investigation_type</text><title>investigation_type varchar
The investigation type &#040;e&#046;g&#046;&#044; one of the values from EBI&#039;s set of known types&#041;</title></a>

<!-- ============= Table 'raw_data' ============= -->
<rect class='table' x='1275' y='488' width='150' height='90' rx='7' ry='7' />
<path d='M 1275.50 514.50 L 1275.50 495.50 Q 1275.50 488.50 1282.50 488.50 L 1417.50 488.50 Q 1424.50 488.50 1424.50 495.50 L 1424.50 514.50 L1275.50 514.50 ' style='fill:url(#tableHeaderGradient0); stroke:none;' />
<a xlink:href='#raw_data'><text x='1326' y='502' class='tableTitle'>raw_data</text><title>Table qiita.raw_data</title></a>
  <use id='nn' x='1277' y='522' xlink:href='#nn'/><a xlink:href='#raw_data.raw_data_id'><use id='pk' x='1277' y='521' xlink:href='#pk'/><title>Unique Index  ( raw_data_id ) Primary Key  ( raw_data_id ) </title></a>
<a xlink:href='#raw_data.raw_data_id'><text x='1293' y='532'>raw_data_id</text><title>raw_data_id bigserial not null</title></a>
<a xlink:href='#raw_data.raw_data_id'><use id='ref' x='1413' y='521' xlink:href='#ref'/><title>Referred by prep_template ( raw_data_id ) 
Referred by raw_filepath ( raw_data_id ) 
Referred by study_raw_data ( raw_data_id ) </title></a>
  <use id='nn' x='1277' y='537' xlink:href='#nn'/><a xlink:href='#raw_data.filetype_id'><use id='idx' x='1277' y='536' xlink:href='#idx'/><title>Index  ( filetype_id ) </title></a>
<a xlink:href='#raw_data.filetype_id'><text x='1293' y='547'>filetype_id</text><title>filetype_id bigint not null</title></a>
<a xlink:href='#raw_data.filetype_id'><use id='fk' x='1413' y='536' xlink:href='#fk'/><title>References filetype ( filetype_id ) </title></a>
  <use id='nn' x='1277' y='552' xlink:href='#nn'/><a xlink:href='#raw_data.link_filepaths_status'><text x='1293' y='562'>link_filepaths_status</text><title>link_filepaths_status varchar not null default &#039;idle&#039;</title></a>

<!-- ============= Table 'job' ============= -->
<rect class='table' x='405' y='998' width='105' height='135' rx='7' ry='7' />
<path d='M 405.50 1024.50 L 405.50 1005.50 Q 405.50 998.50 412.50 998.50 L 502.50 998.50 Q 509.50 998.50 509.50 1005.50 L 509.50 1024.50 L405.50 1024.50 ' style='fill:url(#tableHeaderGradient0); stroke:none;' />
<a xlink:href='#job'><text x='449' y='1012' class='tableTitle'>job</text><title>Table qiita.job</title></a>
  <use id='nn' x='407' y='1032' xlink:href='#nn'/><a xlink:href='#job.job_id'><use id='pk' x='407' y='1031' xlink:href='#pk'/><title>Primary Key  ( job_id ) </title></a>
<a xlink:href='#job.job_id'><text x='423' y='1042'>job_id</text><title>job_id bigserial not null
Unique identifier for job</title></a>
<a xlink:href='#job.job_id'><use id='ref' x='498' y='1031' xlink:href='#ref'/><title>Referred by analysis_job ( job_id ) 
Referred by collection_job ( job_id ) 
Referred by job_results_filepath ( job_id ) </title></a>
  <use id='nn' x='407' y='1047' xlink:href='#nn'/><a xlink:href='#job.data_type_id'><use id='idx' x='407' y='1046' xlink:href='#idx'/><title>Index  ( data_type_id ) </title></a>
<a xlink:href='#job.data_type_id'><text x='423' y='1057'>data_type_id</text><title>data_type_id bigint not null
What datatype &#040;16s&#044; metabolome&#044; etc&#041; job is run on&#046;</title></a>
<a xlink:href='#job.data_type_id'><use id='fk' x='498' y='1046' xlink:href='#fk'/><title>References data_type ( data_type_id ) </title></a>
  <use id='nn' x='407' y='1062' xlink:href='#nn'/><a xlink:href='#job.job_status_id'><use id='idx' x='407' y='1061' xlink:href='#idx'/><title>Index  ( job_status_id ) </title></a>
<a xlink:href='#job.job_status_id'><text x='423' y='1072'>job_status_id</text><title>job_status_id bigint not null</title></a>
<a xlink:href='#job.job_status_id'><use id='fk' x='498' y='1061' xlink:href='#fk'/><title>References job_status ( job_status_id ) </title></a>
  <use id='nn' x='407' y='1077' xlink:href='#nn'/><a xlink:href='#job.command_id'><use id='idx' x='407' y='1076' xlink:href='#idx'/><title>Index  ( command_id ) </title></a>
<a xlink:href='#job.command_id'><text x='423' y='1087'>command_id</text><title>command_id bigint not null
The Qiime or other function being run &#040;alpha diversity&#044; etc&#041;</title></a>
<a xlink:href='#job.command_id'><use id='fk' x='498' y='1076' xlink:href='#fk'/><title>References command ( command_id ) </title></a>
  <a xlink:href='#job.options'><text x='423' y='1102'>options</text><title>options varchar
Holds all options set for the job as a json string</title></a>
  <a xlink:href='#job.log_id'><use id='idx' x='407' y='1106' xlink:href='#idx'/><title>Index  ( log_id ) </title></a>
<a xlink:href='#job.log_id'><text x='423' y='1117'>log_id</text><title>log_id bigint
Reference to error if status is error</title></a>
<a xlink:href='#job.log_id'><use id='fk' x='498' y='1106' xlink:href='#fk'/><title>References logging ( log_id -> logging_id ) </title></a>

<!-- ============= Table 'filepath' ============= -->
<rect class='table' x='645' y='668' width='165' height='135' rx='7' ry='7' />
<path d='M 645.50 694.50 L 645.50 675.50 Q 645.50 668.50 652.50 668.50 L 802.50 668.50 Q 809.50 668.50 809.50 675.50 L 809.50 694.50 L645.50 694.50 ' style='fill:url(#tableHeaderGradient1); stroke:none;' />
<a xlink:href='#filepath'><text x='707' y='682' class='tableTitle'>filepath</text><title>Table qiita.filepath</title></a>
  <use id='nn' x='647' y='702' xlink:href='#nn'/><a xlink:href='#filepath.filepath_id'><use id='pk' x='647' y='701' xlink:href='#pk'/><title>Primary Key  ( filepath_id ) </title></a>
<a xlink:href='#filepath.filepath_id'><text x='663' y='712'>filepath_id</text><title>filepath_id bigserial not null</title></a>
<a xlink:href='#filepath.filepath_id'><use id='ref' x='798' y='701' xlink:href='#ref'/><title>Referred by analysis_filepath ( filepath_id ) 
Referred by job_results_filepath ( filepath_id ) 
Referred by prep_template_filepath ( filepath_id ) 
Referred by preprocessed_filepath ( filepath_id ) 
Referred by processed_filepath ( filepath_id ) 
Referred by raw_filepath ( filepath_id ) 
Referred by reference ( sequence_filepath -> filepath_id ) 
Referred by reference ( taxonomy_filepath -> filepath_id ) 
Referred by reference ( tree_filepath -> filepath_id ) 
Referred by sample_template_filepath ( filepath_id ) </title></a>
  <use id='nn' x='647' y='717' xlink:href='#nn'/><a xlink:href='#filepath.filepath'><text x='663' y='727'>filepath</text><title>filepath varchar not null</title></a>
  <use id='nn' x='647' y='732' xlink:href='#nn'/><a xlink:href='#filepath.filepath_type_id'><use id='idx' x='647' y='731' xlink:href='#idx'/><title>Index  ( filepath_type_id ) </title></a>
<a xlink:href='#filepath.filepath_type_id'><text x='663' y='742'>filepath_type_id</text><title>filepath_type_id bigint not null</title></a>
<a xlink:href='#filepath.filepath_type_id'><use id='fk' x='798' y='731' xlink:href='#fk'/><title>References filepath_type ( filepath_type_id ) </title></a>
  <use id='nn' x='647' y='747' xlink:href='#nn'/><a xlink:href='#filepath.checksum'><text x='663' y='757'>checksum</text><title>checksum varchar not null</title></a>
  <use id='nn' x='647' y='762' xlink:href='#nn'/><a xlink:href='#filepath.checksum_algorithm_id'><text x='663' y='772'>checksum_algorithm_id</text><title>checksum_algorithm_id bigint not null</title></a>
<a xlink:href='#filepath.checksum_algorithm_id'><use id='fk' x='798' y='761' xlink:href='#fk'/><title>References checksum_algorithm ( checksum_algorithm_id ) </title></a>
  <a xlink:href='#filepath.data_directory_id'><use id='idx' x='647' y='776' xlink:href='#idx'/><title>Index  ( data_directory_id ) </title></a>
<a xlink:href='#filepath.data_directory_id'><text x='663' y='787'>data_directory_id</text><title>data_directory_id bigserial</title></a>
<a xlink:href='#filepath.data_directory_id'><use id='fk' x='798' y='776' xlink:href='#fk'/><title>References data_directory ( data_directory_id ) </title></a>

<!-- ============= Table 'data_directory' ============= -->
<rect class='table' x='840' y='578' width='135' height='120' rx='7' ry='7' />
<path d='M 840.50 604.50 L 840.50 585.50 Q 840.50 578.50 847.50 578.50 L 967.50 578.50 Q 974.50 578.50 974.50 585.50 L 974.50 604.50 L840.50 604.50 ' style='fill:url(#tableHeaderGradient2); stroke:none;' />
<a xlink:href='#data_directory'><text x='868' y='592' class='tableTitle'>data_directory</text><title>Table qiita.data_directory</title></a>
  <use id='nn' x='842' y='612' xlink:href='#nn'/><a xlink:href='#data_directory.data_directory_id'><use id='pk' x='842' y='611' xlink:href='#pk'/><title>Primary Key  ( data_directory_id ) </title></a>
<a xlink:href='#data_directory.data_directory_id'><text x='858' y='622'>data_directory_id</text><title>data_directory_id bigserial not null</title></a>
<a xlink:href='#data_directory.data_directory_id'><use id='ref' x='963' y='611' xlink:href='#ref'/><title>Referred by filepath ( data_directory_id ) </title></a>
  <use id='nn' x='842' y='627' xlink:href='#nn'/><a xlink:href='#data_directory.data_type'><text x='858' y='637'>data_type</text><title>data_type varchar not null</title></a>
  <use id='nn' x='842' y='642' xlink:href='#nn'/><a xlink:href='#data_directory.mountpoint'><text x='858' y='652'>mountpoint</text><title>mountpoint varchar not null</title></a>
  <use id='nn' x='842' y='657' xlink:href='#nn'/><a xlink:href='#data_directory.subdirectory'><text x='858' y='667'>subdirectory</text><title>subdirectory varchar not null</title></a>
  <use id='nn' x='842' y='672' xlink:href='#nn'/><a xlink:href='#data_directory.active'><text x='858' y='682'>active</text><title>active bool not null</title></a>

<!-- ============= Table 'term' ============= -->
<rect class='table' x='810' y='1643' width='105' height='210' rx='7' ry='7' />
<path d='M 810.50 1669.50 L 810.50 1650.50 Q 810.50 1643.50 817.50 1643.50 L 907.50 1643.50 Q 914.50 1643.50 914.50 1650.50 L 914.50 1669.50 L810.50 1669.50 ' style='fill:url(#tableHeaderGradient0); stroke:none;' />
<a xlink:href='#term'><text x='850' y='1657' class='tableTitle'>term</text><title>Table qiita.term</title></a>
  <use id='nn' x='812' y='1677' xlink:href='#nn'/><a xlink:href='#term.term_id'><use id='pk' x='812' y='1676' xlink:href='#pk'/><title>Primary Key  ( term_id ) </title></a>
<a xlink:href='#term.term_id'><text x='828' y='1687'>term_id</text><title>term_id bigserial not null</title></a>
  <use id='nn' x='812' y='1692' xlink:href='#nn'/><a xlink:href='#term.ontology_id'><use id='idx' x='812' y='1691' xlink:href='#idx'/><title>Index  ( ontology_id ) </title></a>
<a xlink:href='#term.ontology_id'><text x='828' y='1702'>ontology_id</text><title>ontology_id bigint not null</title></a>
<a xlink:href='#term.ontology_id'><use id='fk' x='903' y='1691' xlink:href='#fk'/><title>References ontology ( ontology_id ) </title></a>
  <a xlink:href='#term.old_term_id'><text x='828' y='1717'>old_term_id</text><title>old_term_id bigint default NULL
Identifier used in the old system&#044; we are keeping this for consistency</title></a>
  <use id='nn' x='812' y='1722' xlink:href='#nn'/><a xlink:href='#term.term'><text x='828' y='1732'>term</text><title>term varchar not null</title></a>
  <a xlink:href='#term.identifier'><text x='828' y='1747'>identifier</text><title>identifier varchar</title></a>
  <a xlink:href='#term.definition'><text x='828' y='1762'>definition</text><title>definition varchar</title></a>
  <a xlink:href='#term.namespace'><text x='828' y='1777'>namespace</text><title>namespace varchar</title></a>
  <a xlink:href='#term.is_obsolete'><text x='828' y='1792'>is_obsolete</text><title>is_obsolete bool default &#039;false&#039;</title></a>
  <a xlink:href='#term.is_root_term'><text x='828' y='1807'>is_root_term</text><title>is_root_term bool</title></a>
  <a xlink:href='#term.is_leaf'><text x='828' y='1822'>is_leaf</text><title>is_leaf bool</title></a>
  <use id='nn' x='812' y='1827' xlink:href='#nn'/><a xlink:href='#term.user_defined'><text x='828' y='1837'>user_defined</text><title>user_defined bool not null default False
Whether or not this term was defined by a user</title></a>

<<<<<<< HEAD
<!-- ============= Table 'analysis_sample' ============= -->
<rect class='table' x='45' y='1163' width='135' height='90' rx='7' ry='7' />
<path d='M 45.50 1189.50 L 45.50 1170.50 Q 45.50 1163.50 52.50 1163.50 L 172.50 1163.50 Q 179.50 1163.50 179.50 1170.50 L 179.50 1189.50 L45.50 1189.50 ' style='fill:url(#tableHeaderGradient0); stroke:none;' />
<a xlink:href='#analysis_sample'><text x='69' y='1177' class='tableTitle'>analysis_sample</text><title>Table qiita.analysis_sample</title></a>
  <use id='nn' x='47' y='1197' xlink:href='#nn'/><a xlink:href='#analysis_sample.analysis_id'><use id='idx' x='47' y='1196' xlink:href='#idx'/><title>Index  ( analysis_id ) </title></a>
<a xlink:href='#analysis_sample.analysis_id'><text x='63' y='1207'>analysis_id</text><title>analysis_id bigint not null</title></a>
<a xlink:href='#analysis_sample.analysis_id'><use id='fk' x='168' y='1196' xlink:href='#fk'/><title>References analysis ( analysis_id ) </title></a>
  <use id='nn' x='47' y='1212' xlink:href='#nn'/><a xlink:href='#analysis_sample.processed_data_id'><use id='idx' x='47' y='1211' xlink:href='#idx'/><title>Index  ( processed_data_id ) </title></a>
<a xlink:href='#analysis_sample.processed_data_id'><text x='63' y='1222'>processed_data_id</text><title>processed_data_id bigint not null</title></a>
<a xlink:href='#analysis_sample.processed_data_id'><use id='fk' x='168' y='1211' xlink:href='#fk'/><title>References processed_data ( processed_data_id ) </title></a>
  <use id='nn' x='47' y='1227' xlink:href='#nn'/><a xlink:href='#analysis_sample.sample_id'><use id='idx' x='47' y='1226' xlink:href='#idx'/><title>Index  ( sample_id ) </title></a>
<a xlink:href='#analysis_sample.sample_id'><text x='63' y='1237'>sample_id</text><title>sample_id varchar not null</title></a>
<a xlink:href='#analysis_sample.sample_id'><use id='fk' x='168' y='1226' xlink:href='#fk'/><title>References study_sample ( sample_id ) </title></a>

=======
>>>>>>> b2721eb1
<!-- ============= Table 'environmental_package' ============= -->
<rect class='table' x='2250' y='143' width='195' height='75' rx='7' ry='7' />
<path d='M 2250.50 169.50 L 2250.50 150.50 Q 2250.50 143.50 2257.50 143.50 L 2437.50 143.50 Q 2444.50 143.50 2444.50 150.50 L 2444.50 169.50 L2250.50 169.50 ' style='fill:url(#tableHeaderGradient2); stroke:none;' />
<a xlink:href='#environmental_package'><text x='2284' y='157' class='tableTitle'>environmental_package</text><title>Table qiita.environmental_package</title></a>
  <use id='nn' x='2252' y='177' xlink:href='#nn'/><a xlink:href='#environmental_package.environmental_package_name'><use id='pk' x='2252' y='176' xlink:href='#pk'/><title>Primary Key  ( environmental_package_name ) </title></a>
<a xlink:href='#environmental_package.environmental_package_name'><text x='2268' y='187'>environmental_package_name</text><title>environmental_package_name varchar not null
The name of the environmental package</title></a>
<a xlink:href='#environmental_package.environmental_package_name'><use id='ref' x='2433' y='176' xlink:href='#ref'/><title>Referred by study_environmental_package ( environmental_package_name ) </title></a>
  <use id='nn' x='2252' y='192' xlink:href='#nn'/><a xlink:href='#environmental_package.metadata_table'><text x='2268' y='202'>metadata_table</text><title>metadata_table varchar not null
Contains the name of the table that contains the pre&#045;defined metadata columns for the environmental package</title></a>

<!-- ============= Table 'study_environmental_package' ============= -->
<rect class='table' x='2250' y='38' width='195' height='75' rx='7' ry='7' />
<path d='M 2250.50 64.50 L 2250.50 45.50 Q 2250.50 38.50 2257.50 38.50 L 2437.50 38.50 Q 2444.50 38.50 2444.50 45.50 L 2444.50 64.50 L2250.50 64.50 ' style='fill:url(#tableHeaderGradient2); stroke:none;' />
<a xlink:href='#study_environmental_package'><text x='2266' y='52' class='tableTitle'>study_environmental_package</text><title>Table qiita.study_environmental_package
Holds the 1 to many relationship between the study and the environmental&#095;package</title></a>
  <use id='nn' x='2252' y='72' xlink:href='#nn'/><a xlink:href='#study_environmental_package.study_id'><use id='pk' x='2252' y='71' xlink:href='#pk'/><title>Primary Key  ( study_id, environmental_package_name ) Index  ( study_id ) </title></a>
<a xlink:href='#study_environmental_package.study_id'><text x='2268' y='82'>study_id</text><title>study_id bigint not null</title></a>
<a xlink:href='#study_environmental_package.study_id'><use id='fk' x='2433' y='71' xlink:href='#fk'/><title>References study ( study_id ) </title></a>
  <use id='nn' x='2252' y='87' xlink:href='#nn'/><a xlink:href='#study_environmental_package.environmental_package_name'><use id='pk' x='2252' y='86' xlink:href='#pk'/><title>Primary Key  ( study_id, environmental_package_name ) Index  ( environmental_package_name ) </title></a>
<a xlink:href='#study_environmental_package.environmental_package_name'><text x='2268' y='97'>environmental_package_name</text><title>environmental_package_name varchar not null</title></a>
<a xlink:href='#study_environmental_package.environmental_package_name'><use id='fk' x='2433' y='86' xlink:href='#fk'/><title>References environmental_package ( environmental_package_name ) </title></a>

<!-- ============= Table 'timeseries_type' ============= -->
<rect class='table' x='1680' y='608' width='135' height='90' rx='7' ry='7' />
<path d='M 1680.50 634.50 L 1680.50 615.50 Q 1680.50 608.50 1687.50 608.50 L 1807.50 608.50 Q 1814.50 608.50 1814.50 615.50 L 1814.50 634.50 L1680.50 634.50 ' style='fill:url(#tableHeaderGradient1); stroke:none;' />
<a xlink:href='#timeseries_type'><text x='1705' y='622' class='tableTitle'>timeseries_type</text><title>Table qiita.timeseries_type</title></a>
  <use id='nn' x='1682' y='642' xlink:href='#nn'/><a xlink:href='#timeseries_type.timeseries_type_id'><use id='pk' x='1682' y='641' xlink:href='#pk'/><title>Primary Key  ( timeseries_type_id ) </title></a>
<a xlink:href='#timeseries_type.timeseries_type_id'><text x='1698' y='652'>timeseries_type_id</text><title>timeseries_type_id bigserial not null</title></a>
<a xlink:href='#timeseries_type.timeseries_type_id'><use id='ref' x='1803' y='641' xlink:href='#ref'/><title>Referred by study ( timeseries_type_id ) </title></a>
  <use id='nn' x='1682' y='657' xlink:href='#nn'/><a xlink:href='#timeseries_type.timeseries_type'><use id='unq' x='1682' y='656' xlink:href='#unq'/><title>Unique Index  ( timeseries_type, intervention_type ) </title></a>
<a xlink:href='#timeseries_type.timeseries_type'><text x='1698' y='667'>timeseries_type</text><title>timeseries_type varchar not null</title></a>
  <use id='nn' x='1682' y='672' xlink:href='#nn'/><a xlink:href='#timeseries_type.intervention_type'><use id='unq' x='1682' y='671' xlink:href='#unq'/><title>Unique Index  ( timeseries_type, intervention_type ) </title></a>
<a xlink:href='#timeseries_type.intervention_type'><text x='1698' y='682'>intervention_type</text><title>intervention_type varchar not null default &#039;None&#039;</title></a>

<!-- ============= Table 'prep_template_filepath' ============= -->
<rect class='table' x='1035' y='593' width='135' height='75' rx='7' ry='7' />
<path d='M 1035.50 619.50 L 1035.50 600.50 Q 1035.50 593.50 1042.50 593.50 L 1162.50 593.50 Q 1169.50 593.50 1169.50 600.50 L 1169.50 619.50 L1035.50 619.50 ' style='fill:url(#tableHeaderGradient2); stroke:none;' />
<a xlink:href='#prep_template_filepath'><text x='1041' y='607' class='tableTitle'>prep_template_filepath</text><title>Table qiita.prep_template_filepath</title></a>
  <use id='nn' x='1037' y='627' xlink:href='#nn'/><a xlink:href='#prep_template_filepath.prep_template_id'><use id='pk' x='1037' y='626' xlink:href='#pk'/><title>Primary Key  ( prep_template_id, filepath_id ) Index  ( prep_template_id ) </title></a>
<a xlink:href='#prep_template_filepath.prep_template_id'><text x='1053' y='637'>prep_template_id</text><title>prep_template_id bigint not null</title></a>
<a xlink:href='#prep_template_filepath.prep_template_id'><use id='fk' x='1158' y='626' xlink:href='#fk'/><title>References prep_template ( prep_template_id ) </title></a>
  <use id='nn' x='1037' y='642' xlink:href='#nn'/><a xlink:href='#prep_template_filepath.filepath_id'><use id='pk' x='1037' y='641' xlink:href='#pk'/><title>Primary Key  ( prep_template_id, filepath_id ) Index  ( filepath_id ) </title></a>
<a xlink:href='#prep_template_filepath.filepath_id'><text x='1053' y='652'>filepath_id</text><title>filepath_id bigint not null</title></a>
<a xlink:href='#prep_template_filepath.filepath_id'><use id='fk' x='1158' y='641' xlink:href='#fk'/><title>References filepath ( filepath_id ) </title></a>

<!-- ============= Table 'sample_template_filepath' ============= -->
<rect class='table' x='1050' y='788' width='150' height='75' rx='7' ry='7' />
<path d='M 1050.50 814.50 L 1050.50 795.50 Q 1050.50 788.50 1057.50 788.50 L 1192.50 788.50 Q 1199.50 788.50 1199.50 795.50 L 1199.50 814.50 L1050.50 814.50 ' style='fill:url(#tableHeaderGradient2); stroke:none;' />
<a xlink:href='#sample_template_filepath'><text x='1057' y='802' class='tableTitle'>sample_template_filepath</text><title>Table qiita.sample_template_filepath</title></a>
  <use id='nn' x='1052' y='822' xlink:href='#nn'/><a xlink:href='#sample_template_filepath.study_id'><use id='pk' x='1052' y='821' xlink:href='#pk'/><title>Primary Key  ( study_id, filepath_id ) Index  ( study_id ) </title></a>
<a xlink:href='#sample_template_filepath.study_id'><text x='1068' y='832'>study_id</text><title>study_id bigint not null</title></a>
<a xlink:href='#sample_template_filepath.study_id'><use id='fk' x='1188' y='821' xlink:href='#fk'/><title>References study ( study_id ) </title></a>
  <use id='nn' x='1052' y='837' xlink:href='#nn'/><a xlink:href='#sample_template_filepath.filepath_id'><use id='pk' x='1052' y='836' xlink:href='#pk'/><title>Primary Key  ( study_id, filepath_id ) Index  ( filepath_id ) </title></a>
<a xlink:href='#sample_template_filepath.filepath_id'><text x='1068' y='847'>filepath_id</text><title>filepath_id bigint not null</title></a>
<a xlink:href='#sample_template_filepath.filepath_id'><use id='fk' x='1188' y='836' xlink:href='#fk'/><title>References filepath ( filepath_id ) </title></a>

<!-- ============= Table 'prep_template_preprocessed_data' ============= -->
<rect class='table' x='750' y='443' width='210' height='75' rx='7' ry='7' />
<path d='M 750.50 469.50 L 750.50 450.50 Q 750.50 443.50 757.50 443.50 L 952.50 443.50 Q 959.50 443.50 959.50 450.50 L 959.50 469.50 L750.50 469.50 ' style='fill:url(#tableHeaderGradient2); stroke:none;' />
<a xlink:href='#prep_template_preprocessed_data'><text x='762' y='457' class='tableTitle'>prep_template_preprocessed_data</text><title>Table qiita.prep_template_preprocessed_data</title></a>
  <use id='nn' x='752' y='477' xlink:href='#nn'/><a xlink:href='#prep_template_preprocessed_data.prep_template_id'><use id='pk' x='752' y='476' xlink:href='#pk'/><title>Primary Key  ( prep_template_id, preprocessed_data_id ) Index  ( prep_template_id ) </title></a>
<a xlink:href='#prep_template_preprocessed_data.prep_template_id'><text x='768' y='487'>prep_template_id</text><title>prep_template_id bigint not null</title></a>
<a xlink:href='#prep_template_preprocessed_data.prep_template_id'><use id='fk' x='948' y='476' xlink:href='#fk'/><title>References prep_template ( prep_template_id ) </title></a>
  <use id='nn' x='752' y='492' xlink:href='#nn'/><a xlink:href='#prep_template_preprocessed_data.preprocessed_data_id'><use id='pk' x='752' y='491' xlink:href='#pk'/><title>Primary Key  ( prep_template_id, preprocessed_data_id ) Index  ( preprocessed_data_id ) </title></a>
<a xlink:href='#prep_template_preprocessed_data.preprocessed_data_id'><text x='768' y='502'>preprocessed_data_id</text><title>preprocessed_data_id bigint not null</title></a>
<a xlink:href='#prep_template_preprocessed_data.preprocessed_data_id'><use id='fk' x='948' y='491' xlink:href='#fk'/><title>References preprocessed_data ( preprocessed_data_id ) </title></a>

<!-- ============= Table 'preprocessed_data' ============= -->
<rect class='table' x='1260' y='668' width='195' height='195' rx='7' ry='7' />
<path d='M 1260.50 694.50 L 1260.50 675.50 Q 1260.50 668.50 1267.50 668.50 L 1447.50 668.50 Q 1454.50 668.50 1454.50 675.50 L 1454.50 694.50 L1260.50 694.50 ' style='fill:url(#tableHeaderGradient1); stroke:none;' />
<a xlink:href='#preprocessed_data'><text x='1306' y='682' class='tableTitle'>preprocessed_data</text><title>Table qiita.preprocessed_data</title></a>
  <use id='nn' x='1262' y='702' xlink:href='#nn'/><a xlink:href='#preprocessed_data.preprocessed_data_id'><use id='pk' x='1262' y='701' xlink:href='#pk'/><title>Primary Key  ( preprocessed_data_id ) </title></a>
<a xlink:href='#preprocessed_data.preprocessed_data_id'><text x='1278' y='712'>preprocessed_data_id</text><title>preprocessed_data_id bigserial not null</title></a>
<a xlink:href='#preprocessed_data.preprocessed_data_id'><use id='ref' x='1443' y='701' xlink:href='#ref'/><title>Referred by prep_template_preprocessed_data ( preprocessed_data_id ) 
Referred by preprocessed_filepath ( preprocessed_data_id ) 
Referred by preprocessed_processed_data ( preprocessed_data_id ) 
Referred by study_preprocessed_data ( preprocessed_data_id ) </title></a>
  <use id='nn' x='1262' y='717' xlink:href='#nn'/><a xlink:href='#preprocessed_data.preprocessed_params_table'><text x='1278' y='727'>preprocessed_params_table</text><title>preprocessed_params_table varchar not null
Name of table holding the params</title></a>
  <use id='nn' x='1262' y='732' xlink:href='#nn'/><a xlink:href='#preprocessed_data.preprocessed_params_id'><text x='1278' y='742'>preprocessed_params_id</text><title>preprocessed_params_id bigint not null</title></a>
  <use id='nn' x='1262' y='747' xlink:href='#nn'/><a xlink:href='#preprocessed_data.submitted_to_insdc_status'><text x='1278' y='757'>submitted_to_insdc_status</text><title>submitted_to_insdc_status varchar not null default &#039;not submitted&#039;</title></a>
  <a xlink:href='#preprocessed_data.ebi_submission_accession'><text x='1278' y='772'>ebi_submission_accession</text><title>ebi_submission_accession varchar</title></a>
  <a xlink:href='#preprocessed_data.ebi_study_accession'><text x='1278' y='787'>ebi_study_accession</text><title>ebi_study_accession varchar</title></a>
  <use id='nn' x='1262' y='792' xlink:href='#nn'/><a xlink:href='#preprocessed_data.data_type_id'><use id='idx' x='1262' y='791' xlink:href='#idx'/><title>Index  ( data_type_id ) </title></a>
<a xlink:href='#preprocessed_data.data_type_id'><text x='1278' y='802'>data_type_id</text><title>data_type_id bigint not null</title></a>
<a xlink:href='#preprocessed_data.data_type_id'><use id='fk' x='1443' y='791' xlink:href='#fk'/><title>References data_type ( data_type_id ) </title></a>
  <use id='nn' x='1262' y='807' xlink:href='#nn'/><a xlink:href='#preprocessed_data.link_filepaths_status'><text x='1278' y='817'>link_filepaths_status</text><title>link_filepaths_status varchar not null default &#039;idle&#039;</title></a>
  <a xlink:href='#preprocessed_data.submitted_to_vamps_status'><text x='1278' y='832'>submitted_to_vamps_status</text><title>submitted_to_vamps_status varchar default &#039;not submitted&#039;</title></a>
  <use id='nn' x='1262' y='837' xlink:href='#nn'/><a xlink:href='#preprocessed_data.processing_status'><text x='1278' y='847'>processing_status</text><title>processing_status varchar not null default &#039;not&#095;processed&#039;</title></a>

<!-- ============= Table 'reference' ============= -->
<rect class='table' x='2280' y='953' width='135' height='135' rx='7' ry='7' />
<path d='M 2280.50 979.50 L 2280.50 960.50 Q 2280.50 953.50 2287.50 953.50 L 2407.50 953.50 Q 2414.50 953.50 2414.50 960.50 L 2414.50 979.50 L2280.50 979.50 ' style='fill:url(#tableHeaderGradient1); stroke:none;' />
<a xlink:href='#reference'><text x='2322' y='967' class='tableTitle'>reference</text><title>Table qiita.reference</title></a>
  <use id='nn' x='2282' y='987' xlink:href='#nn'/><a xlink:href='#reference.reference_id'><use id='pk' x='2282' y='986' xlink:href='#pk'/><title>Primary Key  ( reference_id ) </title></a>
<a xlink:href='#reference.reference_id'><text x='2298' y='997'>reference_id</text><title>reference_id bigserial not null</title></a>
<a xlink:href='#reference.reference_id'><use id='ref' x='2403' y='986' xlink:href='#ref'/><title>Referred by processed_params_sortmerna ( reference_id ) 
Referred by processed_params_uclust ( reference_id ) </title></a>
  <use id='nn' x='2282' y='1002' xlink:href='#nn'/><a xlink:href='#reference.reference_name'><text x='2298' y='1012'>reference_name</text><title>reference_name varchar not null</title></a>
  <a xlink:href='#reference.reference_version'><text x='2298' y='1027'>reference_version</text><title>reference_version varchar</title></a>
  <use id='nn' x='2282' y='1032' xlink:href='#nn'/><a xlink:href='#reference.sequence_filepath'><use id='idx' x='2282' y='1031' xlink:href='#idx'/><title>Index  ( sequence_filepath ) </title></a>
<a xlink:href='#reference.sequence_filepath'><text x='2298' y='1042'>sequence_filepath</text><title>sequence_filepath bigint not null</title></a>
<a xlink:href='#reference.sequence_filepath'><use id='fk' x='2403' y='1031' xlink:href='#fk'/><title>References filepath ( sequence_filepath -> filepath_id ) </title></a>
  <a xlink:href='#reference.taxonomy_filepath'><use id='idx' x='2282' y='1046' xlink:href='#idx'/><title>Index  ( taxonomy_filepath ) </title></a>
<a xlink:href='#reference.taxonomy_filepath'><text x='2298' y='1057'>taxonomy_filepath</text><title>taxonomy_filepath bigint</title></a>
<a xlink:href='#reference.taxonomy_filepath'><use id='fk' x='2403' y='1046' xlink:href='#fk'/><title>References filepath ( taxonomy_filepath -> filepath_id ) </title></a>
  <a xlink:href='#reference.tree_filepath'><use id='idx' x='2282' y='1061' xlink:href='#idx'/><title>Index  ( tree_filepath ) </title></a>
<a xlink:href='#reference.tree_filepath'><text x='2298' y='1072'>tree_filepath</text><title>tree_filepath bigint</title></a>
<a xlink:href='#reference.tree_filepath'><use id='fk' x='2403' y='1061' xlink:href='#fk'/><title>References filepath ( tree_filepath -> filepath_id ) </title></a>

<!-- ============= Table 'preprocessed_sequence_454_params' ============= -->
<rect class='table' x='1740' y='953' width='225' height='300' rx='7' ry='7' />
<path d='M 1740.50 979.50 L 1740.50 960.50 Q 1740.50 953.50 1747.50 953.50 L 1957.50 953.50 Q 1964.50 953.50 1964.50 960.50 L 1964.50 979.50 L1740.50 979.50 ' style='fill:url(#tableHeaderGradient1); stroke:none;' />
<a xlink:href='#preprocessed_sequence_454_params'><text x='1750' y='967' class='tableTitle'>preprocessed_sequence_454_params</text><title>Table qiita.preprocessed_sequence_454_params
Parameters used for processing sequence data&#046;</title></a>
  <use id='nn' x='1742' y='987' xlink:href='#nn'/><a xlink:href='#preprocessed_sequence_454_params.preprocessed_params_id'><use id='pk' x='1742' y='986' xlink:href='#pk'/><title>Primary Key  ( preprocessed_params_id ) </title></a>
<a xlink:href='#preprocessed_sequence_454_params.preprocessed_params_id'><text x='1758' y='997'>preprocessed_params_id</text><title>preprocessed_params_id bigserial not null</title></a>
  <use id='nn' x='1742' y='1002' xlink:href='#nn'/><a xlink:href='#preprocessed_sequence_454_params.param_set_name'><text x='1758' y='1012'>param_set_name</text><title>param_set_name varchar&#040;100&#041; not null
The name of the parameter set</title></a>
  <use id='nn' x='1742' y='1017' xlink:href='#nn'/><a xlink:href='#preprocessed_sequence_454_params.min_seq_len'><text x='1758' y='1027'>min_seq_len</text><title>min_seq_len integer not null default 200
The minimum sequence length</title></a>
  <use id='nn' x='1742' y='1032' xlink:href='#nn'/><a xlink:href='#preprocessed_sequence_454_params.max_seq_len'><text x='1758' y='1042'>max_seq_len</text><title>max_seq_len integer not null default 1000
The maximum sequence length</title></a>
  <use id='nn' x='1742' y='1047' xlink:href='#nn'/><a xlink:href='#preprocessed_sequence_454_params.trim_seq_length'><text x='1758' y='1057'>trim_seq_length</text><title>trim_seq_length bool not null default f
Whether to trim the sequence length or not</title></a>
  <use id='nn' x='1742' y='1062' xlink:href='#nn'/><a xlink:href='#preprocessed_sequence_454_params.min_qual_score'><text x='1758' y='1072'>min_qual_score</text><title>min_qual_score integer not null default 25
The minimum phred quality score</title></a>
  <use id='nn' x='1742' y='1077' xlink:href='#nn'/><a xlink:href='#preprocessed_sequence_454_params.max_ambig'><text x='1758' y='1087'>max_ambig</text><title>max_ambig integer not null default 6
The maximum number of ambiguous characters</title></a>
  <use id='nn' x='1742' y='1092' xlink:href='#nn'/><a xlink:href='#preprocessed_sequence_454_params.max_homopolymer'><text x='1758' y='1102'>max_homopolymer</text><title>max_homopolymer integer not null default 6
The maximum homopolymer run</title></a>
  <use id='nn' x='1742' y='1107' xlink:href='#nn'/><a xlink:href='#preprocessed_sequence_454_params.max_primer_mismatch'><text x='1758' y='1117'>max_primer_mismatch</text><title>max_primer_mismatch integer not null default 0
Maximum number of mismatches to the primer allowed</title></a>
  <use id='nn' x='1742' y='1122' xlink:href='#nn'/><a xlink:href='#preprocessed_sequence_454_params.barcode_type'><text x='1758' y='1132'>barcode_type</text><title>barcode_type varchar not null default &#039;golay&#095;12&#039;
The barcode type used</title></a>
  <use id='nn' x='1742' y='1137' xlink:href='#nn'/><a xlink:href='#preprocessed_sequence_454_params.max_barcode_errors'><text x='1758' y='1147'>max_barcode_errors</text><title>max_barcode_errors real not null default 1&#046;5
The maximum number of allowed barcode errors</title></a>
  <use id='nn' x='1742' y='1152' xlink:href='#nn'/><a xlink:href='#preprocessed_sequence_454_params.disable_bc_correction'><text x='1758' y='1162'>disable_bc_correction</text><title>disable_bc_correction bool not null default f
Disable barcode correction</title></a>
  <use id='nn' x='1742' y='1167' xlink:href='#nn'/><a xlink:href='#preprocessed_sequence_454_params.qual_score_window'><text x='1758' y='1177'>qual_score_window</text><title>qual_score_window integer not null default 0
Enable a sliding window quality score threshold&#044; this is the size of the window</title></a>
  <use id='nn' x='1742' y='1182' xlink:href='#nn'/><a xlink:href='#preprocessed_sequence_454_params.disable_primers'><text x='1758' y='1192'>disable_primers</text><title>disable_primers bool not null default f
Disable primer checking</title></a>
  <use id='nn' x='1742' y='1197' xlink:href='#nn'/><a xlink:href='#preprocessed_sequence_454_params.reverse_primers'><text x='1758' y='1207'>reverse_primers</text><title>reverse_primers varchar not null default &#039;disable&#039;
Check for reverse primers</title></a>
  <use id='nn' x='1742' y='1212' xlink:href='#nn'/><a xlink:href='#preprocessed_sequence_454_params.reverse_primer_mismatches'><text x='1758' y='1222'>reverse_primer_mismatches</text><title>reverse_primer_mismatches integer not null default 0
The number of allowed mismatches in the reverse primer</title></a>
  <use id='nn' x='1742' y='1227' xlink:href='#nn'/><a xlink:href='#preprocessed_sequence_454_params.truncate_ambig_bases_bool'><text x='1758' y='1237'>truncate_ambig_bases_bool</text><title>truncate_ambig_bases_bool bool not null default f
Truncate at the first ambiguous base</title></a>

<!-- ============= Table 'preprocessed_sequence_illumina_params' ============= -->
<rect class='table' x='2025' y='1043' width='240' height='210' rx='7' ry='7' />
<path d='M 2025.50 1069.50 L 2025.50 1050.50 Q 2025.50 1043.50 2032.50 1043.50 L 2257.50 1043.50 Q 2264.50 1043.50 2264.50 1050.50 L 2264.50 1069.50 L2025.50 1069.50 ' style='fill:url(#tableHeaderGradient0); stroke:none;' />
<a xlink:href='#preprocessed_sequence_illumina_params'><text x='2032' y='1057' class='tableTitle'>preprocessed_sequence_illumina_params</text><title>Table qiita.preprocessed_sequence_illumina_params
Parameters used for processing illumina sequence data&#046;</title></a>
  <use id='nn' x='2027' y='1077' xlink:href='#nn'/><a xlink:href='#preprocessed_sequence_illumina_params.preprocessed_params_id'><use id='pk' x='2027' y='1076' xlink:href='#pk'/><title>Primary Key  ( preprocessed_params_id ) </title></a>
<a xlink:href='#preprocessed_sequence_illumina_params.preprocessed_params_id'><text x='2043' y='1087'>preprocessed_params_id</text><title>preprocessed_params_id bigserial not null</title></a>
  <use id='nn' x='2027' y='1092' xlink:href='#nn'/><a xlink:href='#preprocessed_sequence_illumina_params.max_bad_run_length'><text x='2043' y='1102'>max_bad_run_length</text><title>max_bad_run_length integer not null default 3</title></a>
  <use id='nn' x='2027' y='1107' xlink:href='#nn'/><a xlink:href='#preprocessed_sequence_illumina_params.min_per_read_length_fraction'><text x='2043' y='1117'>min_per_read_length_fraction</text><title>min_per_read_length_fraction real not null default 0&#046;75</title></a>
  <use id='nn' x='2027' y='1122' xlink:href='#nn'/><a xlink:href='#preprocessed_sequence_illumina_params.sequence_max_n'><text x='2043' y='1132'>sequence_max_n</text><title>sequence_max_n integer not null default 0</title></a>
  <use id='nn' x='2027' y='1137' xlink:href='#nn'/><a xlink:href='#preprocessed_sequence_illumina_params.rev_comp_barcode'><text x='2043' y='1147'>rev_comp_barcode</text><title>rev_comp_barcode bool not null default FALSE</title></a>
  <use id='nn' x='2027' y='1152' xlink:href='#nn'/><a xlink:href='#preprocessed_sequence_illumina_params.rev_comp_mapping_barcodes'><text x='2043' y='1162'>rev_comp_mapping_barcodes</text><title>rev_comp_mapping_barcodes bool not null default FALSE</title></a>
  <use id='nn' x='2027' y='1167' xlink:href='#nn'/><a xlink:href='#preprocessed_sequence_illumina_params.rev_comp'><text x='2043' y='1177'>rev_comp</text><title>rev_comp bool not null default FALSE</title></a>
  <use id='nn' x='2027' y='1182' xlink:href='#nn'/><a xlink:href='#preprocessed_sequence_illumina_params.phred_quality_threshold'><text x='2043' y='1192'>phred_quality_threshold</text><title>phred_quality_threshold integer not null default 3</title></a>
  <use id='nn' x='2027' y='1197' xlink:href='#nn'/><a xlink:href='#preprocessed_sequence_illumina_params.barcode_type'><text x='2043' y='1207'>barcode_type</text><title>barcode_type varchar not null default &#039;golay&#095;12&#039;</title></a>
  <use id='nn' x='2027' y='1212' xlink:href='#nn'/><a xlink:href='#preprocessed_sequence_illumina_params.max_barcode_errors'><text x='2043' y='1222'>max_barcode_errors</text><title>max_barcode_errors real not null default 1&#046;5</title></a>
  <use id='nn' x='2027' y='1227' xlink:href='#nn'/><a xlink:href='#preprocessed_sequence_illumina_params.param_set_name'><text x='2043' y='1237'>param_set_name</text><title>param_set_name varchar&#040;100&#041; not null
The name of the parameter set</title></a>

<!-- ============= Table 'processed_params_sortmerna' ============= -->
<rect class='table' x='1980' y='803' width='180' height='165' rx='7' ry='7' />
<path d='M 1980.50 829.50 L 1980.50 810.50 Q 1980.50 803.50 1987.50 803.50 L 2152.50 803.50 Q 2159.50 803.50 2159.50 810.50 L 2159.50 829.50 L1980.50 829.50 ' style='fill:url(#tableHeaderGradient3); stroke:none;' />
<a xlink:href='#processed_params_sortmerna'><text x='1988' y='817' class='tableTitle'>processed_params_sortmerna</text><title>Table qiita.processed_params_sortmerna
Parameters used for processing data using method sortmerna</title></a>
  <use id='nn' x='1982' y='837' xlink:href='#nn'/><a xlink:href='#processed_params_sortmerna.processed_params_id'><use id='pk' x='1982' y='836' xlink:href='#pk'/><title>Primary Key  ( processed_params_id ) </title></a>
<a xlink:href='#processed_params_sortmerna.processed_params_id'><text x='1998' y='847'>processed_params_id</text><title>processed_params_id bigserial not null</title></a>
  <use id='nn' x='1982' y='852' xlink:href='#nn'/><a xlink:href='#processed_params_sortmerna.reference_id'><use id='idx' x='1982' y='851' xlink:href='#idx'/><title>Index  ( reference_id ) </title></a>
<a xlink:href='#processed_params_sortmerna.reference_id'><text x='1998' y='862'>reference_id</text><title>reference_id bigint not null
What version of reference or type of reference used</title></a>
<a xlink:href='#processed_params_sortmerna.reference_id'><use id='fk' x='2148' y='851' xlink:href='#fk'/><title>References reference ( reference_id ) </title></a>
  <use id='nn' x='1982' y='867' xlink:href='#nn'/><a xlink:href='#processed_params_sortmerna.sortmerna_e_value'><text x='1998' y='877'>sortmerna_e_value</text><title>sortmerna_e_value float8 not null</title></a>
  <use id='nn' x='1982' y='882' xlink:href='#nn'/><a xlink:href='#processed_params_sortmerna.sortmerna_max_pos'><text x='1998' y='892'>sortmerna_max_pos</text><title>sortmerna_max_pos integer not null</title></a>
  <use id='nn' x='1982' y='897' xlink:href='#nn'/><a xlink:href='#processed_params_sortmerna.similarity'><text x='1998' y='907'>similarity</text><title>similarity float8 not null</title></a>
  <use id='nn' x='1982' y='912' xlink:href='#nn'/><a xlink:href='#processed_params_sortmerna.sortmerna_coverage'><text x='1998' y='922'>sortmerna_coverage</text><title>sortmerna_coverage float8 not null</title></a>
  <use id='nn' x='1982' y='927' xlink:href='#nn'/><a xlink:href='#processed_params_sortmerna.threads'><text x='1998' y='937'>threads</text><title>threads integer not null</title></a>
  <use id='nn' x='1982' y='942' xlink:href='#nn'/><a xlink:href='#processed_params_sortmerna.param_set_name'><text x='1998' y='952'>param_set_name</text><title>param_set_name varchar&#040;100&#041; not null default &#039;Default&#039;
The name of the parameter set</title></a>

<!-- ============= Table 'analysis_status' ============= -->
<rect class='table' x='45' y='818' width='135' height='75' rx='7' ry='7' />
<path d='M 45.50 844.50 L 45.50 825.50 Q 45.50 818.50 52.50 818.50 L 172.50 818.50 Q 179.50 818.50 179.50 825.50 L 179.50 844.50 L45.50 844.50 ' style='fill:url(#tableHeaderGradient0); stroke:none;' />
<a xlink:href='#analysis_status'><text x='71' y='832' class='tableTitle'>analysis_status</text><title>Table qiita.analysis_status</title></a>
  <use id='nn' x='47' y='852' xlink:href='#nn'/><a xlink:href='#analysis_status.analysis_status_id'><use id='pk' x='47' y='851' xlink:href='#pk'/><title>Primary Key  ( analysis_status_id ) </title></a>
<a xlink:href='#analysis_status.analysis_status_id'><text x='63' y='862'>analysis_status_id</text><title>analysis_status_id bigserial not null</title></a>
<a xlink:href='#analysis_status.analysis_status_id'><use id='ref' x='168' y='851' xlink:href='#ref'/><title>Referred by analysis ( analysis_status_id ) </title></a>
  <use id='nn' x='47' y='867' xlink:href='#nn'/><a xlink:href='#analysis_status.status'><use id='unq' x='47' y='866' xlink:href='#unq'/><title>Unique Index  ( status ) </title></a>
<a xlink:href='#analysis_status.status'><text x='63' y='877'>status</text><title>status varchar not null</title></a>

<!-- ============= Table 'collection_job' ============= -->
<rect class='table' x='255' y='503' width='105' height='75' rx='7' ry='7' />
<path d='M 255.50 529.50 L 255.50 510.50 Q 255.50 503.50 262.50 503.50 L 352.50 503.50 Q 359.50 503.50 359.50 510.50 L 359.50 529.50 L255.50 529.50 ' style='fill:url(#tableHeaderGradient3); stroke:none;' />
<a xlink:href='#collection_job'><text x='270' y='517' class='tableTitle'>collection_job</text><title>Table qiita.collection_job
Matches collection important jobs as one to many&#046;</title></a>
  <use id='nn' x='257' y='537' xlink:href='#nn'/><a xlink:href='#collection_job.collection_id'><use id='pk' x='257' y='536' xlink:href='#pk'/><title>Index  ( collection_id ) Primary Key  ( collection_id, job_id ) </title></a>
<a xlink:href='#collection_job.collection_id'><text x='273' y='547'>collection_id</text><title>collection_id bigint not null</title></a>
<a xlink:href='#collection_job.collection_id'><use id='fk' x='348' y='536' xlink:href='#fk'/><title>References collection ( collection_id ) </title></a>
  <use id='nn' x='257' y='552' xlink:href='#nn'/><a xlink:href='#collection_job.job_id'><use id='pk' x='257' y='551' xlink:href='#pk'/><title>Index  ( job_id ) Primary Key  ( collection_id, job_id ) </title></a>
<a xlink:href='#collection_job.job_id'><text x='273' y='562'>job_id</text><title>job_id bigint not null</title></a>
<a xlink:href='#collection_job.job_id'><use id='fk' x='348' y='551' xlink:href='#fk'/><title>References job ( job_id ) </title></a>

<!-- ============= Table 'collection_analysis' ============= -->
<rect class='table' x='255' y='428' width='120' height='75' rx='7' ry='7' />
<path d='M 255.50 454.50 L 255.50 435.50 Q 255.50 428.50 262.50 428.50 L 367.50 428.50 Q 374.50 428.50 374.50 435.50 L 374.50 454.50 L255.50 454.50 ' style='fill:url(#tableHeaderGradient3); stroke:none;' />
<a xlink:href='#collection_analysis'><text x='264' y='442' class='tableTitle'>collection_analysis</text><title>Table qiita.collection_analysis
Matches collection to analyses as one to many&#046;</title></a>
  <use id='nn' x='257' y='462' xlink:href='#nn'/><a xlink:href='#collection_analysis.collection_id'><use id='pk' x='257' y='461' xlink:href='#pk'/><title>Primary Key  ( collection_id, analysis_id ) Index  ( collection_id ) </title></a>
<a xlink:href='#collection_analysis.collection_id'><text x='273' y='472'>collection_id</text><title>collection_id bigint not null</title></a>
<a xlink:href='#collection_analysis.collection_id'><use id='fk' x='363' y='461' xlink:href='#fk'/><title>References collection ( collection_id ) </title></a>
  <use id='nn' x='257' y='477' xlink:href='#nn'/><a xlink:href='#collection_analysis.analysis_id'><use id='pk' x='257' y='476' xlink:href='#pk'/><title>Primary Key  ( collection_id, analysis_id ) Index  ( analysis_id ) </title></a>
<a xlink:href='#collection_analysis.analysis_id'><text x='273' y='487'>analysis_id</text><title>analysis_id bigint not null</title></a>
<a xlink:href='#collection_analysis.analysis_id'><use id='fk' x='363' y='476' xlink:href='#fk'/><title>References analysis ( analysis_id ) </title></a>

<!-- ============= Table 'collection_status' ============= -->
<rect class='table' x='45' y='503' width='150' height='75' rx='7' ry='7' />
<path d='M 45.50 529.50 L 45.50 510.50 Q 45.50 503.50 52.50 503.50 L 187.50 503.50 Q 194.50 503.50 194.50 510.50 L 194.50 529.50 L45.50 529.50 ' style='fill:url(#tableHeaderGradient3); stroke:none;' />
<a xlink:href='#collection_status'><text x='74' y='517' class='tableTitle'>collection_status</text><title>Table qiita.collection_status</title></a>
  <use id='nn' x='47' y='537' xlink:href='#nn'/><a xlink:href='#collection_status.collection_status_id'><use id='pk' x='47' y='536' xlink:href='#pk'/><title>Primary Key  ( collection_status_id ) </title></a>
<a xlink:href='#collection_status.collection_status_id'><text x='63' y='547'>collection_status_id</text><title>collection_status_id bigserial not null</title></a>
<a xlink:href='#collection_status.collection_status_id'><use id='ref' x='183' y='536' xlink:href='#ref'/><title>Referred by collection ( collection_status_id ) </title></a>
  <use id='nn' x='47' y='552' xlink:href='#nn'/><a xlink:href='#collection_status.status'><text x='63' y='562'>status</text><title>status varchar&#040;1&#041; not null</title></a>

<!-- ============= Table 'collection' ============= -->
<rect class='table' x='45' y='353' width='150' height='120' rx='7' ry='7' />
<path d='M 45.50 379.50 L 45.50 360.50 Q 45.50 353.50 52.50 353.50 L 187.50 353.50 Q 194.50 353.50 194.50 360.50 L 194.50 379.50 L45.50 379.50 ' style='fill:url(#tableHeaderGradient3); stroke:none;' />
<a xlink:href='#collection'><text x='94' y='367' class='tableTitle'>collection</text><title>Table qiita.collection
Tracks a group of analyses and important jobs for an overarching goal&#046;</title></a>
  <use id='nn' x='47' y='387' xlink:href='#nn'/><a xlink:href='#collection.collection_id'><use id='pk' x='47' y='386' xlink:href='#pk'/><title>Primary Key  ( collection_id ) </title></a>
<a xlink:href='#collection.collection_id'><text x='63' y='397'>collection_id</text><title>collection_id bigserial not null</title></a>
<a xlink:href='#collection.collection_id'><use id='ref' x='183' y='386' xlink:href='#ref'/><title>Referred by collection_analysis ( collection_id ) 
Referred by collection_job ( collection_id ) 
Referred by collection_users ( collection_id ) </title></a>
  <use id='nn' x='47' y='402' xlink:href='#nn'/><a xlink:href='#collection.email'><use id='idx' x='47' y='401' xlink:href='#idx'/><title>Index  ( email ) </title></a>
<a xlink:href='#collection.email'><text x='63' y='412'>email</text><title>email varchar not null</title></a>
<a xlink:href='#collection.email'><use id='fk' x='183' y='401' xlink:href='#fk'/><title>References qiita_user ( email ) </title></a>
  <use id='nn' x='47' y='417' xlink:href='#nn'/><a xlink:href='#collection.name'><text x='63' y='427'>name</text><title>name varchar&#040;100&#041; not null</title></a>
  <a xlink:href='#collection.description'><text x='63' y='442'>description</text><title>description varchar</title></a>
  <use id='nn' x='47' y='447' xlink:href='#nn'/><a xlink:href='#collection.collection_status_id'><use id='idx' x='47' y='446' xlink:href='#idx'/><title>Index  ( collection_status_id ) </title></a>
<a xlink:href='#collection.collection_status_id'><text x='63' y='457'>collection_status_id</text><title>collection_status_id bigint not null default 1</title></a>
<a xlink:href='#collection.collection_status_id'><use id='fk' x='183' y='446' xlink:href='#fk'/><title>References collection_status ( collection_status_id ) </title></a>

<!-- ============= Table 'collection_users' ============= -->
<rect class='table' x='255' y='338' width='105' height='75' rx='7' ry='7' />
<path d='M 255.50 364.50 L 255.50 345.50 Q 255.50 338.50 262.50 338.50 L 352.50 338.50 Q 359.50 338.50 359.50 345.50 L 359.50 364.50 L255.50 364.50 ' style='fill:url(#tableHeaderGradient3); stroke:none;' />
<a xlink:href='#collection_users'><text x='263' y='352' class='tableTitle'>collection_users</text><title>Table qiita.collection_users
Allows sharing of a collection</title></a>
  <use id='nn' x='257' y='372' xlink:href='#nn'/><a xlink:href='#collection_users.collection_id'><use id='pk' x='257' y='371' xlink:href='#pk'/><title>Primary Key  ( collection_id, email ) Index  ( collection_id ) </title></a>
<a xlink:href='#collection_users.collection_id'><text x='273' y='382'>collection_id</text><title>collection_id bigint not null</title></a>
<a xlink:href='#collection_users.collection_id'><use id='fk' x='348' y='371' xlink:href='#fk'/><title>References collection ( collection_id ) </title></a>
  <use id='nn' x='257' y='387' xlink:href='#nn'/><a xlink:href='#collection_users.email'><use id='pk' x='257' y='386' xlink:href='#pk'/><title>Primary Key  ( collection_id, email ) Index  ( email ) </title></a>
<a xlink:href='#collection_users.email'><text x='273' y='397'>email</text><title>email varchar not null</title></a>
<a xlink:href='#collection_users.email'><use id='fk' x='348' y='386' xlink:href='#fk'/><title>References qiita_user ( email ) </title></a>

<!-- ============= Table 'study_sample_columns' ============= -->
<rect class='table' x='1635' y='278' width='150' height='90' rx='7' ry='7' />
<path d='M 1635.50 304.50 L 1635.50 285.50 Q 1635.50 278.50 1642.50 278.50 L 1777.50 278.50 Q 1784.50 278.50 1784.50 285.50 L 1784.50 304.50 L1635.50 304.50 ' style='fill:url(#tableHeaderGradient0); stroke:none;' />
<a xlink:href='#study_sample_columns'><text x='1647' y='292' class='tableTitle'>study_sample_columns</text><title>Table qiita.study_sample_columns
Holds information on which metadata columns are available for the study sample template</title></a>
  <use id='nn' x='1637' y='312' xlink:href='#nn'/><a xlink:href='#study_sample_columns.study_id'><use id='pk' x='1637' y='311' xlink:href='#pk'/><title>Primary Key  ( study_id, column_name, column_type ) Index  ( study_id ) </title></a>
<a xlink:href='#study_sample_columns.study_id'><text x='1653' y='322'>study_id</text><title>study_id bigint not null</title></a>
<a xlink:href='#study_sample_columns.study_id'><use id='fk' x='1773' y='311' xlink:href='#fk'/><title>References study ( study_id ) </title></a>
  <use id='nn' x='1637' y='327' xlink:href='#nn'/><a xlink:href='#study_sample_columns.column_name'><use id='pk' x='1637' y='326' xlink:href='#pk'/><title>Primary Key  ( study_id, column_name, column_type ) </title></a>
<a xlink:href='#study_sample_columns.column_name'><text x='1653' y='337'>column_name</text><title>column_name varchar not null</title></a>
  <use id='nn' x='1637' y='342' xlink:href='#nn'/><a xlink:href='#study_sample_columns.column_type'><use id='pk' x='1637' y='341' xlink:href='#pk'/><title>Primary Key  ( study_id, column_name, column_type ) </title></a>
<a xlink:href='#study_sample_columns.column_type'><text x='1653' y='352'>column_type</text><title>column_type varchar not null</title></a>

<!-- ============= Table 'analysis' ============= -->
<rect class='table' x='225' y='713' width='135' height='165' rx='7' ry='7' />
<path d='M 225.50 739.50 L 225.50 720.50 Q 225.50 713.50 232.50 713.50 L 352.50 713.50 Q 359.50 713.50 359.50 720.50 L 359.50 739.50 L225.50 739.50 ' style='fill:url(#tableHeaderGradient0); stroke:none;' />
<a xlink:href='#analysis'><text x='271' y='727' class='tableTitle'>analysis</text><title>Table qiita.analysis
hHolds analysis information</title></a>
  <use id='nn' x='227' y='747' xlink:href='#nn'/><a xlink:href='#analysis.analysis_id'><use id='pk' x='227' y='746' xlink:href='#pk'/><title>Primary Key  ( analysis_id ) </title></a>
<a xlink:href='#analysis.analysis_id'><text x='243' y='757'>analysis_id</text><title>analysis_id bigserial not null
Unique identifier for analysis</title></a>
<a xlink:href='#analysis.analysis_id'><use id='ref' x='348' y='746' xlink:href='#ref'/><title>Referred by analysis_chain ( parent_id -> analysis_id ) 
Referred by analysis_chain ( child_id -> analysis_id ) 
Referred by analysis_filepath ( analysis_id ) 
Referred by analysis_job ( analysis_id ) 
Referred by analysis_sample ( analysis_id ) 
Referred by analysis_users ( analysis_id ) 
Referred by analysis_workflow ( analysis_id ) 
Referred by collection_analysis ( analysis_id ) </title></a>
  <use id='nn' x='227' y='762' xlink:href='#nn'/><a xlink:href='#analysis.email'><use id='idx' x='227' y='761' xlink:href='#idx'/><title>Index  ( email ) </title></a>
<a xlink:href='#analysis.email'><text x='243' y='772'>email</text><title>email varchar not null
Email for user who owns the analysis</title></a>
<a xlink:href='#analysis.email'><use id='fk' x='348' y='761' xlink:href='#fk'/><title>References qiita_user ( email ) </title></a>
  <use id='nn' x='227' y='777' xlink:href='#nn'/><a xlink:href='#analysis.name'><text x='243' y='787'>name</text><title>name varchar not null
Name of the analysis</title></a>
  <use id='nn' x='227' y='792' xlink:href='#nn'/><a xlink:href='#analysis.description'><text x='243' y='802'>description</text><title>description varchar not null</title></a>
  <use id='nn' x='227' y='807' xlink:href='#nn'/><a xlink:href='#analysis.analysis_status_id'><use id='idx' x='227' y='806' xlink:href='#idx'/><title>Index  ( analysis_status_id ) </title></a>
<a xlink:href='#analysis.analysis_status_id'><text x='243' y='817'>analysis_status_id</text><title>analysis_status_id bigint not null</title></a>
<a xlink:href='#analysis.analysis_status_id'><use id='fk' x='348' y='806' xlink:href='#fk'/><title>References analysis_status ( analysis_status_id ) </title></a>
  <a xlink:href='#analysis.pmid'><text x='243' y='832'>pmid</text><title>pmid varchar
PMID of paper from the analysis</title></a>
  <a xlink:href='#analysis.timestamp'><text x='243' y='847'>timestamp</text><title>timestamp timestamptz default current&#095;timestamp</title></a>
  <use id='nn' x='227' y='852' xlink:href='#nn'/><a xlink:href='#analysis.dflt'><text x='243' y='862'>dflt</text><title>dflt bool not null default false</title></a>

<!-- ============= Table 'study_experimental_factor' ============= -->
<rect class='table' x='2100' y='488' width='165' height='75' rx='7' ry='7' />
<path d='M 2100.50 514.50 L 2100.50 495.50 Q 2100.50 488.50 2107.50 488.50 L 2257.50 488.50 Q 2264.50 488.50 2264.50 495.50 L 2264.50 514.50 L2100.50 514.50 ' style='fill:url(#tableHeaderGradient1); stroke:none;' />
<a xlink:href='#study_experimental_factor'><text x='2110' y='502' class='tableTitle'>study_experimental_factor</text><title>Table qiita.study_experimental_factor
EFO ontological link of experimental factors to studies</title></a>
  <use id='nn' x='2102' y='522' xlink:href='#nn'/><a xlink:href='#study_experimental_factor.study_id'><use id='pk' x='2102' y='521' xlink:href='#pk'/><title>Primary Key  ( study_id, efo_id ) Index  ( study_id ) </title></a>
<a xlink:href='#study_experimental_factor.study_id'><text x='2118' y='532'>study_id</text><title>study_id bigint not null</title></a>
<a xlink:href='#study_experimental_factor.study_id'><use id='fk' x='2253' y='521' xlink:href='#fk'/><title>References study ( study_id ) </title></a>
  <use id='nn' x='2102' y='537' xlink:href='#nn'/><a xlink:href='#study_experimental_factor.efo_id'><use id='pk' x='2102' y='536' xlink:href='#pk'/><title>Primary Key  ( study_id, efo_id ) </title></a>
<a xlink:href='#study_experimental_factor.efo_id'><text x='2118' y='547'>efo_id</text><title>efo_id bigint not null</title></a>

<!-- ============= Table 'study_pmid' ============= -->
<rect class='table' x='2145' y='593' width='75' height='75' rx='7' ry='7' />
<path d='M 2145.50 619.50 L 2145.50 600.50 Q 2145.50 593.50 2152.50 593.50 L 2212.50 593.50 Q 2219.50 593.50 2219.50 600.50 L 2219.50 619.50 L2145.50 619.50 ' style='fill:url(#tableHeaderGradient1); stroke:none;' />
<a xlink:href='#study_pmid'><text x='2151' y='607' class='tableTitle'>study_pmid</text><title>Table qiita.study_pmid
Links a study to all PMIDs for papers created from study</title></a>
  <use id='nn' x='2147' y='627' xlink:href='#nn'/><a xlink:href='#study_pmid.study_id'><use id='pk' x='2147' y='626' xlink:href='#pk'/><title>Primary Key  ( study_id, pmid ) Index  ( study_id ) </title></a>
<a xlink:href='#study_pmid.study_id'><text x='2163' y='637'>study_id</text><title>study_id bigint not null</title></a>
<a xlink:href='#study_pmid.study_id'><use id='fk' x='2208' y='626' xlink:href='#fk'/><title>References study ( study_id ) </title></a>
  <use id='nn' x='2147' y='642' xlink:href='#nn'/><a xlink:href='#study_pmid.pmid'><use id='pk' x='2147' y='641' xlink:href='#pk'/><title>Primary Key  ( study_id, pmid ) </title></a>
<a xlink:href='#study_pmid.pmid'><text x='2163' y='652'>pmid</text><title>pmid varchar not null</title></a>

<!-- ============= Table 'study' ============= -->
<rect class='table' x='1815' y='53' width='180' height='360' rx='7' ry='7' />
<path d='M 1815.50 79.50 L 1815.50 60.50 Q 1815.50 53.50 1822.50 53.50 L 1987.50 53.50 Q 1994.50 53.50 1994.50 60.50 L 1994.50 79.50 L1815.50 79.50 ' style='fill:url(#tableHeaderGradient0); stroke:none;' />
<a xlink:href='#study'><text x='1890' y='67' class='tableTitle'>study</text><title>Table qiita.study</title></a>
  <use id='nn' x='1817' y='87' xlink:href='#nn'/><a xlink:href='#study.study_id'><use id='pk' x='1817' y='86' xlink:href='#pk'/><title>Primary Key  ( study_id ) </title></a>
<a xlink:href='#study.study_id'><text x='1833' y='97'>study_id</text><title>study_id bigserial not null
Unique name for study</title></a>
<a xlink:href='#study.study_id'><use id='ref' x='1983' y='86' xlink:href='#ref'/><title>Referred by investigation_study ( study_id ) 
Referred by study_sample ( study_id ) 
Referred by sample_template_filepath ( study_id ) 
Referred by study_environmental_package ( study_id ) 
Referred by study_experimental_factor ( study_id ) 
Referred by study_pmid ( study_id ) 
Referred by study_preprocessed_data ( study_id ) 
Referred by study_processed_data ( study_id ) 
Referred by study_raw_data ( study_id ) 
Referred by study_sample_columns ( study_id ) 
Referred by study_users ( study_id ) </title></a>
  <use id='nn' x='1817' y='102' xlink:href='#nn'/><a xlink:href='#study.email'><use id='idx' x='1817' y='101' xlink:href='#idx'/><title>Index  ( email ) </title></a>
<a xlink:href='#study.email'><text x='1833' y='112'>email</text><title>email varchar not null
Email of study owner</title></a>
<a xlink:href='#study.email'><use id='fk' x='1983' y='101' xlink:href='#fk'/><title>References qiita_user ( email ) </title></a>
  <a xlink:href='#study.emp_person_id'><use id='idx' x='1817' y='116' xlink:href='#idx'/><title>Index  ( emp_person_id ) </title></a>
<a xlink:href='#study.emp_person_id'><text x='1833' y='127'>emp_person_id</text><title>emp_person_id bigint</title></a>
<a xlink:href='#study.emp_person_id'><use id='fk' x='1983' y='116' xlink:href='#fk'/><title>References study_person ( emp_person_id -> study_person_id ) </title></a>
  <use id='nn' x='1817' y='132' xlink:href='#nn'/><a xlink:href='#study.first_contact'><text x='1833' y='142'>first_contact</text><title>first_contact timestamp not null default current&#095;timestamp</title></a>
  <a xlink:href='#study.funding'><text x='1833' y='157'>funding</text><title>funding varchar</title></a>
  <use id='nn' x='1817' y='162' xlink:href='#nn'/><a xlink:href='#study.timeseries_type_id'><use id='idx' x='1817' y='161' xlink:href='#idx'/><title>Index  ( timeseries_type_id ) </title></a>
<a xlink:href='#study.timeseries_type_id'><text x='1833' y='172'>timeseries_type_id</text><title>timeseries_type_id bigint not null
What type of timeseries this study is &#040;or is not&#041;
Controlled Vocabulary</title></a>
<a xlink:href='#study.timeseries_type_id'><use id='fk' x='1983' y='161' xlink:href='#fk'/><title>References timeseries_type ( timeseries_type_id ) </title></a>
  <a xlink:href='#study.lab_person_id'><use id='idx' x='1817' y='176' xlink:href='#idx'/><title>Index  ( lab_person_id ) </title></a>
<a xlink:href='#study.lab_person_id'><text x='1833' y='187'>lab_person_id</text><title>lab_person_id bigint</title></a>
<a xlink:href='#study.lab_person_id'><use id='fk' x='1983' y='176' xlink:href='#fk'/><title>References study_person ( lab_person_id -> study_person_id ) </title></a>
  <use id='nn' x='1817' y='192' xlink:href='#nn'/><a xlink:href='#study.metadata_complete'><text x='1833' y='202'>metadata_complete</text><title>metadata_complete bool not null</title></a>
  <use id='nn' x='1817' y='207' xlink:href='#nn'/><a xlink:href='#study.mixs_compliant'><text x='1833' y='217'>mixs_compliant</text><title>mixs_compliant bool not null</title></a>
  <a xlink:href='#study.most_recent_contact'><text x='1833' y='232'>most_recent_contact</text><title>most_recent_contact timestamp</title></a>
  <a xlink:href='#study.number_samples_collected'><text x='1833' y='247'>number_samples_collected</text><title>number_samples_collected integer</title></a>
  <a xlink:href='#study.number_samples_promised'><text x='1833' y='262'>number_samples_promised</text><title>number_samples_promised integer</title></a>
  <use id='nn' x='1817' y='267' xlink:href='#nn'/><a xlink:href='#study.portal_type_id'><use id='idx' x='1817' y='266' xlink:href='#idx'/><title>Index  ( portal_type_id ) </title></a>
<a xlink:href='#study.portal_type_id'><text x='1833' y='277'>portal_type_id</text><title>portal_type_id bigint not null</title></a>
<a xlink:href='#study.portal_type_id'><use id='fk' x='1983' y='266' xlink:href='#fk'/><title>References portal_type ( portal_type_id ) </title></a>
  <use id='nn' x='1817' y='282' xlink:href='#nn'/><a xlink:href='#study.principal_investigator_id'><use id='idx' x='1817' y='281' xlink:href='#idx'/><title>Index  ( principal_investigator_id ) </title></a>
<a xlink:href='#study.principal_investigator_id'><text x='1833' y='292'>principal_investigator_id</text><title>principal_investigator_id bigint not null</title></a>
<a xlink:href='#study.principal_investigator_id'><use id='fk' x='1983' y='281' xlink:href='#fk'/><title>References study_person ( principal_investigator_id -> study_person_id ) </title></a>
  <use id='nn' x='1817' y='297' xlink:href='#nn'/><a xlink:href='#study.reprocess'><text x='1833' y='307'>reprocess</text><title>reprocess bool not null</title></a>
  <a xlink:href='#study.spatial_series'><text x='1833' y='322'>spatial_series</text><title>spatial_series bool</title></a>
  <use id='nn' x='1817' y='327' xlink:href='#nn'/><a xlink:href='#study.study_title'><use id='unq' x='1817' y='326' xlink:href='#unq'/><title>Unique Index  ( study_title ) </title></a>
<a xlink:href='#study.study_title'><text x='1833' y='337'>study_title</text><title>study_title varchar not null</title></a>
  <use id='nn' x='1817' y='342' xlink:href='#nn'/><a xlink:href='#study.study_alias'><text x='1833' y='352'>study_alias</text><title>study_alias varchar not null</title></a>
  <use id='nn' x='1817' y='357' xlink:href='#nn'/><a xlink:href='#study.study_description'><text x='1833' y='367'>study_description</text><title>study_description text not null</title></a>
  <use id='nn' x='1817' y='372' xlink:href='#nn'/><a xlink:href='#study.study_abstract'><text x='1833' y='382'>study_abstract</text><title>study_abstract text not null</title></a>
  <a xlink:href='#study.vamps_id'><text x='1833' y='397'>vamps_id</text><title>vamps_id varchar</title></a>

<!-- ============= Table 'processed_data' ============= -->
<rect class='table' x='1275' y='953' width='180' height='150' rx='7' ry='7' />
<path d='M 1275.50 979.50 L 1275.50 960.50 Q 1275.50 953.50 1282.50 953.50 L 1447.50 953.50 Q 1454.50 953.50 1454.50 960.50 L 1454.50 979.50 L1275.50 979.50 ' style='fill:url(#tableHeaderGradient0); stroke:none;' />
<a xlink:href='#processed_data'><text x='1322' y='967' class='tableTitle'>processed_data</text><title>Table qiita.processed_data</title></a>
  <use id='nn' x='1277' y='987' xlink:href='#nn'/><a xlink:href='#processed_data.processed_data_id'><use id='pk' x='1277' y='986' xlink:href='#pk'/><title>Primary Key  ( processed_data_id ) </title></a>
<a xlink:href='#processed_data.processed_data_id'><text x='1293' y='997'>processed_data_id</text><title>processed_data_id bigserial not null</title></a>
<a xlink:href='#processed_data.processed_data_id'><use id='ref' x='1443' y='986' xlink:href='#ref'/><title>Referred by analysis_sample ( processed_data_id ) 
Referred by preprocessed_processed_data ( processed_data_id ) 
Referred by processed_filepath ( processed_data_id ) 
Referred by study_processed_data ( processed_data_id ) </title></a>
  <use id='nn' x='1277' y='1002' xlink:href='#nn'/><a xlink:href='#processed_data.processed_params_table'><text x='1293' y='1012'>processed_params_table</text><title>processed_params_table varchar not null
Name of table holding processing params</title></a>
  <use id='nn' x='1277' y='1017' xlink:href='#nn'/><a xlink:href='#processed_data.processed_params_id'><text x='1293' y='1027'>processed_params_id</text><title>processed_params_id bigint not null
Link to a table with the parameters used to generate processed data</title></a>
  <use id='nn' x='1277' y='1032' xlink:href='#nn'/><a xlink:href='#processed_data.processed_date'><text x='1293' y='1042'>processed_date</text><title>processed_date timestamp not null</title></a>
  <use id='nn' x='1277' y='1047' xlink:href='#nn'/><a xlink:href='#processed_data.data_type_id'><use id='idx' x='1277' y='1046' xlink:href='#idx'/><title>Index  ( data_type_id ) </title></a>
<a xlink:href='#processed_data.data_type_id'><text x='1293' y='1057'>data_type_id</text><title>data_type_id bigint not null</title></a>
<a xlink:href='#processed_data.data_type_id'><use id='fk' x='1443' y='1046' xlink:href='#fk'/><title>References data_type ( data_type_id ) </title></a>
  <use id='nn' x='1277' y='1062' xlink:href='#nn'/><a xlink:href='#processed_data.link_filepaths_status'><text x='1293' y='1072'>link_filepaths_status</text><title>link_filepaths_status varchar not null default &#039;idle&#039;</title></a>
  <use id='nn' x='1277' y='1077' xlink:href='#nn'/><a xlink:href='#processed_data.processed_data_status_id'><use id='idx' x='1277' y='1076' xlink:href='#idx'/><title>Index  ( processed_data_status_id ) </title></a>
<a xlink:href='#processed_data.processed_data_status_id'><text x='1293' y='1087'>processed_data_status_id</text><title>processed_data_status_id bigint not null default 4</title></a>
<a xlink:href='#processed_data.processed_data_status_id'><use id='fk' x='1443' y='1076' xlink:href='#fk'/><title>References processed_data_status ( processed_data_status_id ) </title></a>

<!-- ============= Table 'investigation' ============= -->
<rect class='table' x='2100' y='248' width='165' height='105' rx='7' ry='7' />
<path d='M 2100.50 274.50 L 2100.50 255.50 Q 2100.50 248.50 2107.50 248.50 L 2257.50 248.50 Q 2264.50 248.50 2264.50 255.50 L 2264.50 274.50 L2100.50 274.50 ' style='fill:url(#tableHeaderGradient1); stroke:none;' />
<a xlink:href='#investigation'><text x='2148' y='262' class='tableTitle'>investigation</text><title>Table qiita.investigation
Overarching investigation information&#046;An investigation comprises one or more individual studies&#046;</title></a>
  <use id='nn' x='2102' y='282' xlink:href='#nn'/><a xlink:href='#investigation.investigation_id'><use id='pk' x='2102' y='281' xlink:href='#pk'/><title>Primary Key  ( investigation_id ) </title></a>
<a xlink:href='#investigation.investigation_id'><text x='2118' y='292'>investigation_id</text><title>investigation_id bigserial not null</title></a>
<a xlink:href='#investigation.investigation_id'><use id='ref' x='2253' y='281' xlink:href='#ref'/><title>Referred by investigation_study ( investigation_id ) </title></a>
  <use id='nn' x='2102' y='297' xlink:href='#nn'/><a xlink:href='#investigation.investigation_name'><text x='2118' y='307'>investigation_name</text><title>investigation_name varchar not null</title></a>
  <use id='nn' x='2102' y='312' xlink:href='#nn'/><a xlink:href='#investigation.investigation_description'><text x='2118' y='322'>investigation_description</text><title>investigation_description varchar not null
Describes the overarching goal of the investigation</title></a>
  <a xlink:href='#investigation.contact_person_id'><use id='idx' x='2102' y='326' xlink:href='#idx'/><title>Index  ( contact_person_id ) </title></a>
<a xlink:href='#investigation.contact_person_id'><text x='2118' y='337'>contact_person_id</text><title>contact_person_id bigint</title></a>
<a xlink:href='#investigation.contact_person_id'><use id='fk' x='2253' y='326' xlink:href='#fk'/><title>References study_person ( contact_person_id -> study_person_id ) </title></a>

<!-- ============= Table 'processed_data_status' ============= -->
<rect class='table' x='1500' y='1043' width='225' height='90' rx='7' ry='7' />
<path d='M 1500.50 1069.50 L 1500.50 1050.50 Q 1500.50 1043.50 1507.50 1043.50 L 1717.50 1043.50 Q 1724.50 1043.50 1724.50 1050.50 L 1724.50 1069.50 L1500.50 1069.50 ' style='fill:url(#tableHeaderGradient1); stroke:none;' />
<a xlink:href='#processed_data_status'><text x='1550' y='1057' class='tableTitle'>processed_data_status</text><title>Table qiita.processed_data_status</title></a>
  <use id='nn' x='1502' y='1077' xlink:href='#nn'/><a xlink:href='#processed_data_status.processed_data_status_id'><use id='pk' x='1502' y='1076' xlink:href='#pk'/><title>Primary Key  ( processed_data_status_id ) </title></a>
<a xlink:href='#processed_data_status.processed_data_status_id'><text x='1518' y='1087'>processed_data_status_id</text><title>processed_data_status_id bigserial not null</title></a>
<a xlink:href='#processed_data_status.processed_data_status_id'><use id='ref' x='1713' y='1076' xlink:href='#ref'/><title>Referred by processed_data ( processed_data_status_id ) </title></a>
  <use id='nn' x='1502' y='1092' xlink:href='#nn'/><a xlink:href='#processed_data_status.processed_data_status'><use id='unq' x='1502' y='1091' xlink:href='#unq'/><title>Unique Index  ( processed_data_status ) </title></a>
<a xlink:href='#processed_data_status.processed_data_status'><text x='1518' y='1102'>processed_data_status</text><title>processed_data_status varchar not null</title></a>
  <use id='nn' x='1502' y='1107' xlink:href='#nn'/><a xlink:href='#processed_data_status.processed_data_status_description'><text x='1518' y='1117'>processed_data_status_description</text><title>processed_data_status_description varchar not null</title></a>

<!-- ============= Table 'portal_type' ============= -->
<rect class='table' x='1995' y='653' width='135' height='90' rx='7' ry='7' />
<path d='M 1995.50 679.50 L 1995.50 660.50 Q 1995.50 653.50 2002.50 653.50 L 2122.50 653.50 Q 2129.50 653.50 2129.50 660.50 L 2129.50 679.50 L1995.50 679.50 ' style='fill:url(#tableHeaderGradient1); stroke:none;' />
<a xlink:href='#portal_type'><text x='2032' y='667' class='tableTitle'>portal_type</text><title>Table qiita.portal_type
What portals are available to show a study in</title></a>
  <use id='nn' x='1997' y='687' xlink:href='#nn'/><a xlink:href='#portal_type.portal_type_id'><use id='pk' x='1997' y='686' xlink:href='#pk'/><title>Primary Key  ( portal_type_id ) </title></a>
<a xlink:href='#portal_type.portal_type_id'><text x='2013' y='697'>portal_type_id</text><title>portal_type_id bigserial not null</title></a>
<a xlink:href='#portal_type.portal_type_id'><use id='ref' x='2118' y='686' xlink:href='#ref'/><title>Referred by study ( portal_type_id ) </title></a>
  <use id='nn' x='1997' y='702' xlink:href='#nn'/><a xlink:href='#portal_type.portal'><text x='2013' y='712'>portal</text><title>portal varchar not null</title></a>
  <use id='nn' x='1997' y='717' xlink:href='#nn'/><a xlink:href='#portal_type.portal_description'><text x='2013' y='727'>portal_description</text><title>portal_description varchar not null</title></a>

<<<<<<< HEAD
<!-- ============= Table 'prep_template_sample' ============= -->
<rect class='table' x='1050' y='158' width='135' height='75' rx='7' ry='7' />
<path d='M 1050.50 184.50 L 1050.50 165.50 Q 1050.50 158.50 1057.50 158.50 L 1177.50 158.50 Q 1184.50 158.50 1184.50 165.50 L 1184.50 184.50 L1050.50 184.50 ' style='fill:url(#tableHeaderGradient0); stroke:none;' />
<a xlink:href='#prep_template_sample'><text x='1057' y='172' class='tableTitle'>prep_template_sample</text><title>Table qiita.prep_template_sample</title></a>
  <use id='nn' x='1052' y='192' xlink:href='#nn'/><a xlink:href='#prep_template_sample.prep_template_id'><use id='pk' x='1052' y='191' xlink:href='#pk'/><title>Primary Key  ( prep_template_id, sample_id ) Index  ( prep_template_id ) </title></a>
<a xlink:href='#prep_template_sample.prep_template_id'><text x='1068' y='202'>prep_template_id</text><title>prep_template_id bigint not null
The prep template identifier</title></a>
<a xlink:href='#prep_template_sample.prep_template_id'><use id='fk' x='1173' y='191' xlink:href='#fk'/><title>References prep_template ( prep_template_id ) </title></a>
  <use id='nn' x='1052' y='207' xlink:href='#nn'/><a xlink:href='#prep_template_sample.sample_id'><use id='pk' x='1052' y='206' xlink:href='#pk'/><title>Index  ( sample_id ) Index  ( sample_id ) Primary Key  ( prep_template_id, sample_id ) </title></a>
<a xlink:href='#prep_template_sample.sample_id'><text x='1068' y='217'>sample_id</text><title>sample_id varchar not null</title></a>
<a xlink:href='#prep_template_sample.sample_id'><use id='fk' x='1173' y='206' xlink:href='#fk'/><title>References study_sample ( sample_id ) </title></a>
=======
<!-- ============= Table 'analysis_sample' ============= -->
<rect class='table' x='45' y='1163' width='135' height='90' rx='7' ry='7' />
<path d='M 45.50 1189.50 L 45.50 1170.50 Q 45.50 1163.50 52.50 1163.50 L 172.50 1163.50 Q 179.50 1163.50 179.50 1170.50 L 179.50 1189.50 L45.50 1189.50 ' style='fill:url(#tableHeaderGradient0); stroke:none;' />
<a xlink:href='#analysis_sample'><text x='69' y='1177' class='tableTitle'>analysis_sample</text><title>Table qiita.analysis_sample</title></a>
  <use id='nn' x='47' y='1197' xlink:href='#nn'/><a xlink:href='#analysis_sample.analysis_id'><use id='pk' x='47' y='1196' xlink:href='#pk'/><title>Index  ( analysis_id ) Primary Key  ( analysis_id, processed_data_id, sample_id ) </title></a>
<a xlink:href='#analysis_sample.analysis_id'><text x='63' y='1207'>analysis_id</text><title>analysis_id bigint not null</title></a>
<a xlink:href='#analysis_sample.analysis_id'><use id='fk' x='168' y='1196' xlink:href='#fk'/><title>References analysis ( analysis_id ) </title></a>
  <use id='nn' x='47' y='1212' xlink:href='#nn'/><a xlink:href='#analysis_sample.processed_data_id'><use id='pk' x='47' y='1211' xlink:href='#pk'/><title>Index  ( processed_data_id ) Primary Key  ( analysis_id, processed_data_id, sample_id ) </title></a>
<a xlink:href='#analysis_sample.processed_data_id'><text x='63' y='1222'>processed_data_id</text><title>processed_data_id bigint not null</title></a>
<a xlink:href='#analysis_sample.processed_data_id'><use id='fk' x='168' y='1211' xlink:href='#fk'/><title>References processed_data ( processed_data_id ) </title></a>
  <use id='nn' x='47' y='1227' xlink:href='#nn'/><a xlink:href='#analysis_sample.sample_id'><use id='pk' x='47' y='1226' xlink:href='#pk'/><title>Index  ( sample_id ) Primary Key  ( analysis_id, processed_data_id, sample_id ) </title></a>
<a xlink:href='#analysis_sample.sample_id'><text x='63' y='1237'>sample_id</text><title>sample_id varchar not null</title></a>
<a xlink:href='#analysis_sample.sample_id'><use id='fk' x='168' y='1226' xlink:href='#fk'/><title>References study_sample ( sample_id ) </title></a>
>>>>>>> b2721eb1

<!-- ============= Table 'study_sample' ============= -->
<rect class='table' x='1410' y='113' width='90' height='75' rx='7' ry='7' />
<path d='M 1410.50 139.50 L 1410.50 120.50 Q 1410.50 113.50 1417.50 113.50 L 1492.50 113.50 Q 1499.50 113.50 1499.50 120.50 L 1499.50 139.50 L1410.50 139.50 ' style='fill:url(#tableHeaderGradient0); stroke:none;' />
<a xlink:href='#study_sample'><text x='1418' y='127' class='tableTitle'>study_sample</text><title>Table qiita.study_sample
Required info for each sample&#046; One row is one sample&#046;</title></a>
  <use id='nn' x='1412' y='147' xlink:href='#nn'/><a xlink:href='#study_sample.sample_id'><use id='pk' x='1412' y='146' xlink:href='#pk'/><title>Primary Key  ( sample_id ) </title></a>
<a xlink:href='#study_sample.sample_id'><text x='1428' y='157'>sample_id</text><title>sample_id varchar not null</title></a>
<a xlink:href='#study_sample.sample_id'><use id='ref' x='1488' y='146' xlink:href='#ref'/><title>Referred by analysis_sample ( sample_id ) 
Referred by prep_template_sample ( sample_id ) </title></a>
  <use id='nn' x='1412' y='162' xlink:href='#nn'/><a xlink:href='#study_sample.study_id'><use id='idx' x='1412' y='161' xlink:href='#idx'/><title>Index  ( study_id ) </title></a>
<a xlink:href='#study_sample.study_id'><text x='1428' y='172'>study_id</text><title>study_id bigint not null</title></a>
<a xlink:href='#study_sample.study_id'><use id='fk' x='1488' y='161' xlink:href='#fk'/><title>References study ( study_id ) </title></a>
<<<<<<< HEAD
=======

<!-- ============= Table 'prep_template_sample' ============= -->
<rect class='table' x='1050' y='158' width='135' height='75' rx='7' ry='7' />
<path d='M 1050.50 184.50 L 1050.50 165.50 Q 1050.50 158.50 1057.50 158.50 L 1177.50 158.50 Q 1184.50 158.50 1184.50 165.50 L 1184.50 184.50 L1050.50 184.50 ' style='fill:url(#tableHeaderGradient0); stroke:none;' />
<a xlink:href='#prep_template_sample'><text x='1057' y='172' class='tableTitle'>prep_template_sample</text><title>Table qiita.prep_template_sample</title></a>
  <use id='nn' x='1052' y='192' xlink:href='#nn'/><a xlink:href='#prep_template_sample.prep_template_id'><use id='pk' x='1052' y='191' xlink:href='#pk'/><title>Primary Key  ( prep_template_id, sample_id ) Index  ( prep_template_id ) </title></a>
<a xlink:href='#prep_template_sample.prep_template_id'><text x='1068' y='202'>prep_template_id</text><title>prep_template_id bigint not null
The prep template identifier</title></a>
<a xlink:href='#prep_template_sample.prep_template_id'><use id='fk' x='1173' y='191' xlink:href='#fk'/><title>References prep_template ( prep_template_id ) </title></a>
  <use id='nn' x='1052' y='207' xlink:href='#nn'/><a xlink:href='#prep_template_sample.sample_id'><use id='pk' x='1052' y='206' xlink:href='#pk'/><title>Index  ( sample_id ) Index  ( sample_id ) Primary Key  ( prep_template_id, sample_id ) </title></a>
<a xlink:href='#prep_template_sample.sample_id'><text x='1068' y='217'>sample_id</text><title>sample_id varchar not null</title></a>
<a xlink:href='#prep_template_sample.sample_id'><use id='fk' x='1173' y='206' xlink:href='#fk'/><title>References study_sample ( sample_id ) </title></a>
>>>>>>> b2721eb1

</g></svg>

<br/><br/>
<table class='bordered'>
<thead>
<tr><th colspan='3'><a name='controlled_vocab_values'>Table controlled_vocab_values</a></th></tr>
</thead>
<tbody>
	<tr>
		<td><a name='controlled_vocab_values.vocab_value_id'>vocab&#095;value&#095;id</a></td>
		<td> bigserial  NOT NULL  </td>
		<td>  </td>
	</tr>
	<tr>
		<td><a name='controlled_vocab_values.controlled_vocab_id'>controlled&#095;vocab&#095;id</a></td>
		<td> bigint  NOT NULL  </td>
		<td>  </td>
	</tr>
	<tr>
		<td><a name='controlled_vocab_values.term'>term</a></td>
		<td> varchar  NOT NULL  </td>
		<td>  </td>
	</tr>
	<tr>
		<td><a name='controlled_vocab_values.order_by'>order&#095;by</a></td>
		<td> varchar  NOT NULL  </td>
		<td>  </td>
	</tr>
	<tr>
		<td><a name='controlled_vocab_values.default_item'>default&#095;item</a></td>
		<td> varchar   </td>
		<td>  </td>
	</tr>
<tr><th colspan='3'><b>Indexes</b></th></tr>
	<tr>		<td>pk&#095;controlled&#095;vocab&#095;values primary key</td>
		<td> ON vocab&#095;value&#095;id</td>
		<td>  </td>
	</tr>
	<tr>		<td>idx&#095;controlled&#095;vocab&#095;values </td>
		<td> ON controlled&#095;vocab&#095;id</td>
		<td>  </td>
	</tr>
<tr><th colspan='3'><b>Foreign Keys</b></th></tr>
	<tr>
		<td>fk_controlled_vocab_values</td>
		<td > ( controlled&#095;vocab&#095;id ) ref <a href='#controlled&#095;vocab'>controlled&#095;vocab</a> (controlled&#095;vocab&#095;id) </td>
		<td>  </td>
	</tr>
</tbody>
</table>

<br/><br/>
<table class='bordered'>
<thead>
<tr><th colspan='3'><a name='investigation_study'>Table investigation_study</a></th></tr>
</thead>
<tbody>
	<tr>
		<td><a name='investigation_study.investigation_id'>investigation&#095;id</a></td>
		<td> bigint  NOT NULL  </td>
		<td>  </td>
	</tr>
	<tr>
		<td><a name='investigation_study.study_id'>study&#095;id</a></td>
		<td> bigint  NOT NULL  </td>
		<td>  </td>
	</tr>
<tr><th colspan='3'><b>Indexes</b></th></tr>
	<tr>		<td>idx&#095;investigation&#095;study primary key</td>
		<td> ON investigation&#095;id&#044; study&#095;id</td>
		<td>  </td>
	</tr>
	<tr>		<td>idx&#095;investigation&#095;study&#095;investigation </td>
		<td> ON investigation&#095;id</td>
		<td>  </td>
	</tr>
	<tr>		<td>idx&#095;investigation&#095;study&#095;study </td>
		<td> ON study&#095;id</td>
		<td>  </td>
	</tr>
<tr><th colspan='3'><b>Foreign Keys</b></th></tr>
	<tr>
		<td>fk_investigation_study</td>
		<td > ( investigation&#095;id ) ref <a href='#investigation'>investigation</a> (investigation&#095;id) </td>
		<td>  </td>
	</tr>
	<tr>
		<td>fk_investigation_study_study</td>
		<td > ( study&#095;id ) ref <a href='#study'>study</a> (study&#095;id) </td>
		<td>  </td>
	</tr>
</tbody>
</table>

<br/><br/>
<table class='bordered'>
<thead>
<tr><th colspan='3'><a name='job_results_filepath'>Table job_results_filepath</a></th></tr>
<tr><td colspan='3'>Holds connection between jobs and the result filepaths </td></tr>
</thead>
<tbody>
	<tr>
		<td><a name='job_results_filepath.job_id'>job&#095;id</a></td>
		<td> bigint  NOT NULL  </td>
		<td>  </td>
	</tr>
	<tr>
		<td><a name='job_results_filepath.filepath_id'>filepath&#095;id</a></td>
		<td> bigint  NOT NULL  </td>
		<td>  </td>
	</tr>
<tr><th colspan='3'><b>Indexes</b></th></tr>
	<tr>		<td>idx&#095;job&#095;results&#095;filepath primary key</td>
		<td> ON job&#095;id&#044; filepath&#095;id</td>
		<td>  </td>
	</tr>
	<tr>		<td>idx&#095;job&#095;results&#095;filepath&#095;0 </td>
		<td> ON job&#095;id</td>
		<td>  </td>
	</tr>
	<tr>		<td>idx&#095;job&#095;results&#095;filepath&#095;1 </td>
		<td> ON filepath&#095;id</td>
		<td>  </td>
	</tr>
<tr><th colspan='3'><b>Foreign Keys</b></th></tr>
	<tr>
		<td>fk_job_results_filepath</td>
		<td > ( job&#095;id ) ref <a href='#job'>job</a> (job&#095;id) </td>
		<td>  </td>
	</tr>
	<tr>
		<td>fk_job_results_filepath_0</td>
		<td > ( filepath&#095;id ) ref <a href='#filepath'>filepath</a> (filepath&#095;id) </td>
		<td>  </td>
	</tr>
</tbody>
</table>

<br/><br/>
<table class='bordered'>
<thead>
<tr><th colspan='3'><a name='analysis_job'>Table analysis_job</a></th></tr>
<tr><td colspan='3'>Holds information for a one&#045;to&#045;many relation of analysis to the jobs in it </td></tr>
</thead>
<tbody>
	<tr>
		<td><a name='analysis_job.analysis_id'>analysis&#095;id</a></td>
		<td> bigint  NOT NULL  </td>
		<td> Id of the analysis </td>
	</tr>
	<tr>
		<td><a name='analysis_job.job_id'>job&#095;id</a></td>
		<td> bigint  NOT NULL  </td>
		<td> Id for a job that is part of the analysis </td>
	</tr>
<tr><th colspan='3'><b>Indexes</b></th></tr>
	<tr>		<td>idx&#095;analysis&#095;jobs primary key</td>
		<td> ON analysis&#095;id&#044; job&#095;id</td>
		<td>  </td>
	</tr>
	<tr>		<td>idx&#095;analysis&#095;job </td>
		<td> ON analysis&#095;id</td>
		<td>  </td>
	</tr>
	<tr>		<td>idx&#095;analysis&#095;job&#095;0 </td>
		<td> ON job&#095;id</td>
		<td>  </td>
	</tr>
<tr><th colspan='3'><b>Foreign Keys</b></th></tr>
	<tr>
		<td>fk_analysis_job_analysis</td>
		<td > ( analysis&#095;id ) ref <a href='#analysis'>analysis</a> (analysis&#095;id) </td>
		<td>  </td>
	</tr>
	<tr>
		<td>fk_analysis_job_job</td>
		<td > ( job&#095;id ) ref <a href='#job'>job</a> (job&#095;id) </td>
		<td>  </td>
	</tr>
</tbody>
</table>

<br/><br/>
<table class='bordered'>
<thead>
<tr><th colspan='3'><a name='analysis_chain'>Table analysis_chain</a></th></tr>
<tr><td colspan='3'>Keeps track of the chain of analysis edits&#046; Tracks what previous analysis a given analysis came from&#046;If a given analysis is not in child&#095;id&#044; it is the root of the chain&#046;  </td></tr>
</thead>
<tbody>
	<tr>
		<td><a name='analysis_chain.parent_id'>parent&#095;id</a></td>
		<td> bigint  NOT NULL  </td>
		<td>  </td>
	</tr>
	<tr>
		<td><a name='analysis_chain.child_id'>child&#095;id</a></td>
		<td> bigint  NOT NULL  </td>
		<td>  </td>
	</tr>
<tr><th colspan='3'><b>Indexes</b></th></tr>
	<tr>		<td>idx&#095;analysis&#095;chain </td>
		<td> ON parent&#095;id</td>
		<td>  </td>
	</tr>
	<tr>		<td>idx&#095;analysis&#095;chain&#095;0 </td>
		<td> ON child&#095;id</td>
		<td>  </td>
	</tr>
	<tr>		<td>idx&#095;analysis&#095;chain&#095;1 primary key</td>
		<td> ON parent&#095;id&#044; child&#095;id</td>
		<td>  </td>
	</tr>
<tr><th colspan='3'><b>Foreign Keys</b></th></tr>
	<tr>
		<td>fk_analysis_chain</td>
		<td > ( parent&#095;id ) ref <a href='#analysis'>analysis</a> (analysis&#095;id) </td>
		<td>  </td>
	</tr>
	<tr>
		<td>fk_analysis_chain_0</td>
		<td > ( child&#095;id ) ref <a href='#analysis'>analysis</a> (analysis&#095;id) </td>
		<td>  </td>
	</tr>
</tbody>
</table>

<br/><br/>
<table class='bordered'>
<thead>
<tr><th colspan='3'><a name='column_controlled_vocabularies'>Table column_controlled_vocabularies</a></th></tr>
<tr><td colspan='3'>Table relates a column with a controlled vocabulary&#046; </td></tr>
</thead>
<tbody>
	<tr>
		<td><a name='column_controlled_vocabularies.controlled_vocab_id'>controlled&#095;vocab&#095;id</a></td>
		<td> bigserial  NOT NULL  </td>
		<td>  </td>
	</tr>
	<tr>
		<td><a name='column_controlled_vocabularies.column_name'>column&#095;name</a></td>
		<td> varchar  NOT NULL  </td>
		<td>  </td>
	</tr>
<tr><th colspan='3'><b>Indexes</b></th></tr>
	<tr>		<td>idx&#095;column&#095;controlled&#095;vocabularies primary key</td>
		<td> ON controlled&#095;vocab&#095;id&#044; column&#095;name</td>
		<td>  </td>
	</tr>
	<tr>		<td>idx&#095;column&#095;controlled&#095;vocabularies&#095;0 </td>
		<td> ON column&#095;name</td>
		<td>  </td>
	</tr>
	<tr>		<td>idx&#095;column&#095;controlled&#095;vocabularies&#095;1 </td>
		<td> ON controlled&#095;vocab&#095;id</td>
		<td>  </td>
	</tr>
<tr><th colspan='3'><b>Foreign Keys</b></th></tr>
	<tr>
		<td>fk_column_controlled_vocabularies</td>
		<td > ( column&#095;name ) ref <a href='#mixs&#095;field&#095;description'>mixs&#095;field&#095;description</a> (column&#095;name) </td>
		<td>  </td>
	</tr>
	<tr>
		<td>fk_column_controlled_vocab2</td>
		<td > ( controlled&#095;vocab&#095;id ) ref <a href='#controlled&#095;vocab'>controlled&#095;vocab</a> (controlled&#095;vocab&#095;id) </td>
		<td>  </td>
	</tr>
</tbody>
</table>

<br/><br/>
<table class='bordered'>
<thead>
<tr><th colspan='3'><a name='mixs_field_description'>Table mixs_field_description</a></th></tr>
</thead>
<tbody>
	<tr>
		<td><a name='mixs_field_description.column_name'>column&#095;name</a></td>
		<td> varchar  NOT NULL  </td>
		<td>  </td>
	</tr>
	<tr>
		<td><a name='mixs_field_description.data_type'>data&#095;type</a></td>
		<td> varchar  NOT NULL  </td>
		<td>  </td>
	</tr>
	<tr>
		<td><a name='mixs_field_description.desc_or_value'>desc&#095;or&#095;value</a></td>
		<td> varchar  NOT NULL  </td>
		<td>  </td>
	</tr>
	<tr>
		<td><a name='mixs_field_description.definition'>definition</a></td>
		<td> varchar  NOT NULL  </td>
		<td>  </td>
	</tr>
	<tr>
		<td><a name='mixs_field_description.min_length'>min&#095;length</a></td>
		<td> integer   </td>
		<td>  </td>
	</tr>
	<tr>
		<td><a name='mixs_field_description.active'>active</a></td>
		<td> integer  NOT NULL  </td>
		<td>  </td>
	</tr>
<tr><th colspan='3'><b>Indexes</b></th></tr>
	<tr>		<td>pk&#095;mixs&#095;field&#095;description primary key</td>
		<td> ON column&#095;name</td>
		<td>  </td>
	</tr>
</tbody>
</table>

<br/><br/>
<table class='bordered'>
<thead>
<tr><th colspan='3'><a name='analysis_users'>Table analysis_users</a></th></tr>
<tr><td colspan='3'>Links analyses to the users they are shared with </td></tr>
</thead>
<tbody>
	<tr>
		<td><a name='analysis_users.analysis_id'>analysis&#095;id</a></td>
		<td> bigint  NOT NULL  </td>
		<td>  </td>
	</tr>
	<tr>
		<td><a name='analysis_users.email'>email</a></td>
		<td> varchar  NOT NULL  </td>
		<td>  </td>
	</tr>
<tr><th colspan='3'><b>Indexes</b></th></tr>
	<tr>		<td>idx&#095;analysis&#095;users primary key</td>
		<td> ON analysis&#095;id&#044; email</td>
		<td>  </td>
	</tr>
	<tr>		<td>idx&#095;analysis&#095;users&#095;analysis </td>
		<td> ON analysis&#095;id</td>
		<td>  </td>
	</tr>
	<tr>		<td>idx&#095;analysis&#095;users&#095;email </td>
		<td> ON email</td>
		<td>  </td>
	</tr>
<tr><th colspan='3'><b>Foreign Keys</b></th></tr>
	<tr>
		<td>fk_analysis_users_analysis</td>
		<td > ( analysis&#095;id ) ref <a href='#analysis'>analysis</a> (analysis&#095;id) </td>
		<td>  </td>
	</tr>
	<tr>
		<td>fk_analysis_users_user</td>
		<td > ( email ) ref <a href='#qiita&#095;user'>qiita&#095;user</a> (email) </td>
		<td>  </td>
	</tr>
</tbody>
</table>

<br/><br/>
<table class='bordered'>
<thead>
<tr><th colspan='3'><a name='study_preprocessed_data'>Table study_preprocessed_data</a></th></tr>
</thead>
<tbody>
	<tr>
		<td><a name='study_preprocessed_data.study_id'>study&#095;id</a></td>
		<td> bigint  NOT NULL  </td>
		<td>  </td>
	</tr>
	<tr>
		<td><a name='study_preprocessed_data.preprocessed_data_id'>preprocessed&#095;data&#095;id</a></td>
		<td> bigint  NOT NULL  </td>
		<td>  </td>
	</tr>
<tr><th colspan='3'><b>Indexes</b></th></tr>
	<tr>		<td>idx&#095;study&#095;preprocessed&#095;data primary key</td>
		<td> ON study&#095;id&#044; preprocessed&#095;data&#095;id</td>
		<td>  </td>
	</tr>
	<tr>		<td>idx&#095;study&#095;preprocessed&#095;data&#095;0 </td>
		<td> ON study&#095;id</td>
		<td>  </td>
	</tr>
	<tr>		<td>idx&#095;study&#095;preprocessed&#095;data&#095;1 </td>
		<td> ON preprocessed&#095;data&#095;id</td>
		<td>  </td>
	</tr>
<tr><th colspan='3'><b>Foreign Keys</b></th></tr>
	<tr>
		<td>fk_study_preprocessed_data</td>
		<td > ( study&#095;id ) ref <a href='#study'>study</a> (study&#095;id) </td>
		<td>  </td>
	</tr>
	<tr>
		<td>fk_study_preprocessed_data_0</td>
		<td > ( preprocessed&#095;data&#095;id ) ref <a href='#preprocessed&#095;data'>preprocessed&#095;data</a> (preprocessed&#095;data&#095;id) </td>
		<td>  </td>
	</tr>
</tbody>
</table>

<br/><br/>
<table class='bordered'>
<thead>
<tr><th colspan='3'><a name='study_users'>Table study_users</a></th></tr>
<tr><td colspan='3'>Links shared studies to users they are shared with </td></tr>
</thead>
<tbody>
	<tr>
		<td><a name='study_users.study_id'>study&#095;id</a></td>
		<td> bigint  NOT NULL  </td>
		<td>  </td>
	</tr>
	<tr>
		<td><a name='study_users.email'>email</a></td>
		<td> varchar  NOT NULL  </td>
		<td>  </td>
	</tr>
<tr><th colspan='3'><b>Indexes</b></th></tr>
	<tr>		<td>idx&#095;study&#095;users primary key</td>
		<td> ON study&#095;id&#044; email</td>
		<td>  </td>
	</tr>
	<tr>		<td>idx&#095;study&#095;users&#095;0 </td>
		<td> ON study&#095;id</td>
		<td>  </td>
	</tr>
	<tr>		<td>idx&#095;study&#095;users&#095;1 </td>
		<td> ON email</td>
		<td>  </td>
	</tr>
<tr><th colspan='3'><b>Foreign Keys</b></th></tr>
	<tr>
		<td>fk_study_users_study</td>
		<td > ( study&#095;id ) ref <a href='#study'>study</a> (study&#095;id) </td>
		<td>  </td>
	</tr>
	<tr>
		<td>fk_study_users_user</td>
		<td > ( email ) ref <a href='#qiita&#095;user'>qiita&#095;user</a> (email) </td>
		<td>  </td>
	</tr>
</tbody>
</table>

<br/><br/>
<table class='bordered'>
<thead>
<tr><th colspan='3'><a name='sample_x'>Table sample_x</a></th></tr>
<tr><td colspan='3'>data for samples in study x &#040;sample template&#041;x is the study&#095;id from study tableMAKE SURE sample&#095;id IS FK TO sample&#095;id IN required&#095;sample&#095;info TABLE </td></tr>
</thead>
<tbody>
	<tr>
		<td><a name='sample_x.sample_id'>sample&#095;id</a></td>
		<td> varchar  NOT NULL  </td>
		<td>  </td>
	</tr>
	<tr>
		<td><a name='sample_x.description'>description</a></td>
		<td> varchar  NOT NULL  </td>
		<td>  </td>
	</tr>
	<tr>
		<td><a name='sample_x.other_mapping_columns'>other&#095;mapping&#095;columns</a></td>
		<td> varchar   </td>
		<td> Represents whatever other columns go with this study </td>
	</tr>
<tr><th colspan='3'><b>Indexes</b></th></tr>
	<tr>		<td>pk&#095;study&#095;x&#095;y primary key</td>
		<td> ON sample&#095;id</td>
		<td>  </td>
	</tr>
</tbody>
</table>

<br/><br/>
<table class='bordered'>
<thead>
<tr><th colspan='3'><a name='study_raw_data'>Table study_raw_data</a></th></tr>
<tr><td colspan='3'>links study to its raw data </td></tr>
</thead>
<tbody>
	<tr>
		<td><a name='study_raw_data.study_id'>study&#095;id</a></td>
		<td> bigint  NOT NULL  </td>
		<td>  </td>
	</tr>
	<tr>
		<td><a name='study_raw_data.raw_data_id'>raw&#095;data&#095;id</a></td>
		<td> bigint  NOT NULL  </td>
		<td>  </td>
	</tr>
<tr><th colspan='3'><b>Indexes</b></th></tr>
	<tr>		<td>idx&#095;study&#095;raw&#095;data </td>
		<td> ON study&#095;id</td>
		<td>  </td>
	</tr>
	<tr>		<td>idx&#095;study&#095;raw&#095;data&#095;0 primary key</td>
		<td> ON study&#095;id&#044; raw&#095;data&#095;id</td>
		<td>  </td>
	</tr>
<tr><th colspan='3'><b>Foreign Keys</b></th></tr>
	<tr>
		<td>fk_study_raw_data_study</td>
		<td > ( study&#095;id ) ref <a href='#study'>study</a> (study&#095;id) </td>
		<td>  </td>
	</tr>
	<tr>
		<td>fk_study_raw_data_raw_data</td>
		<td > ( raw&#095;data&#095;id ) ref <a href='#raw&#095;data'>raw&#095;data</a> (raw&#095;data&#095;id) </td>
		<td>  </td>
	</tr>
</tbody>
</table>

<br/><br/>
<table class='bordered'>
<thead>
<tr><th colspan='3'><a name='processed_filepath'>Table processed_filepath</a></th></tr>
</thead>
<tbody>
	<tr>
		<td><a name='processed_filepath.processed_data_id'>processed&#095;data&#095;id</a></td>
		<td> bigint  NOT NULL  </td>
		<td>  </td>
	</tr>
	<tr>
		<td><a name='processed_filepath.filepath_id'>filepath&#095;id</a></td>
		<td> bigint  NOT NULL  </td>
		<td>  </td>
	</tr>
<tr><th colspan='3'><b>Indexes</b></th></tr>
	<tr>		<td>idx&#095;processed&#095;filepath primary key</td>
		<td> ON processed&#095;data&#095;id&#044; filepath&#095;id</td>
		<td>  </td>
	</tr>
<tr><th colspan='3'><b>Foreign Keys</b></th></tr>
	<tr>
		<td>fk_processed_data_filepath</td>
		<td > ( processed&#095;data&#095;id ) ref <a href='#processed&#095;data'>processed&#095;data</a> (processed&#095;data&#095;id) </td>
		<td>  </td>
	</tr>
	<tr>
		<td>fk_processed_data_filepath_0</td>
		<td > ( filepath&#095;id ) ref <a href='#filepath'>filepath</a> (filepath&#095;id) </td>
		<td>  </td>
	</tr>
</tbody>
</table>

<br/><br/>
<table class='bordered'>
<thead>
<tr><th colspan='3'><a name='command'>Table command</a></th></tr>
<tr><td colspan='3'>Available commands for jobs </td></tr>
</thead>
<tbody>
	<tr>
		<td><a name='command.command_id'>command&#095;id</a></td>
		<td> bigserial  NOT NULL  </td>
		<td> Unique identifier for function </td>
	</tr>
	<tr>
		<td><a name='command.name'>name</a></td>
		<td> varchar  NOT NULL  </td>
		<td>  </td>
	</tr>
	<tr>
		<td><a name='command.command'>command</a></td>
		<td> varchar  NOT NULL  </td>
		<td> What command to call to run this function </td>
	</tr>
	<tr>
		<td><a name='command.input'>input</a></td>
		<td> varchar  NOT NULL  </td>
		<td> JSON of input options for the command </td>
	</tr>
	<tr>
		<td><a name='command.required'>required</a></td>
		<td> varchar  NOT NULL  </td>
		<td> JSON of required options for the command </td>
	</tr>
	<tr>
		<td><a name='command.optional'>optional</a></td>
		<td> varchar  NOT NULL  </td>
		<td> JSON of optional options for command </td>
	</tr>
	<tr>
		<td><a name='command.output'>output</a></td>
		<td> varchar  NOT NULL  </td>
		<td> JSON of output options for the command </td>
	</tr>
<tr><th colspan='3'><b>Indexes</b></th></tr>
	<tr>		<td>pk&#095;command primary key</td>
		<td> ON command&#095;id</td>
		<td>  </td>
	</tr>
</tbody>
</table>

<br/><br/>
<table class='bordered'>
<thead>
<tr><th colspan='3'><a name='logging'>Table logging</a></th></tr>
</thead>
<tbody>
	<tr>
		<td><a name='logging.logging_id'>logging&#095;id</a></td>
		<td> bigserial  NOT NULL  </td>
		<td>  </td>
	</tr>
	<tr>
		<td><a name='logging.time'>time</a></td>
		<td> timestamp  NOT NULL  </td>
		<td> Time the error was thrown </td>
	</tr>
	<tr>
		<td><a name='logging.severity_id'>severity&#095;id</a></td>
		<td> integer  NOT NULL  </td>
		<td>  </td>
	</tr>
	<tr>
		<td><a name='logging.msg'>msg</a></td>
		<td> varchar  NOT NULL  </td>
		<td> Error message thrown </td>
	</tr>
	<tr>
		<td><a name='logging.information'>information</a></td>
		<td> varchar   </td>
		<td> Other applicable information &#040;depending on error&#041; </td>
	</tr>
<tr><th colspan='3'><b>Indexes</b></th></tr>
	<tr>		<td>idx&#095;logging&#095;0 </td>
		<td> ON severity&#095;id</td>
		<td>  </td>
	</tr>
	<tr>		<td>pk&#095;logging primary key</td>
		<td> ON logging&#095;id</td>
		<td>  </td>
	</tr>
<tr><th colspan='3'><b>Foreign Keys</b></th></tr>
	<tr>
		<td>fk_logging_severity</td>
		<td > ( severity&#095;id ) ref <a href='#severity'>severity</a> (severity&#095;id) </td>
		<td>  </td>
	</tr>
</tbody>
</table>

<br/><br/>
<table class='bordered'>
<thead>
<tr><th colspan='3'><a name='study_processed_data'>Table study_processed_data</a></th></tr>
</thead>
<tbody>
	<tr>
		<td><a name='study_processed_data.study_id'>study&#095;id</a></td>
		<td> bigint  NOT NULL  </td>
		<td>  </td>
	</tr>
	<tr>
		<td><a name='study_processed_data.processed_data_id'>processed&#095;data&#095;id</a></td>
		<td> bigint  NOT NULL  </td>
		<td>  </td>
	</tr>
<tr><th colspan='3'><b>Indexes</b></th></tr>
	<tr>		<td>idx&#095;study&#095;processed&#095;data primary key</td>
		<td> ON study&#095;id&#044; processed&#095;data&#095;id</td>
		<td>  </td>
	</tr>
	<tr>		<td>idx&#095;study&#095;processed&#095;data&#095;0 </td>
		<td> ON study&#095;id</td>
		<td>  </td>
	</tr>
	<tr>		<td>pk&#095;study&#095;processed&#095;data unique</td>
		<td> ON processed&#095;data&#095;id</td>
		<td>  </td>
	</tr>
<tr><th colspan='3'><b>Foreign Keys</b></th></tr>
	<tr>
		<td>fk_study_processed_data</td>
		<td > ( study&#095;id ) ref <a href='#study'>study</a> (study&#095;id) </td>
		<td>  </td>
	</tr>
	<tr>
		<td>fk_study_processed_data_0</td>
		<td > ( processed&#095;data&#095;id ) ref <a href='#processed&#095;data'>processed&#095;data</a> (processed&#095;data&#095;id) </td>
		<td>  </td>
	</tr>
</tbody>
</table>

<br/><br/>
<table class='bordered'>
<thead>
<tr><th colspan='3'><a name='command_data_type'>Table command_data_type</a></th></tr>
</thead>
<tbody>
	<tr>
		<td><a name='command_data_type.command_id'>command&#095;id</a></td>
		<td> bigint  NOT NULL  </td>
		<td>  </td>
	</tr>
	<tr>
		<td><a name='command_data_type.data_type_id'>data&#095;type&#095;id</a></td>
		<td> bigint  NOT NULL  </td>
		<td>  </td>
	</tr>
<tr><th colspan='3'><b>Indexes</b></th></tr>
	<tr>		<td>idx&#095;command&#095;data&#095;type primary key</td>
		<td> ON command&#095;id&#044; data&#095;type&#095;id</td>
		<td>  </td>
	</tr>
	<tr>		<td>idx&#095;command&#095;data&#095;type&#095;0 </td>
		<td> ON command&#095;id</td>
		<td>  </td>
	</tr>
	<tr>		<td>idx&#095;command&#095;data&#095;type&#095;1 </td>
		<td> ON data&#095;type&#095;id</td>
		<td>  </td>
	</tr>
<tr><th colspan='3'><b>Foreign Keys</b></th></tr>
	<tr>
		<td>fk_command_data_type</td>
		<td > ( command&#095;id ) ref <a href='#command'>command</a> (command&#095;id) </td>
		<td>  </td>
	</tr>
	<tr>
		<td>fk_command_data_type_0</td>
		<td > ( data&#095;type&#095;id ) ref <a href='#data&#095;type'>data&#095;type</a> (data&#095;type&#095;id) </td>
		<td>  </td>
	</tr>
</tbody>
</table>

<br/><br/>
<table class='bordered'>
<thead>
<tr><th colspan='3'><a name='preprocessed_filepath'>Table preprocessed_filepath</a></th></tr>
</thead>
<tbody>
	<tr>
		<td><a name='preprocessed_filepath.preprocessed_data_id'>preprocessed&#095;data&#095;id</a></td>
		<td> bigint  NOT NULL  </td>
		<td>  </td>
	</tr>
	<tr>
		<td><a name='preprocessed_filepath.filepath_id'>filepath&#095;id</a></td>
		<td> bigint  NOT NULL  </td>
		<td>  </td>
	</tr>
<tr><th colspan='3'><b>Indexes</b></th></tr>
	<tr>		<td>idx&#095;preprocessed&#095;filepath primary key</td>
		<td> ON preprocessed&#095;data&#095;id&#044; filepath&#095;id</td>
		<td>  </td>
	</tr>
	<tr>		<td>idx&#095;preprocessed&#095;filepath&#095;0 </td>
		<td> ON preprocessed&#095;data&#095;id</td>
		<td>  </td>
	</tr>
	<tr>		<td>idx&#095;preprocessed&#095;filepath&#095;1 </td>
		<td> ON filepath&#095;id</td>
		<td>  </td>
	</tr>
<tr><th colspan='3'><b>Foreign Keys</b></th></tr>
	<tr>
		<td>fk_preprocessed_filepath</td>
		<td > ( preprocessed&#095;data&#095;id ) ref <a href='#preprocessed&#095;data'>preprocessed&#095;data</a> (preprocessed&#095;data&#095;id) </td>
		<td>  </td>
	</tr>
	<tr>
		<td>fk_preprocessed_filepath_0</td>
		<td > ( filepath&#095;id ) ref <a href='#filepath'>filepath</a> (filepath&#095;id) </td>
		<td>  </td>
	</tr>
</tbody>
</table>

<br/><br/>
<table class='bordered'>
<thead>
<tr><th colspan='3'><a name='analysis_filepath'>Table analysis_filepath</a></th></tr>
<tr><td colspan='3'>Stores link between analysis and the data file used for the analysis&#046; </td></tr>
</thead>
<tbody>
	<tr>
		<td><a name='analysis_filepath.analysis_id'>analysis&#095;id</a></td>
		<td> bigint  NOT NULL  </td>
		<td>  </td>
	</tr>
	<tr>
		<td><a name='analysis_filepath.filepath_id'>filepath&#095;id</a></td>
		<td> bigint  NOT NULL  </td>
		<td>  </td>
	</tr>
	<tr>
		<td><a name='analysis_filepath.data_type_id'>data&#095;type&#095;id</a></td>
		<td> bigint   </td>
		<td>  </td>
	</tr>
<tr><th colspan='3'><b>Indexes</b></th></tr>
	<tr>		<td>idx&#095;analysis&#095;filepath </td>
		<td> ON analysis&#095;id</td>
		<td>  </td>
	</tr>
	<tr>		<td>idx&#095;analysis&#095;filepath&#095;0 </td>
		<td> ON filepath&#095;id</td>
		<td>  </td>
	</tr>
	<tr>		<td>idx&#095;analysis&#095;filepath&#095;1 primary key</td>
		<td> ON analysis&#095;id&#044; filepath&#095;id</td>
		<td>  </td>
	</tr>
	<tr>		<td>idx&#095;analysis&#095;filepath&#095;2 </td>
		<td> ON data&#095;type&#095;id</td>
		<td>  </td>
	</tr>
<tr><th colspan='3'><b>Foreign Keys</b></th></tr>
	<tr>
		<td>fk_analysis_filepath</td>
		<td > ( analysis&#095;id ) ref <a href='#analysis'>analysis</a> (analysis&#095;id) </td>
		<td>  </td>
	</tr>
	<tr>
		<td>fk_analysis_filepath_0</td>
		<td > ( filepath&#095;id ) ref <a href='#filepath'>filepath</a> (filepath&#095;id) </td>
		<td>  </td>
	</tr>
	<tr>
		<td>fk_analysis_filepath_1</td>
		<td > ( data&#095;type&#095;id ) ref <a href='#data&#095;type'>data&#095;type</a> (data&#095;type&#095;id) </td>
		<td>  </td>
	</tr>
</tbody>
</table>

<br/><br/>
<table class='bordered'>
<thead>
<tr><th colspan='3'><a name='analysis_workflow'>Table analysis_workflow</a></th></tr>
<tr><td colspan='3'>Stores what step in&#095;production analyses are on&#046; </td></tr>
</thead>
<tbody>
	<tr>
		<td><a name='analysis_workflow.analysis_id'>analysis&#095;id</a></td>
		<td> bigint  NOT NULL  </td>
		<td>  </td>
	</tr>
	<tr>
		<td><a name='analysis_workflow.step'>step</a></td>
		<td> integer  NOT NULL  </td>
		<td>  </td>
	</tr>
<tr><th colspan='3'><b>Indexes</b></th></tr>
	<tr>		<td>pk&#095;analysis&#095;workflow primary key</td>
		<td> ON analysis&#095;id</td>
		<td>  </td>
	</tr>
<tr><th colspan='3'><b>Foreign Keys</b></th></tr>
	<tr>
		<td>fk_analysis_workflow</td>
		<td > ( analysis&#095;id ) ref <a href='#analysis'>analysis</a> (analysis&#095;id) </td>
		<td>  </td>
	</tr>
</tbody>
</table>

<br/><br/>
<table class='bordered'>
<thead>
<tr><th colspan='3'><a name='column_ontology'>Table column_ontology</a></th></tr>
<tr><td colspan='3'>This table relates a column with an ontology&#046; </td></tr>
</thead>
<tbody>
	<tr>
		<td><a name='column_ontology.column_name'>column&#095;name</a></td>
		<td> varchar  NOT NULL  </td>
		<td>  </td>
	</tr>
	<tr>
		<td><a name='column_ontology.ontology_short_name'>ontology&#095;short&#095;name</a></td>
		<td> varchar  NOT NULL  </td>
		<td>  </td>
	</tr>
	<tr>
		<td><a name='column_ontology.bioportal_id'>bioportal&#095;id</a></td>
		<td> integer  NOT NULL  </td>
		<td>  </td>
	</tr>
	<tr>
		<td><a name='column_ontology.ontology_branch_id'>ontology&#095;branch&#095;id</a></td>
		<td> varchar   </td>
		<td>  </td>
	</tr>
<tr><th colspan='3'><b>Indexes</b></th></tr>
	<tr>		<td>idx&#095;column&#095;ontology primary key</td>
		<td> ON column&#095;name&#044; ontology&#095;short&#095;name</td>
		<td>  </td>
	</tr>
	<tr>		<td>idx&#095;column&#095;ontology&#095;0 </td>
		<td> ON column&#095;name</td>
		<td>  </td>
	</tr>
<tr><th colspan='3'><b>Foreign Keys</b></th></tr>
	<tr>
		<td>fk_column_ontology</td>
		<td > ( column&#095;name ) ref <a href='#mixs&#095;field&#095;description'>mixs&#095;field&#095;description</a> (column&#095;name) </td>
		<td>  </td>
	</tr>
</tbody>
</table>

<br/><br/>
<table class='bordered'>
<thead>
<tr><th colspan='3'><a name='study_person'>Table study_person</a></th></tr>
<tr><td colspan='3'>Contact information for the various people involved in a study </td></tr>
</thead>
<tbody>
	<tr>
		<td><a name='study_person.study_person_id'>study&#095;person&#095;id</a></td>
		<td> bigserial  NOT NULL  </td>
		<td>  </td>
	</tr>
	<tr>
		<td><a name='study_person.name'>name</a></td>
		<td> varchar  NOT NULL  </td>
		<td>  </td>
	</tr>
	<tr>
		<td><a name='study_person.email'>email</a></td>
		<td> varchar  NOT NULL  </td>
		<td>  </td>
	</tr>
	<tr>
		<td><a name='study_person.affiliation'>affiliation</a></td>
		<td> varchar  NOT NULL  </td>
		<td> The institution with which this person is affiliated </td>
	</tr>
	<tr>
		<td><a name='study_person.address'>address</a></td>
		<td> varchar&#040; 100 &#041;   </td>
		<td>  </td>
	</tr>
	<tr>
		<td><a name='study_person.phone'>phone</a></td>
		<td> varchar   </td>
		<td>  </td>
	</tr>
<tr><th colspan='3'><b>Indexes</b></th></tr>
	<tr>		<td>pk&#095;study&#095;person primary key</td>
		<td> ON study&#095;person&#095;id</td>
		<td>  </td>
	</tr>
	<tr>		<td>idx&#095;study&#095;person unique</td>
		<td> ON name&#044; affiliation</td>
		<td>  </td>
	</tr>
</tbody>
</table>

<br/><br/>
<table class='bordered'>
<thead>
<tr><th colspan='3'><a name='controlled_vocab'>Table controlled_vocab</a></th></tr>
</thead>
<tbody>
	<tr>
		<td><a name='controlled_vocab.controlled_vocab_id'>controlled&#095;vocab&#095;id</a></td>
		<td> bigserial  NOT NULL  </td>
		<td>  </td>
	</tr>
	<tr>
		<td><a name='controlled_vocab.controlled_vocab'>controlled&#095;vocab</a></td>
		<td> varchar  NOT NULL  </td>
		<td>  </td>
	</tr>
<tr><th colspan='3'><b>Indexes</b></th></tr>
	<tr>		<td>pk&#095;controlled&#095;vocabularies primary key</td>
		<td> ON controlled&#095;vocab&#095;id</td>
		<td>  </td>
	</tr>
</tbody>
</table>

<br/><br/>
<table class='bordered'>
<thead>
<tr><th colspan='3'><a name='ontology'>Table ontology</a></th></tr>
</thead>
<tbody>
	<tr>
		<td><a name='ontology.ontology_id'>ontology&#095;id</a></td>
		<td> bigint  NOT NULL  </td>
		<td>  </td>
	</tr>
	<tr>
		<td><a name='ontology.ontology'>ontology</a></td>
		<td> varchar  NOT NULL  </td>
		<td>  </td>
	</tr>
	<tr>
		<td><a name='ontology.fully_loaded'>fully&#095;loaded</a></td>
		<td> bool  NOT NULL  </td>
		<td>  </td>
	</tr>
	<tr>
		<td><a name='ontology.fullname'>fullname</a></td>
		<td> varchar   </td>
		<td>  </td>
	</tr>
	<tr>
		<td><a name='ontology.query_url'>query&#095;url</a></td>
		<td> varchar   </td>
		<td>  </td>
	</tr>
	<tr>
		<td><a name='ontology.source_url'>source&#095;url</a></td>
		<td> varchar   </td>
		<td>  </td>
	</tr>
	<tr>
		<td><a name='ontology.definition'>definition</a></td>
		<td> text   </td>
		<td>  </td>
	</tr>
	<tr>
		<td><a name='ontology.load_date'>load&#095;date</a></td>
		<td> date  NOT NULL  </td>
		<td>  </td>
	</tr>
<tr><th colspan='3'><b>Indexes</b></th></tr>
	<tr>		<td>pk&#095;ontology primary key</td>
		<td> ON ontology&#095;id</td>
		<td>  </td>
	</tr>
	<tr>		<td>idx&#095;ontology unique</td>
		<td> ON ontology</td>
		<td>  </td>
	</tr>
</tbody>
</table>

<br/><br/>
<table class='bordered'>
<thead>
<tr><th colspan='3'><a name='preprocessed_spectra_params'>Table preprocessed_spectra_params</a></th></tr>
<tr><td colspan='3'>Parameters used for processing spectra data&#046; </td></tr>
</thead>
<tbody>
	<tr>
		<td><a name='preprocessed_spectra_params.preprocessed_params_id'>preprocessed&#095;params&#095;id</a></td>
		<td> bigserial  NOT NULL  </td>
		<td>  </td>
	</tr>
	<tr>
		<td><a name='preprocessed_spectra_params.col'>col</a></td>
		<td> varchar   </td>
		<td>  </td>
	</tr>
<tr><th colspan='3'><b>Indexes</b></th></tr>
	<tr>		<td>pk&#095;preprocessed&#095;spectra&#095;params primary key</td>
		<td> ON preprocessed&#095;params&#095;id</td>
		<td>  </td>
	</tr>
</tbody>
</table>

<br/><br/>
<table class='bordered'>
<thead>
<tr><th colspan='3'><a name='processed_params_uclust'>Table processed_params_uclust</a></th></tr>
<tr><td colspan='3'>Parameters used for processing data using method uclust </td></tr>
</thead>
<tbody>
	<tr>
		<td><a name='processed_params_uclust.processed_params_id'>processed&#095;params&#095;id</a></td>
		<td> bigserial  NOT NULL  </td>
		<td>  </td>
	</tr>
	<tr>
		<td><a name='processed_params_uclust.reference_id'>reference&#095;id</a></td>
		<td> bigint  NOT NULL  </td>
		<td> What version of reference or type of reference used </td>
	</tr>
	<tr>
		<td><a name='processed_params_uclust.similarity'>similarity</a></td>
		<td> float8  NOT NULL  DEFO 0.97 </td>
		<td>  </td>
	</tr>
	<tr>
		<td><a name='processed_params_uclust.enable_rev_strand_match'>enable&#095;rev&#095;strand&#095;match</a></td>
		<td> bool  NOT NULL  DEFO TRUE </td>
		<td>  </td>
	</tr>
	<tr>
		<td><a name='processed_params_uclust.suppress_new_clusters'>suppress&#095;new&#095;clusters</a></td>
		<td> bool  NOT NULL  DEFO TRUE </td>
		<td>  </td>
	</tr>
<tr><th colspan='3'><b>Indexes</b></th></tr>
	<tr>		<td>pk&#095;processed&#095;params&#095;uclust primary key</td>
		<td> ON processed&#095;params&#095;id</td>
		<td>  </td>
	</tr>
	<tr>		<td>idx&#095;processed&#095;params&#095;uclust </td>
		<td> ON reference&#095;id</td>
		<td>  </td>
	</tr>
<tr><th colspan='3'><b>Foreign Keys</b></th></tr>
	<tr>
		<td>fk_processed_params_uclust</td>
		<td > ( reference&#095;id ) ref <a href='#reference'>reference</a> (reference&#095;id) </td>
		<td>  </td>
	</tr>
</tbody>
</table>

<br/><br/>
<table class='bordered'>
<thead>
<tr><th colspan='3'><a name='preprocessed_processed_data'>Table preprocessed_processed_data</a></th></tr>
</thead>
<tbody>
	<tr>
		<td><a name='preprocessed_processed_data.preprocessed_data_id'>preprocessed&#095;data&#095;id</a></td>
		<td> bigint  NOT NULL  </td>
		<td>  </td>
	</tr>
	<tr>
		<td><a name='preprocessed_processed_data.processed_data_id'>processed&#095;data&#095;id</a></td>
		<td> bigint  NOT NULL  </td>
		<td>  </td>
	</tr>
<tr><th colspan='3'><b>Indexes</b></th></tr>
	<tr>		<td>idx&#095;preprocessed&#095;processed&#095;data primary key</td>
		<td> ON preprocessed&#095;data&#095;id&#044; processed&#095;data&#095;id</td>
		<td>  </td>
	</tr>
	<tr>		<td>idx&#095;preprocessed&#095;processed&#095;data&#095;0 </td>
		<td> ON preprocessed&#095;data&#095;id</td>
		<td>  </td>
	</tr>
	<tr>		<td>idx&#095;preprocessed&#095;processed&#095;data&#095;1 </td>
		<td> ON processed&#095;data&#095;id</td>
		<td>  </td>
	</tr>
<tr><th colspan='3'><b>Foreign Keys</b></th></tr>
	<tr>
		<td>fk_preprocessed_processed_data</td>
		<td > ( preprocessed&#095;data&#095;id ) ref <a href='#preprocessed&#095;data'>preprocessed&#095;data</a> (preprocessed&#095;data&#095;id) </td>
		<td>  </td>
	</tr>
	<tr>
		<td>fk_preprocessed_processed_data_0</td>
		<td > ( processed&#095;data&#095;id ) ref <a href='#processed&#095;data'>processed&#095;data</a> (processed&#095;data&#095;id) </td>
		<td>  </td>
	</tr>
</tbody>
</table>

<br/><br/>
<table class='bordered'>
<thead>
<tr><th colspan='3'><a name='qiita_user'>Table qiita_user</a></th></tr>
<tr><td colspan='3'>Holds all user information </td></tr>
</thead>
<tbody>
	<tr>
		<td><a name='qiita_user.email'>email</a></td>
		<td> varchar  NOT NULL  </td>
		<td>  </td>
	</tr>
	<tr>
		<td><a name='qiita_user.user_level_id'>user&#095;level&#095;id</a></td>
		<td> integer  NOT NULL  DEFO 5 </td>
		<td> user level </td>
	</tr>
	<tr>
		<td><a name='qiita_user.password'>password</a></td>
		<td> varchar  NOT NULL  </td>
		<td>  </td>
	</tr>
	<tr>
		<td><a name='qiita_user.name'>name</a></td>
		<td> varchar   </td>
		<td>  </td>
	</tr>
	<tr>
		<td><a name='qiita_user.affiliation'>affiliation</a></td>
		<td> varchar   </td>
		<td>  </td>
	</tr>
	<tr>
		<td><a name='qiita_user.address'>address</a></td>
		<td> varchar   </td>
		<td>  </td>
	</tr>
	<tr>
		<td><a name='qiita_user.phone'>phone</a></td>
		<td> varchar   </td>
		<td>  </td>
	</tr>
	<tr>
		<td><a name='qiita_user.user_verify_code'>user&#095;verify&#095;code</a></td>
		<td> varchar   </td>
		<td> Code for initial user email verification </td>
	</tr>
	<tr>
		<td><a name='qiita_user.pass_reset_code'>pass&#095;reset&#095;code</a></td>
		<td> varchar   </td>
		<td> Randomly generated code for password reset </td>
	</tr>
	<tr>
		<td><a name='qiita_user.pass_reset_timestamp'>pass&#095;reset&#095;timestamp</a></td>
		<td> timestamp   </td>
		<td> Time the reset code was generated </td>
	</tr>
<tr><th colspan='3'><b>Indexes</b></th></tr>
	<tr>		<td>pk&#095;user primary key</td>
		<td> ON email</td>
		<td>  </td>
	</tr>
	<tr>		<td>idx&#095;user </td>
		<td> ON user&#095;level&#095;id</td>
		<td>  </td>
	</tr>
<tr><th colspan='3'><b>Foreign Keys</b></th></tr>
	<tr>
		<td>fk_user_user_level</td>
		<td > ( user&#095;level&#095;id ) ref <a href='#user&#095;level'>user&#095;level</a> (user&#095;level&#095;id) </td>
		<td>  </td>
	</tr>
</tbody>
</table>

<br/><br/>
<table class='bordered'>
<thead>
<tr><th colspan='3'><a name='prep_y'>Table prep_y</a></th></tr>
<tr><td colspan='3'>Information on how raw data y was prepared &#040;prep template&#041;Linked by y being raw&#095;data&#095;id from raw data table&#046; </td></tr>
</thead>
<tbody>
	<tr>
		<td><a name='prep_y.sample_id'>sample&#095;id</a></td>
		<td> varchar  NOT NULL  </td>
		<td>  </td>
	</tr>
	<tr>
		<td><a name='prep_y.data'>data</a></td>
		<td> bigint   </td>
		<td> STUFFFFF </td>
	</tr>
<tr><th colspan='3'><b>Indexes</b></th></tr>
	<tr>		<td>pk&#095;prep&#095;y primary key</td>
		<td> ON sample&#095;id</td>
		<td>  </td>
	</tr>
</tbody>
</table>

<br/><br/>
<table class='bordered'>
<thead>
<tr><th colspan='3'><a name='prep_columns'>Table prep_columns</a></th></tr>
</thead>
<tbody>
	<tr>
		<td><a name='prep_columns.prep_template_id'>prep&#095;template&#095;id</a></td>
		<td> bigint  NOT NULL  </td>
		<td>  </td>
	</tr>
	<tr>
		<td><a name='prep_columns.column_name'>column&#095;name</a></td>
		<td> varchar  NOT NULL  </td>
		<td>  </td>
	</tr>
	<tr>
		<td><a name='prep_columns.column_type'>column&#095;type</a></td>
		<td> varchar  NOT NULL  </td>
		<td>  </td>
	</tr>
<tr><th colspan='3'><b>Indexes</b></th></tr>
	<tr>		<td>idx&#095;prep&#095;columns&#095;0 primary key</td>
		<td> ON prep&#095;template&#095;id&#044; column&#095;name&#044; column&#095;type</td>
		<td>  </td>
	</tr>
	<tr>		<td>idx&#095;prep&#095;columns&#095;1 </td>
		<td> ON prep&#095;template&#095;id</td>
		<td>  </td>
	</tr>
<tr><th colspan='3'><b>Foreign Keys</b></th></tr>
	<tr>
		<td>fk_prep_columns_prep_template</td>
		<td > ( prep&#095;template&#095;id ) ref <a href='#prep&#095;template'>prep&#095;template</a> (prep&#095;template&#095;id) </td>
		<td>  </td>
	</tr>
</tbody>
</table>

<br/><br/>
<table class='bordered'>
<thead>
<tr><th colspan='3'><a name='raw_filepath'>Table raw_filepath</a></th></tr>
</thead>
<tbody>
	<tr>
		<td><a name='raw_filepath.raw_data_id'>raw&#095;data&#095;id</a></td>
		<td> bigint  NOT NULL  </td>
		<td>  </td>
	</tr>
	<tr>
		<td><a name='raw_filepath.filepath_id'>filepath&#095;id</a></td>
		<td> bigint  NOT NULL  </td>
		<td>  </td>
	</tr>
<tr><th colspan='3'><b>Indexes</b></th></tr>
	<tr>		<td>idx&#095;raw&#095;filepath primary key</td>
		<td> ON raw&#095;data&#095;id&#044; filepath&#095;id</td>
		<td>  </td>
	</tr>
	<tr>		<td>idx&#095;raw&#095;filepath&#095;0 </td>
		<td> ON filepath&#095;id</td>
		<td>  </td>
	</tr>
	<tr>		<td>idx&#095;raw&#095;filepath&#095;1 </td>
		<td> ON raw&#095;data&#095;id</td>
		<td>  </td>
	</tr>
<tr><th colspan='3'><b>Foreign Keys</b></th></tr>
	<tr>
		<td>fk_raw_filepath</td>
		<td > ( filepath&#095;id ) ref <a href='#filepath'>filepath</a> (filepath&#095;id) </td>
		<td>  </td>
	</tr>
	<tr>
		<td>fk_raw_filepath_0</td>
		<td > ( raw&#095;data&#095;id ) ref <a href='#raw&#095;data'>raw&#095;data</a> (raw&#095;data&#095;id) </td>
		<td>  </td>
	</tr>
</tbody>
</table>

<br/><br/>
<table class='bordered'>
<thead>
<tr><th colspan='3'><a name='filetype'>Table filetype</a></th></tr>
<tr><td colspan='3'>Type of file &#040;FASTA&#044; FASTQ&#044; SPECTRA&#044; etc&#041; </td></tr>
</thead>
<tbody>
	<tr>
		<td><a name='filetype.filetype_id'>filetype&#095;id</a></td>
		<td> bigserial  NOT NULL  </td>
		<td>  </td>
	</tr>
	<tr>
		<td><a name='filetype.type'>type</a></td>
		<td> varchar  NOT NULL  </td>
		<td>  </td>
	</tr>
<tr><th colspan='3'><b>Indexes</b></th></tr>
	<tr>		<td>pk&#095;filetype primary key</td>
		<td> ON filetype&#095;id</td>
		<td>  </td>
	</tr>
	<tr>		<td>idx&#095;filetype unique</td>
		<td> ON type</td>
		<td>  </td>
	</tr>
</tbody>
</table>

<br/><br/>
<table class='bordered'>
<thead>
<tr><th colspan='3'><a name='filepath_type'>Table filepath_type</a></th></tr>
</thead>
<tbody>
	<tr>
		<td><a name='filepath_type.filepath_type_id'>filepath&#095;type&#095;id</a></td>
		<td> bigserial  NOT NULL  </td>
		<td>  </td>
	</tr>
	<tr>
		<td><a name='filepath_type.filepath_type'>filepath&#095;type</a></td>
		<td> varchar   </td>
		<td>  </td>
	</tr>
<tr><th colspan='3'><b>Indexes</b></th></tr>
	<tr>		<td>pk&#095;filepath&#095;type primary key</td>
		<td> ON filepath&#095;type&#095;id</td>
		<td>  </td>
	</tr>
	<tr>		<td>idx&#095;filepath&#095;type unique</td>
		<td> ON filepath&#095;type</td>
		<td>  </td>
	</tr>
</tbody>
</table>

<br/><br/>
<table class='bordered'>
<thead>
<tr><th colspan='3'><a name='checksum_algorithm'>Table checksum_algorithm</a></th></tr>
</thead>
<tbody>
	<tr>
		<td><a name='checksum_algorithm.checksum_algorithm_id'>checksum&#095;algorithm&#095;id</a></td>
		<td> bigserial  NOT NULL  </td>
		<td>  </td>
	</tr>
	<tr>
		<td><a name='checksum_algorithm.name'>name</a></td>
		<td> varchar  NOT NULL  </td>
		<td>  </td>
	</tr>
<tr><th colspan='3'><b>Indexes</b></th></tr>
	<tr>		<td>pk&#095;checksum&#095;algorithm primary key</td>
		<td> ON checksum&#095;algorithm&#095;id</td>
		<td>  </td>
	</tr>
	<tr>		<td>idx&#095;checksum&#095;algorithm unique</td>
		<td> ON name</td>
		<td>  </td>
	</tr>
</tbody>
</table>

<br/><br/>
<table class='bordered'>
<thead>
<tr><th colspan='3'><a name='data_type'>Table data_type</a></th></tr>
</thead>
<tbody>
	<tr>
		<td><a name='data_type.data_type_id'>data&#095;type&#095;id</a></td>
		<td> bigserial  NOT NULL  </td>
		<td>  </td>
	</tr>
	<tr>
		<td><a name='data_type.data_type'>data&#095;type</a></td>
		<td> varchar  NOT NULL  </td>
		<td> Data type &#040;16S&#044; metabolome&#044; etc&#041; the job will use </td>
	</tr>
<tr><th colspan='3'><b>Indexes</b></th></tr>
	<tr>		<td>pk&#095;data&#095;type primary key</td>
		<td> ON data&#095;type&#095;id</td>
		<td>  </td>
	</tr>
	<tr>		<td>idx&#095;data&#095;type unique</td>
		<td> ON data&#095;type</td>
		<td>  </td>
	</tr>
</tbody>
</table>

<br/><br/>
<table class='bordered'>
<thead>
<tr><th colspan='3'><a name='user_level'>Table user_level</a></th></tr>
<tr><td colspan='3'>Holds available user levels </td></tr>
</thead>
<tbody>
	<tr>
		<td><a name='user_level.user_level_id'>user&#095;level&#095;id</a></td>
		<td> serial  NOT NULL  </td>
		<td>  </td>
	</tr>
	<tr>
		<td><a name='user_level.name'>name</a></td>
		<td> varchar  NOT NULL  </td>
		<td> One of the user levels &#040;admin&#044; user&#044; guest&#044; etc&#041; </td>
	</tr>
	<tr>
		<td><a name='user_level.description'>description</a></td>
		<td> text  NOT NULL  </td>
		<td>  </td>
	</tr>
<tr><th colspan='3'><b>Indexes</b></th></tr>
	<tr>		<td>pk&#095;user&#095;level primary key</td>
		<td> ON user&#095;level&#095;id</td>
		<td>  </td>
	</tr>
	<tr>		<td>idx&#095;user&#095;level unique</td>
		<td> ON name</td>
		<td>  </td>
	</tr>
</tbody>
</table>

<br/><br/>
<table class='bordered'>
<thead>
<tr><th colspan='3'><a name='job_status'>Table job_status</a></th></tr>
</thead>
<tbody>
	<tr>
		<td><a name='job_status.job_status_id'>job&#095;status&#095;id</a></td>
		<td> bigserial  NOT NULL  </td>
		<td>  </td>
	</tr>
	<tr>
		<td><a name='job_status.status'>status</a></td>
		<td> varchar  NOT NULL  </td>
		<td>  </td>
	</tr>
<tr><th colspan='3'><b>Indexes</b></th></tr>
	<tr>		<td>pk&#095;job&#095;status primary key</td>
		<td> ON job&#095;status&#095;id</td>
		<td>  </td>
	</tr>
	<tr>		<td>idx&#095;job&#095;status&#095;0 unique</td>
		<td> ON status</td>
		<td>  </td>
	</tr>
</tbody>
</table>

<br/><br/>
<table class='bordered'>
<thead>
<tr><th colspan='3'><a name='severity'>Table severity</a></th></tr>
</thead>
<tbody>
	<tr>
		<td><a name='severity.severity_id'>severity&#095;id</a></td>
		<td> serial  NOT NULL  </td>
		<td>  </td>
	</tr>
	<tr>
		<td><a name='severity.severity'>severity</a></td>
		<td> varchar  NOT NULL  </td>
		<td>  </td>
	</tr>
<tr><th colspan='3'><b>Indexes</b></th></tr>
	<tr>		<td>pk&#095;severity primary key</td>
		<td> ON severity&#095;id</td>
		<td>  </td>
	</tr>
	<tr>		<td>idx&#095;severity unique</td>
		<td> ON severity</td>
		<td>  </td>
	</tr>
</tbody>
</table>

<br/><br/>
<table class='bordered'>
<thead>
<tr><th colspan='3'><a name='prep_template'>Table prep_template</a></th></tr>
</thead>
<tbody>
	<tr>
		<td><a name='prep_template.prep_template_id'>prep&#095;template&#095;id</a></td>
		<td> bigserial  NOT NULL  </td>
		<td>  </td>
	</tr>
	<tr>
		<td><a name='prep_template.data_type_id'>data&#095;type&#095;id</a></td>
		<td> bigint  NOT NULL  </td>
		<td>  </td>
	</tr>
	<tr>
		<td><a name='prep_template.raw_data_id'>raw&#095;data&#095;id</a></td>
		<td> bigint  NOT NULL  </td>
		<td>  </td>
	</tr>
	<tr>
		<td><a name='prep_template.preprocessing_status'>preprocessing&#095;status</a></td>
		<td> varchar  NOT NULL  DEFO 'not_preprocessed' </td>
		<td>  </td>
	</tr>
	<tr>
		<td><a name='prep_template.investigation_type'>investigation&#095;type</a></td>
		<td> varchar   </td>
		<td> The investigation type &#040;e&#046;g&#046;&#044; one of the values from EBI&#039;s set of known types&#041; </td>
	</tr>
<tr><th colspan='3'><b>Indexes</b></th></tr>
	<tr>		<td>pk&#095;prep&#095;template primary key</td>
		<td> ON prep&#095;template&#095;id</td>
		<td>  </td>
	</tr>
	<tr>		<td>idx&#095;prep&#095;template </td>
		<td> ON data&#095;type&#095;id</td>
		<td>  </td>
	</tr>
	<tr>		<td>idx&#095;prep&#095;template&#095;0 </td>
		<td> ON raw&#095;data&#095;id</td>
		<td>  </td>
	</tr>
<tr><th colspan='3'><b>Foreign Keys</b></th></tr>
	<tr>
		<td>fk_prep_template_data_type</td>
		<td > ( data&#095;type&#095;id ) ref <a href='#data&#095;type'>data&#095;type</a> (data&#095;type&#095;id) </td>
		<td>  </td>
	</tr>
	<tr>
		<td>fk_prep_template_raw_data</td>
		<td > ( raw&#095;data&#095;id ) ref <a href='#raw&#095;data'>raw&#095;data</a> (raw&#095;data&#095;id) </td>
		<td>  </td>
	</tr>
</tbody>
</table>

<br/><br/>
<table class='bordered'>
<thead>
<tr><th colspan='3'><a name='raw_data'>Table raw_data</a></th></tr>
</thead>
<tbody>
	<tr>
		<td><a name='raw_data.raw_data_id'>raw&#095;data&#095;id</a></td>
		<td> bigserial  NOT NULL  </td>
		<td>  </td>
	</tr>
	<tr>
		<td><a name='raw_data.filetype_id'>filetype&#095;id</a></td>
		<td> bigint  NOT NULL  </td>
		<td>  </td>
	</tr>
	<tr>
		<td><a name='raw_data.link_filepaths_status'>link&#095;filepaths&#095;status</a></td>
		<td> varchar  NOT NULL  DEFO 'idle' </td>
		<td>  </td>
	</tr>
<tr><th colspan='3'><b>Indexes</b></th></tr>
	<tr>		<td>pk&#095;raw&#095;data unique</td>
		<td> ON raw&#095;data&#095;id</td>
		<td>  </td>
	</tr>
	<tr>		<td>idx&#095;raw&#095;data </td>
		<td> ON filetype&#095;id</td>
		<td>  </td>
	</tr>
	<tr>		<td>pk&#095;raw&#095;data&#095;0 primary key</td>
		<td> ON raw&#095;data&#095;id</td>
		<td>  </td>
	</tr>
<tr><th colspan='3'><b>Foreign Keys</b></th></tr>
	<tr>
		<td>fk_raw_data_filetype</td>
		<td > ( filetype&#095;id ) ref <a href='#filetype'>filetype</a> (filetype&#095;id) </td>
		<td>  </td>
	</tr>
</tbody>
</table>

<br/><br/>
<table class='bordered'>
<thead>
<tr><th colspan='3'><a name='job'>Table job</a></th></tr>
</thead>
<tbody>
	<tr>
		<td><a name='job.job_id'>job&#095;id</a></td>
		<td> bigserial  NOT NULL  </td>
		<td> Unique identifier for job </td>
	</tr>
	<tr>
		<td><a name='job.data_type_id'>data&#095;type&#095;id</a></td>
		<td> bigint  NOT NULL  </td>
		<td> What datatype &#040;16s&#044; metabolome&#044; etc&#041; job is run on&#046; </td>
	</tr>
	<tr>
		<td><a name='job.job_status_id'>job&#095;status&#095;id</a></td>
		<td> bigint  NOT NULL  </td>
		<td>  </td>
	</tr>
	<tr>
		<td><a name='job.command_id'>command&#095;id</a></td>
		<td> bigint  NOT NULL  </td>
		<td> The Qiime or other function being run &#040;alpha diversity&#044; etc&#041; </td>
	</tr>
	<tr>
		<td><a name='job.options'>options</a></td>
		<td> varchar   </td>
		<td> Holds all options set for the job as a json string </td>
	</tr>
	<tr>
		<td><a name='job.log_id'>log&#095;id</a></td>
		<td> bigint   </td>
		<td> Reference to error if status is error </td>
	</tr>
<tr><th colspan='3'><b>Indexes</b></th></tr>
	<tr>		<td>pk&#095;job primary key</td>
		<td> ON job&#095;id</td>
		<td>  </td>
	</tr>
	<tr>		<td>idx&#095;job&#095;command </td>
		<td> ON command&#095;id</td>
		<td>  </td>
	</tr>
	<tr>		<td>idx&#095;job&#095;status </td>
		<td> ON job&#095;status&#095;id</td>
		<td>  </td>
	</tr>
	<tr>		<td>idx&#095;job&#095;type </td>
		<td> ON data&#095;type&#095;id</td>
		<td>  </td>
	</tr>
	<tr>		<td>idx&#095;job </td>
		<td> ON log&#095;id</td>
		<td>  </td>
	</tr>
<tr><th colspan='3'><b>Foreign Keys</b></th></tr>
	<tr>
		<td>fk_job_function</td>
		<td > ( command&#095;id ) ref <a href='#command'>command</a> (command&#095;id) </td>
		<td>  </td>
	</tr>
	<tr>
		<td>fk_job_job_status_id</td>
		<td > ( job&#095;status&#095;id ) ref <a href='#job&#095;status'>job&#095;status</a> (job&#095;status&#095;id) </td>
		<td>  </td>
	</tr>
	<tr>
		<td>fk_job_data_type</td>
		<td > ( data&#095;type&#095;id ) ref <a href='#data&#095;type'>data&#095;type</a> (data&#095;type&#095;id) </td>
		<td>  </td>
	</tr>
	<tr>
		<td>fk_job</td>
		<td > ( log&#095;id ) ref <a href='#logging'>logging</a> (logging&#095;id) </td>
		<td>  </td>
	</tr>
</tbody>
</table>

<br/><br/>
<table class='bordered'>
<thead>
<tr><th colspan='3'><a name='filepath'>Table filepath</a></th></tr>
</thead>
<tbody>
	<tr>
		<td><a name='filepath.filepath_id'>filepath&#095;id</a></td>
		<td> bigserial  NOT NULL  </td>
		<td>  </td>
	</tr>
	<tr>
		<td><a name='filepath.filepath'>filepath</a></td>
		<td> varchar  NOT NULL  </td>
		<td>  </td>
	</tr>
	<tr>
		<td><a name='filepath.filepath_type_id'>filepath&#095;type&#095;id</a></td>
		<td> bigint  NOT NULL  </td>
		<td>  </td>
	</tr>
	<tr>
		<td><a name='filepath.checksum'>checksum</a></td>
		<td> varchar  NOT NULL  </td>
		<td>  </td>
	</tr>
	<tr>
		<td><a name='filepath.checksum_algorithm_id'>checksum&#095;algorithm&#095;id</a></td>
		<td> bigint  NOT NULL  </td>
		<td>  </td>
	</tr>
	<tr>
		<td><a name='filepath.data_directory_id'>data&#095;directory&#095;id</a></td>
		<td> bigserial   </td>
		<td>  </td>
	</tr>
<tr><th colspan='3'><b>Indexes</b></th></tr>
	<tr>		<td>pk&#095;filepath primary key</td>
		<td> ON filepath&#095;id</td>
		<td>  </td>
	</tr>
	<tr>		<td>idx&#095;filepath </td>
		<td> ON filepath&#095;type&#095;id</td>
		<td>  </td>
	</tr>
	<tr>		<td>idx&#095;filepath&#095;0 </td>
		<td> ON data&#095;directory&#095;id</td>
		<td>  </td>
	</tr>
<tr><th colspan='3'><b>Foreign Keys</b></th></tr>
	<tr>
		<td>fk_filepath</td>
		<td > ( filepath&#095;type&#095;id ) ref <a href='#filepath&#095;type'>filepath&#095;type</a> (filepath&#095;type&#095;id) </td>
		<td>  </td>
	</tr>
	<tr>
		<td>fk_filepath_0</td>
		<td > ( checksum&#095;algorithm&#095;id ) ref <a href='#checksum&#095;algorithm'>checksum&#095;algorithm</a> (checksum&#095;algorithm&#095;id) </td>
		<td>  </td>
	</tr>
	<tr>
		<td>fk_filepath_data_directory</td>
		<td > ( data&#095;directory&#095;id ) ref <a href='#data&#095;directory'>data&#095;directory</a> (data&#095;directory&#095;id) </td>
		<td>  </td>
	</tr>
</tbody>
</table>

<br/><br/>
<table class='bordered'>
<thead>
<tr><th colspan='3'><a name='data_directory'>Table data_directory</a></th></tr>
</thead>
<tbody>
	<tr>
		<td><a name='data_directory.data_directory_id'>data&#095;directory&#095;id</a></td>
		<td> bigserial  NOT NULL  </td>
		<td>  </td>
	</tr>
	<tr>
		<td><a name='data_directory.data_type'>data&#095;type</a></td>
		<td> varchar  NOT NULL  </td>
		<td>  </td>
	</tr>
	<tr>
		<td><a name='data_directory.mountpoint'>mountpoint</a></td>
		<td> varchar  NOT NULL  </td>
		<td>  </td>
	</tr>
	<tr>
		<td><a name='data_directory.subdirectory'>subdirectory</a></td>
		<td> varchar  NOT NULL  </td>
		<td>  </td>
	</tr>
	<tr>
		<td><a name='data_directory.active'>active</a></td>
		<td> bool  NOT NULL  </td>
		<td>  </td>
	</tr>
<tr><th colspan='3'><b>Indexes</b></th></tr>
	<tr>		<td>pk&#095;data&#095;directory primary key</td>
		<td> ON data&#095;directory&#095;id</td>
		<td>  </td>
	</tr>
</tbody>
</table>

<br/><br/>
<table class='bordered'>
<thead>
<tr><th colspan='3'><a name='term'>Table term</a></th></tr>
</thead>
<tbody>
	<tr>
		<td><a name='term.term_id'>term&#095;id</a></td>
		<td> bigserial  NOT NULL  </td>
		<td>  </td>
	</tr>
	<tr>
		<td><a name='term.ontology_id'>ontology&#095;id</a></td>
		<td> bigint  NOT NULL  </td>
		<td>  </td>
	</tr>
	<tr>
		<td><a name='term.old_term_id'>old&#095;term&#095;id</a></td>
		<td> bigint   DEFO NULL </td>
		<td> Identifier used in the old system&#044; we are keeping this for consistency </td>
	</tr>
	<tr>
		<td><a name='term.term'>term</a></td>
		<td> varchar  NOT NULL  </td>
		<td>  </td>
	</tr>
	<tr>
		<td><a name='term.identifier'>identifier</a></td>
		<td> varchar   </td>
		<td>  </td>
	</tr>
	<tr>
		<td><a name='term.definition'>definition</a></td>
		<td> varchar   </td>
		<td>  </td>
	</tr>
	<tr>
		<td><a name='term.namespace'>namespace</a></td>
		<td> varchar   </td>
		<td>  </td>
	</tr>
	<tr>
		<td><a name='term.is_obsolete'>is&#095;obsolete</a></td>
		<td> bool   DEFO 'false' </td>
		<td>  </td>
	</tr>
	<tr>
		<td><a name='term.is_root_term'>is&#095;root&#095;term</a></td>
		<td> bool   </td>
		<td>  </td>
	</tr>
	<tr>
		<td><a name='term.is_leaf'>is&#095;leaf</a></td>
		<td> bool   </td>
		<td>  </td>
	</tr>
	<tr>
		<td><a name='term.user_defined'>user&#095;defined</a></td>
		<td> bool  NOT NULL  DEFO False </td>
		<td> Whether or not this term was defined by a user </td>
	</tr>
<tr><th colspan='3'><b>Indexes</b></th></tr>
	<tr>		<td>pk&#095;term primary key</td>
		<td> ON term&#095;id</td>
		<td>  </td>
	</tr>
	<tr>		<td>idx&#095;term </td>
		<td> ON ontology&#095;id</td>
		<td>  </td>
	</tr>
<tr><th colspan='3'><b>Foreign Keys</b></th></tr>
	<tr>
		<td>fk_term_ontology</td>
		<td > ( ontology&#095;id ) ref <a href='#ontology'>ontology</a> (ontology&#095;id) </td>
		<td>  </td>
	</tr>
</tbody>
</table>

<br/><br/>
<table class='bordered'>
<thead>
<<<<<<< HEAD
<tr><th colspan='3'><a name='analysis_sample'>Table analysis_sample</a></th></tr>
</thead>
<tbody>
	<tr>
		<td><a name='analysis_sample.analysis_id'>analysis&#095;id</a></td>
		<td> bigint  NOT NULL  </td>
=======
<tr><th colspan='3'><a name='environmental_package'>Table environmental_package</a></th></tr>
</thead>
<tbody>
	<tr>
		<td><a name='environmental_package.environmental_package_name'>environmental&#095;package&#095;name</a></td>
		<td> varchar  NOT NULL  </td>
		<td> The name of the environmental package </td>
	</tr>
	<tr>
		<td><a name='environmental_package.metadata_table'>metadata&#095;table</a></td>
		<td> varchar  NOT NULL  </td>
		<td> Contains the name of the table that contains the pre&#045;defined metadata columns for the environmental package </td>
	</tr>
<tr><th colspan='3'><b>Indexes</b></th></tr>
	<tr>		<td>pk&#095;environmental&#095;package primary key</td>
		<td> ON environmental&#095;package&#095;name</td>
		<td>  </td>
	</tr>
</tbody>
</table>

<br/><br/>
<table class='bordered'>
<thead>
<tr><th colspan='3'><a name='study_environmental_package'>Table study_environmental_package</a></th></tr>
<tr><td colspan='3'>Holds the 1 to many relationship between the study and the environmental&#095;package </td></tr>
</thead>
<tbody>
	<tr>
		<td><a name='study_environmental_package.study_id'>study&#095;id</a></td>
		<td> bigint  NOT NULL  </td>
		<td>  </td>
	</tr>
	<tr>
		<td><a name='study_environmental_package.environmental_package_name'>environmental&#095;package&#095;name</a></td>
		<td> varchar  NOT NULL  </td>
		<td>  </td>
	</tr>
<tr><th colspan='3'><b>Indexes</b></th></tr>
	<tr>		<td>pk&#095;study&#095;environmental&#095;package primary key</td>
		<td> ON study&#095;id&#044; environmental&#095;package&#095;name</td>
		<td>  </td>
	</tr>
	<tr>		<td>idx&#095;study&#095;environmental&#095;package </td>
		<td> ON study&#095;id</td>
		<td>  </td>
	</tr>
	<tr>		<td>idx&#095;study&#095;environmental&#095;package&#095;0 </td>
		<td> ON environmental&#095;package&#095;name</td>
>>>>>>> b2721eb1
		<td>  </td>
	</tr>
<tr><th colspan='3'><b>Foreign Keys</b></th></tr>
	<tr>
<<<<<<< HEAD
		<td><a name='analysis_sample.processed_data_id'>processed&#095;data&#095;id</a></td>
		<td> bigint  NOT NULL  </td>
		<td>  </td>
	</tr>
	<tr>
		<td><a name='analysis_sample.sample_id'>sample&#095;id</a></td>
		<td> varchar  NOT NULL  </td>
		<td>  </td>
	</tr>
<tr><th colspan='3'><b>Indexes</b></th></tr>
	<tr>		<td>idx&#095;analysis&#095;sample </td>
		<td> ON analysis&#095;id</td>
		<td>  </td>
	</tr>
	<tr>		<td>idx&#095;analysis&#095;sample&#095;0 </td>
		<td> ON processed&#095;data&#095;id</td>
		<td>  </td>
	</tr>
	<tr>		<td>idx&#095;analysis&#095;sample&#095;1 </td>
		<td> ON sample&#095;id</td>
		<td>  </td>
	</tr>
<tr><th colspan='3'><b>Foreign Keys</b></th></tr>
	<tr>
		<td>fk_analysis_sample_analysis</td>
		<td > ( analysis&#095;id ) ref <a href='#analysis'>analysis</a> (analysis&#095;id) </td>
		<td>  </td>
	</tr>
	<tr>
		<td>fk_analysis_processed_data</td>
		<td > ( processed&#095;data&#095;id ) ref <a href='#processed&#095;data'>processed&#095;data</a> (processed&#095;data&#095;id) </td>
		<td>  </td>
	</tr>
	<tr>
		<td>fk_analysis_sample</td>
		<td > ( sample&#095;id ) ref <a href='#study&#095;sample'>study&#095;sample</a> (sample&#095;id) </td>
		<td>  </td>
	</tr>
</tbody>
</table>

<br/><br/>
<table class='bordered'>
<thead>
<tr><th colspan='3'><a name='environmental_package'>Table environmental_package</a></th></tr>
</thead>
<tbody>
	<tr>
		<td><a name='environmental_package.environmental_package_name'>environmental&#095;package&#095;name</a></td>
		<td> varchar  NOT NULL  </td>
		<td> The name of the environmental package </td>
	</tr>
	<tr>
		<td><a name='environmental_package.metadata_table'>metadata&#095;table</a></td>
		<td> varchar  NOT NULL  </td>
		<td> Contains the name of the table that contains the pre&#045;defined metadata columns for the environmental package </td>
	</tr>
<tr><th colspan='3'><b>Indexes</b></th></tr>
	<tr>		<td>pk&#095;environmental&#095;package primary key</td>
		<td> ON environmental&#095;package&#095;name</td>
		<td>  </td>
	</tr>
</tbody>
</table>

<br/><br/>
<table class='bordered'>
<thead>
<tr><th colspan='3'><a name='study_environmental_package'>Table study_environmental_package</a></th></tr>
<tr><td colspan='3'>Holds the 1 to many relationship between the study and the environmental&#095;package </td></tr>
</thead>
<tbody>
	<tr>
		<td><a name='study_environmental_package.study_id'>study&#095;id</a></td>
		<td> bigint  NOT NULL  </td>
		<td>  </td>
	</tr>
	<tr>
		<td><a name='study_environmental_package.environmental_package_name'>environmental&#095;package&#095;name</a></td>
		<td> varchar  NOT NULL  </td>
		<td>  </td>
	</tr>
<tr><th colspan='3'><b>Indexes</b></th></tr>
	<tr>		<td>pk&#095;study&#095;environmental&#095;package primary key</td>
		<td> ON study&#095;id&#044; environmental&#095;package&#095;name</td>
		<td>  </td>
	</tr>
	<tr>		<td>idx&#095;study&#095;environmental&#095;package </td>
		<td> ON study&#095;id</td>
		<td>  </td>
	</tr>
	<tr>		<td>idx&#095;study&#095;environmental&#095;package&#095;0 </td>
		<td> ON environmental&#095;package&#095;name</td>
		<td>  </td>
	</tr>
<tr><th colspan='3'><b>Foreign Keys</b></th></tr>
	<tr>
		<td>fk_study_environmental_package</td>
		<td > ( study&#095;id ) ref <a href='#study'>study</a> (study&#095;id) </td>
		<td>  </td>
	</tr>
	<tr>
		<td>fk_study_environmental_package_0</td>
		<td > ( environmental&#095;package&#095;name ) ref <a href='#environmental&#095;package'>environmental&#095;package</a> (environmental&#095;package&#095;name) </td>
		<td>  </td>
	</tr>
=======
		<td>fk_study_environmental_package</td>
		<td > ( study&#095;id ) ref <a href='#study'>study</a> (study&#095;id) </td>
		<td>  </td>
	</tr>
	<tr>
		<td>fk_study_environmental_package_0</td>
		<td > ( environmental&#095;package&#095;name ) ref <a href='#environmental&#095;package'>environmental&#095;package</a> (environmental&#095;package&#095;name) </td>
		<td>  </td>
	</tr>
>>>>>>> b2721eb1
</tbody>
</table>

<br/><br/>
<table class='bordered'>
<thead>
<tr><th colspan='3'><a name='timeseries_type'>Table timeseries_type</a></th></tr>
</thead>
<tbody>
	<tr>
		<td><a name='timeseries_type.timeseries_type_id'>timeseries&#095;type&#095;id</a></td>
		<td> bigserial  NOT NULL  </td>
		<td>  </td>
	</tr>
	<tr>
		<td><a name='timeseries_type.timeseries_type'>timeseries&#095;type</a></td>
		<td> varchar  NOT NULL  </td>
		<td>  </td>
	</tr>
	<tr>
		<td><a name='timeseries_type.intervention_type'>intervention&#095;type</a></td>
		<td> varchar  NOT NULL  DEFO 'None' </td>
		<td>  </td>
	</tr>
<tr><th colspan='3'><b>Indexes</b></th></tr>
	<tr>		<td>pk&#095;timeseries&#095;type primary key</td>
		<td> ON timeseries&#095;type&#095;id</td>
		<td>  </td>
	</tr>
	<tr>		<td>idx&#095;timeseries&#095;type unique</td>
		<td> ON timeseries&#095;type&#044; intervention&#095;type</td>
		<td>  </td>
	</tr>
</tbody>
</table>

<br/><br/>
<table class='bordered'>
<thead>
<tr><th colspan='3'><a name='prep_template_filepath'>Table prep_template_filepath</a></th></tr>
</thead>
<tbody>
	<tr>
		<td><a name='prep_template_filepath.prep_template_id'>prep&#095;template&#095;id</a></td>
		<td> bigint  NOT NULL  </td>
		<td>  </td>
	</tr>
	<tr>
		<td><a name='prep_template_filepath.filepath_id'>filepath&#095;id</a></td>
		<td> bigint  NOT NULL  </td>
		<td>  </td>
	</tr>
<tr><th colspan='3'><b>Indexes</b></th></tr>
	<tr>		<td>idx&#095;prep&#095;template&#095;filepath primary key</td>
		<td> ON prep&#095;template&#095;id&#044; filepath&#095;id</td>
		<td>  </td>
	</tr>
	<tr>		<td>idx&#095;prep&#095;template&#095;filepath </td>
		<td> ON filepath&#095;id</td>
		<td>  </td>
	</tr>
	<tr>		<td>idx&#095;prep&#095;template&#095;filepath </td>
		<td> ON prep&#095;template&#095;id</td>
		<td>  </td>
	</tr>
<tr><th colspan='3'><b>Foreign Keys</b></th></tr>
	<tr>
		<td>fk_filepath_id</td>
		<td > ( filepath&#095;id ) ref <a href='#filepath'>filepath</a> (filepath&#095;id) </td>
		<td>  </td>
	</tr>
	<tr>
		<td>fk_prep_template_id</td>
		<td > ( prep&#095;template&#095;id ) ref <a href='#prep&#095;template'>prep&#095;template</a> (prep&#095;template&#095;id) </td>
		<td>  </td>
	</tr>
</tbody>
</table>

<br/><br/>
<table class='bordered'>
<thead>
<tr><th colspan='3'><a name='sample_template_filepath'>Table sample_template_filepath</a></th></tr>
</thead>
<tbody>
	<tr>
		<td><a name='sample_template_filepath.study_id'>study&#095;id</a></td>
		<td> bigint  NOT NULL  </td>
		<td>  </td>
	</tr>
	<tr>
		<td><a name='sample_template_filepath.filepath_id'>filepath&#095;id</a></td>
		<td> bigint  NOT NULL  </td>
		<td>  </td>
	</tr>
<tr><th colspan='3'><b>Indexes</b></th></tr>
	<tr>		<td>idx&#095;sample&#095;template&#095;filepath primary key</td>
		<td> ON study&#095;id&#044; filepath&#095;id</td>
		<td>  </td>
	</tr>
	<tr>		<td>idx&#095;sample&#095;template&#095;filepath&#095;0 </td>
		<td> ON study&#095;id</td>
		<td>  </td>
	</tr>
	<tr>		<td>idx&#095;sample&#095;template&#095;filepath&#095;1 </td>
		<td> ON filepath&#095;id</td>
		<td>  </td>
	</tr>
<tr><th colspan='3'><b>Foreign Keys</b></th></tr>
	<tr>
		<td>fk_study_id</td>
		<td > ( study&#095;id ) ref <a href='#study'>study</a> (study&#095;id) </td>
		<td>  </td>
	</tr>
	<tr>
		<td>fk_filepath_id</td>
		<td > ( filepath&#095;id ) ref <a href='#filepath'>filepath</a> (filepath&#095;id) </td>
		<td>  </td>
	</tr>
</tbody>
</table>

<br/><br/>
<table class='bordered'>
<thead>
<tr><th colspan='3'><a name='prep_template_preprocessed_data'>Table prep_template_preprocessed_data</a></th></tr>
</thead>
<tbody>
	<tr>
		<td><a name='prep_template_preprocessed_data.prep_template_id'>prep&#095;template&#095;id</a></td>
		<td> bigint  NOT NULL  </td>
		<td>  </td>
	</tr>
	<tr>
		<td><a name='prep_template_preprocessed_data.preprocessed_data_id'>preprocessed&#095;data&#095;id</a></td>
		<td> bigint  NOT NULL  </td>
		<td>  </td>
	</tr>
<tr><th colspan='3'><b>Indexes</b></th></tr>
	<tr>		<td>idx&#095;prep&#095;template&#095;preprocessed&#095;data primary key</td>
		<td> ON prep&#095;template&#095;id&#044; preprocessed&#095;data&#095;id</td>
		<td>  </td>
	</tr>
	<tr>		<td>idx&#095;prep&#095;template&#095;preprocessed&#095;data&#095;0 </td>
		<td> ON prep&#095;template&#095;id</td>
		<td>  </td>
	</tr>
	<tr>		<td>idx&#095;prep&#095;template&#095;preprocessed&#095;data&#095;1 </td>
		<td> ON preprocessed&#095;data&#095;id</td>
		<td>  </td>
	</tr>
<tr><th colspan='3'><b>Foreign Keys</b></th></tr>
	<tr>
		<td>fk_prep_template_id</td>
		<td > ( prep&#095;template&#095;id ) ref <a href='#prep&#095;template'>prep&#095;template</a> (prep&#095;template&#095;id) </td>
		<td>  </td>
	</tr>
	<tr>
		<td>fk_prep_template_preprocessed_data</td>
		<td > ( preprocessed&#095;data&#095;id ) ref <a href='#preprocessed&#095;data'>preprocessed&#095;data</a> (preprocessed&#095;data&#095;id) </td>
		<td>  </td>
	</tr>
</tbody>
</table>

<br/><br/>
<table class='bordered'>
<thead>
<tr><th colspan='3'><a name='preprocessed_data'>Table preprocessed_data</a></th></tr>
</thead>
<tbody>
	<tr>
		<td><a name='preprocessed_data.preprocessed_data_id'>preprocessed&#095;data&#095;id</a></td>
		<td> bigserial  NOT NULL  </td>
		<td>  </td>
	</tr>
	<tr>
		<td><a name='preprocessed_data.preprocessed_params_table'>preprocessed&#095;params&#095;table</a></td>
		<td> varchar  NOT NULL  </td>
		<td> Name of table holding the params </td>
	</tr>
	<tr>
		<td><a name='preprocessed_data.preprocessed_params_id'>preprocessed&#095;params&#095;id</a></td>
		<td> bigint  NOT NULL  </td>
		<td>  </td>
	</tr>
	<tr>
		<td><a name='preprocessed_data.submitted_to_insdc_status'>submitted&#095;to&#095;insdc&#095;status</a></td>
		<td> varchar  NOT NULL  DEFO 'not submitted' </td>
		<td>  </td>
	</tr>
	<tr>
		<td><a name='preprocessed_data.ebi_submission_accession'>ebi&#095;submission&#095;accession</a></td>
		<td> varchar   </td>
		<td>  </td>
	</tr>
	<tr>
		<td><a name='preprocessed_data.ebi_study_accession'>ebi&#095;study&#095;accession</a></td>
		<td> varchar   </td>
		<td>  </td>
	</tr>
	<tr>
		<td><a name='preprocessed_data.data_type_id'>data&#095;type&#095;id</a></td>
		<td> bigint  NOT NULL  </td>
		<td>  </td>
	</tr>
	<tr>
		<td><a name='preprocessed_data.link_filepaths_status'>link&#095;filepaths&#095;status</a></td>
		<td> varchar  NOT NULL  DEFO 'idle' </td>
		<td>  </td>
	</tr>
	<tr>
		<td><a name='preprocessed_data.submitted_to_vamps_status'>submitted&#095;to&#095;vamps&#095;status</a></td>
		<td> varchar   DEFO 'not submitted' </td>
		<td>  </td>
	</tr>
	<tr>
		<td><a name='preprocessed_data.processing_status'>processing&#095;status</a></td>
		<td> varchar  NOT NULL  DEFO 'not_processed' </td>
		<td>  </td>
	</tr>
<tr><th colspan='3'><b>Indexes</b></th></tr>
	<tr>		<td>pk&#095;preprocessed&#095;data primary key</td>
		<td> ON preprocessed&#095;data&#095;id</td>
		<td>  </td>
	</tr>
	<tr>		<td>idx&#095;preprocessed&#095;data </td>
		<td> ON data&#095;type&#095;id</td>
		<td>  </td>
	</tr>
<tr><th colspan='3'><b>Foreign Keys</b></th></tr>
	<tr>
		<td>fk_preprocessed_data</td>
		<td > ( data&#095;type&#095;id ) ref <a href='#data&#095;type'>data&#095;type</a> (data&#095;type&#095;id) </td>
		<td>  </td>
	</tr>
</tbody>
</table>

<br/><br/>
<table class='bordered'>
<thead>
<tr><th colspan='3'><a name='reference'>Table reference</a></th></tr>
</thead>
<tbody>
	<tr>
		<td><a name='reference.reference_id'>reference&#095;id</a></td>
		<td> bigserial  NOT NULL  </td>
		<td>  </td>
	</tr>
	<tr>
		<td><a name='reference.reference_name'>reference&#095;name</a></td>
		<td> varchar  NOT NULL  </td>
		<td>  </td>
	</tr>
	<tr>
		<td><a name='reference.reference_version'>reference&#095;version</a></td>
		<td> varchar   </td>
		<td>  </td>
	</tr>
	<tr>
		<td><a name='reference.sequence_filepath'>sequence&#095;filepath</a></td>
		<td> bigint  NOT NULL  </td>
		<td>  </td>
	</tr>
	<tr>
		<td><a name='reference.taxonomy_filepath'>taxonomy&#095;filepath</a></td>
		<td> bigint   </td>
		<td>  </td>
	</tr>
	<tr>
		<td><a name='reference.tree_filepath'>tree&#095;filepath</a></td>
		<td> bigint   </td>
		<td>  </td>
	</tr>
<tr><th colspan='3'><b>Indexes</b></th></tr>
	<tr>		<td>pk&#095;reference primary key</td>
		<td> ON reference&#095;id</td>
		<td>  </td>
	</tr>
	<tr>		<td>idx&#095;reference </td>
		<td> ON sequence&#095;filepath</td>
		<td>  </td>
	</tr>
	<tr>		<td>idx&#095;reference&#095;0 </td>
		<td> ON taxonomy&#095;filepath</td>
		<td>  </td>
	</tr>
	<tr>		<td>idx&#095;reference&#095;1 </td>
		<td> ON tree&#095;filepath</td>
		<td>  </td>
	</tr>
<tr><th colspan='3'><b>Foreign Keys</b></th></tr>
	<tr>
		<td>fk_reference_sequence_filepath</td>
		<td > ( sequence&#095;filepath ) ref <a href='#filepath'>filepath</a> (filepath&#095;id) </td>
		<td>  </td>
	</tr>
	<tr>
		<td>fk_reference_taxonomy_filepath</td>
		<td > ( taxonomy&#095;filepath ) ref <a href='#filepath'>filepath</a> (filepath&#095;id) </td>
		<td>  </td>
	</tr>
	<tr>
		<td>fk_reference_tree_filepath</td>
		<td > ( tree&#095;filepath ) ref <a href='#filepath'>filepath</a> (filepath&#095;id) </td>
		<td>  </td>
	</tr>
</tbody>
</table>

<br/><br/>
<table class='bordered'>
<thead>
<tr><th colspan='3'><a name='preprocessed_sequence_454_params'>Table preprocessed_sequence_454_params</a></th></tr>
<tr><td colspan='3'>Parameters used for processing sequence data&#046; </td></tr>
</thead>
<tbody>
	<tr>
		<td><a name='preprocessed_sequence_454_params.preprocessed_params_id'>preprocessed&#095;params&#095;id</a></td>
		<td> bigserial  NOT NULL  </td>
		<td>  </td>
	</tr>
	<tr>
		<td><a name='preprocessed_sequence_454_params.param_set_name'>param&#095;set&#095;name</a></td>
		<td> varchar&#040; 100 &#041;  NOT NULL  </td>
		<td> The name of the parameter set </td>
	</tr>
	<tr>
		<td><a name='preprocessed_sequence_454_params.min_seq_len'>min&#095;seq&#095;len</a></td>
		<td> integer  NOT NULL  DEFO 200 </td>
		<td> The minimum sequence length </td>
	</tr>
	<tr>
		<td><a name='preprocessed_sequence_454_params.max_seq_len'>max&#095;seq&#095;len</a></td>
		<td> integer  NOT NULL  DEFO 1000 </td>
		<td> The maximum sequence length </td>
	</tr>
	<tr>
		<td><a name='preprocessed_sequence_454_params.trim_seq_length'>trim&#095;seq&#095;length</a></td>
		<td> bool  NOT NULL  DEFO f </td>
		<td> Whether to trim the sequence length or not </td>
	</tr>
	<tr>
		<td><a name='preprocessed_sequence_454_params.min_qual_score'>min&#095;qual&#095;score</a></td>
		<td> integer  NOT NULL  DEFO 25 </td>
		<td> The minimum phred quality score </td>
	</tr>
	<tr>
		<td><a name='preprocessed_sequence_454_params.max_ambig'>max&#095;ambig</a></td>
		<td> integer  NOT NULL  DEFO 6 </td>
		<td> The maximum number of ambiguous characters </td>
	</tr>
	<tr>
		<td><a name='preprocessed_sequence_454_params.max_homopolymer'>max&#095;homopolymer</a></td>
		<td> integer  NOT NULL  DEFO 6 </td>
		<td> The maximum homopolymer run </td>
	</tr>
	<tr>
		<td><a name='preprocessed_sequence_454_params.max_primer_mismatch'>max&#095;primer&#095;mismatch</a></td>
		<td> integer  NOT NULL  DEFO 0 </td>
		<td> Maximum number of mismatches to the primer allowed </td>
	</tr>
	<tr>
		<td><a name='preprocessed_sequence_454_params.barcode_type'>barcode&#095;type</a></td>
		<td> varchar  NOT NULL  DEFO 'golay_12' </td>
		<td> The barcode type used </td>
	</tr>
	<tr>
		<td><a name='preprocessed_sequence_454_params.max_barcode_errors'>max&#095;barcode&#095;errors</a></td>
		<td> real  NOT NULL  DEFO 1.5 </td>
		<td> The maximum number of allowed barcode errors </td>
	</tr>
	<tr>
		<td><a name='preprocessed_sequence_454_params.disable_bc_correction'>disable&#095;bc&#095;correction</a></td>
		<td> bool  NOT NULL  DEFO f </td>
		<td> Disable barcode correction </td>
	</tr>
	<tr>
		<td><a name='preprocessed_sequence_454_params.qual_score_window'>qual&#095;score&#095;window</a></td>
		<td> integer  NOT NULL  DEFO 0 </td>
		<td> Enable a sliding window quality score threshold&#044; this is the size of the window </td>
	</tr>
	<tr>
		<td><a name='preprocessed_sequence_454_params.disable_primers'>disable&#095;primers</a></td>
		<td> bool  NOT NULL  DEFO f </td>
		<td> Disable primer checking </td>
	</tr>
	<tr>
		<td><a name='preprocessed_sequence_454_params.reverse_primers'>reverse&#095;primers</a></td>
		<td> varchar  NOT NULL  DEFO 'disable' </td>
		<td> Check for reverse primers </td>
	</tr>
	<tr>
		<td><a name='preprocessed_sequence_454_params.reverse_primer_mismatches'>reverse&#095;primer&#095;mismatches</a></td>
		<td> integer  NOT NULL  DEFO 0 </td>
		<td> The number of allowed mismatches in the reverse primer </td>
	</tr>
	<tr>
		<td><a name='preprocessed_sequence_454_params.truncate_ambig_bases_bool'>truncate&#095;ambig&#095;bases&#095;bool</a></td>
		<td> bool  NOT NULL  DEFO f </td>
		<td> Truncate at the first ambiguous base </td>
	</tr>
<tr><th colspan='3'><b>Indexes</b></th></tr>
	<tr>		<td>pk&#095;preprocessed&#095;sequence&#095;454&#095;params primary key</td>
		<td> ON preprocessed&#095;params&#095;id</td>
		<td>  </td>
	</tr>
</tbody>
</table>

<br/><br/>
<table class='bordered'>
<thead>
<tr><th colspan='3'><a name='preprocessed_sequence_illumina_params'>Table preprocessed_sequence_illumina_params</a></th></tr>
<tr><td colspan='3'>Parameters used for processing illumina sequence data&#046; </td></tr>
</thead>
<tbody>
	<tr>
		<td><a name='preprocessed_sequence_illumina_params.preprocessed_params_id'>preprocessed&#095;params&#095;id</a></td>
		<td> bigserial  NOT NULL  </td>
		<td>  </td>
	</tr>
	<tr>
		<td><a name='preprocessed_sequence_illumina_params.max_bad_run_length'>max&#095;bad&#095;run&#095;length</a></td>
		<td> integer  NOT NULL  DEFO 3 </td>
		<td>  </td>
	</tr>
	<tr>
		<td><a name='preprocessed_sequence_illumina_params.min_per_read_length_fraction'>min&#095;per&#095;read&#095;length&#095;fraction</a></td>
		<td> real  NOT NULL  DEFO 0.75 </td>
		<td>  </td>
	</tr>
	<tr>
		<td><a name='preprocessed_sequence_illumina_params.sequence_max_n'>sequence&#095;max&#095;n</a></td>
		<td> integer  NOT NULL  DEFO 0 </td>
		<td>  </td>
	</tr>
	<tr>
		<td><a name='preprocessed_sequence_illumina_params.rev_comp_barcode'>rev&#095;comp&#095;barcode</a></td>
		<td> bool  NOT NULL  DEFO FALSE </td>
		<td>  </td>
	</tr>
	<tr>
		<td><a name='preprocessed_sequence_illumina_params.rev_comp_mapping_barcodes'>rev&#095;comp&#095;mapping&#095;barcodes</a></td>
		<td> bool  NOT NULL  DEFO FALSE </td>
		<td>  </td>
	</tr>
	<tr>
		<td><a name='preprocessed_sequence_illumina_params.rev_comp'>rev&#095;comp</a></td>
		<td> bool  NOT NULL  DEFO FALSE </td>
		<td>  </td>
	</tr>
	<tr>
		<td><a name='preprocessed_sequence_illumina_params.phred_quality_threshold'>phred&#095;quality&#095;threshold</a></td>
		<td> integer  NOT NULL  DEFO 3 </td>
		<td>  </td>
	</tr>
	<tr>
		<td><a name='preprocessed_sequence_illumina_params.barcode_type'>barcode&#095;type</a></td>
		<td> varchar  NOT NULL  DEFO 'golay_12' </td>
		<td>  </td>
	</tr>
	<tr>
		<td><a name='preprocessed_sequence_illumina_params.max_barcode_errors'>max&#095;barcode&#095;errors</a></td>
		<td> real  NOT NULL  DEFO 1.5 </td>
		<td>  </td>
	</tr>
	<tr>
		<td><a name='preprocessed_sequence_illumina_params.param_set_name'>param&#095;set&#095;name</a></td>
		<td> varchar&#040; 100 &#041;  NOT NULL  </td>
		<td> The name of the parameter set </td>
	</tr>
<tr><th colspan='3'><b>Indexes</b></th></tr>
	<tr>		<td>pk&#095;preprocessed&#095;sequence&#095;illumina&#095;params primary key</td>
		<td> ON preprocessed&#095;params&#095;id</td>
		<td>  </td>
	</tr>
</tbody>
</table>

<br/><br/>
<table class='bordered'>
<thead>
<tr><th colspan='3'><a name='processed_params_sortmerna'>Table processed_params_sortmerna</a></th></tr>
<tr><td colspan='3'>Parameters used for processing data using method sortmerna </td></tr>
</thead>
<tbody>
	<tr>
		<td><a name='processed_params_sortmerna.processed_params_id'>processed&#095;params&#095;id</a></td>
		<td> bigserial  NOT NULL  </td>
		<td>  </td>
	</tr>
	<tr>
		<td><a name='processed_params_sortmerna.reference_id'>reference&#095;id</a></td>
		<td> bigint  NOT NULL  </td>
		<td> What version of reference or type of reference used </td>
	</tr>
	<tr>
		<td><a name='processed_params_sortmerna.sortmerna_e_value'>sortmerna&#095;e&#095;value</a></td>
		<td> float8  NOT NULL  </td>
		<td>  </td>
	</tr>
	<tr>
		<td><a name='processed_params_sortmerna.sortmerna_max_pos'>sortmerna&#095;max&#095;pos</a></td>
		<td> integer  NOT NULL  </td>
		<td>  </td>
	</tr>
	<tr>
		<td><a name='processed_params_sortmerna.similarity'>similarity</a></td>
		<td> float8  NOT NULL  </td>
		<td>  </td>
	</tr>
	<tr>
		<td><a name='processed_params_sortmerna.sortmerna_coverage'>sortmerna&#095;coverage</a></td>
		<td> float8  NOT NULL  </td>
		<td>  </td>
	</tr>
	<tr>
		<td><a name='processed_params_sortmerna.threads'>threads</a></td>
		<td> integer  NOT NULL  </td>
		<td>  </td>
	</tr>
	<tr>
		<td><a name='processed_params_sortmerna.param_set_name'>param&#095;set&#095;name</a></td>
		<td> varchar&#040; 100 &#041;  NOT NULL  DEFO 'Default' </td>
		<td> The name of the parameter set </td>
	</tr>
<tr><th colspan='3'><b>Indexes</b></th></tr>
	<tr>		<td>pk&#095;processed&#095;params&#095;sortmerna primary key</td>
		<td> ON processed&#095;params&#095;id</td>
		<td>  </td>
	</tr>
	<tr>		<td>idx&#095;processed&#095;params&#095;sortmerna </td>
		<td> ON reference&#095;id</td>
		<td>  </td>
	</tr>
<tr><th colspan='3'><b>Foreign Keys</b></th></tr>
	<tr>
		<td>fk_processed_params_sortmerna</td>
		<td > ( reference&#095;id ) ref <a href='#reference'>reference</a> (reference&#095;id) </td>
		<td>  </td>
	</tr>
</tbody>
</table>

<br/><br/>
<table class='bordered'>
<thead>
<tr><th colspan='3'><a name='analysis_status'>Table analysis_status</a></th></tr>
</thead>
<tbody>
	<tr>
		<td><a name='analysis_status.analysis_status_id'>analysis&#095;status&#095;id</a></td>
		<td> bigserial  NOT NULL  </td>
		<td>  </td>
	</tr>
	<tr>
		<td><a name='analysis_status.status'>status</a></td>
		<td> varchar  NOT NULL  </td>
		<td>  </td>
	</tr>
<tr><th colspan='3'><b>Indexes</b></th></tr>
	<tr>		<td>pk&#095;analysis&#095;status primary key</td>
		<td> ON analysis&#095;status&#095;id</td>
		<td>  </td>
	</tr>
	<tr>		<td>idx&#095;analysis&#095;status unique</td>
		<td> ON status</td>
		<td>  </td>
	</tr>
</tbody>
</table>

<br/><br/>
<table class='bordered'>
<thead>
<tr><th colspan='3'><a name='collection_job'>Table collection_job</a></th></tr>
<tr><td colspan='3'>Matches collection important jobs as one to many&#046; </td></tr>
</thead>
<tbody>
	<tr>
		<td><a name='collection_job.collection_id'>collection&#095;id</a></td>
		<td> bigint  NOT NULL  </td>
		<td>  </td>
	</tr>
	<tr>
		<td><a name='collection_job.job_id'>job&#095;id</a></td>
		<td> bigint  NOT NULL  </td>
		<td>  </td>
	</tr>
<tr><th colspan='3'><b>Indexes</b></th></tr>
	<tr>		<td>idx&#095;collection&#095;job </td>
		<td> ON collection&#095;id</td>
		<td>  </td>
	</tr>
	<tr>		<td>idx&#095;collection&#095;job&#095;0 </td>
		<td> ON job&#095;id</td>
		<td>  </td>
	</tr>
	<tr>		<td>idx&#095;collection&#095;job&#095;1 primary key</td>
		<td> ON collection&#095;id&#044; job&#095;id</td>
		<td>  </td>
	</tr>
<tr><th colspan='3'><b>Foreign Keys</b></th></tr>
	<tr>
		<td>fk_collection_job</td>
		<td > ( collection&#095;id ) ref <a href='#collection'>collection</a> (collection&#095;id) </td>
		<td>  </td>
	</tr>
	<tr>
		<td>fk_collection_job_0</td>
		<td > ( job&#095;id ) ref <a href='#job'>job</a> (job&#095;id) </td>
		<td>  </td>
	</tr>
</tbody>
</table>

<br/><br/>
<table class='bordered'>
<thead>
<tr><th colspan='3'><a name='collection_analysis'>Table collection_analysis</a></th></tr>
<tr><td colspan='3'>Matches collection to analyses as one to many&#046; </td></tr>
</thead>
<tbody>
	<tr>
		<td><a name='collection_analysis.collection_id'>collection&#095;id</a></td>
		<td> bigint  NOT NULL  </td>
		<td>  </td>
	</tr>
	<tr>
		<td><a name='collection_analysis.analysis_id'>analysis&#095;id</a></td>
		<td> bigint  NOT NULL  </td>
		<td>  </td>
	</tr>
<tr><th colspan='3'><b>Indexes</b></th></tr>
	<tr>		<td>idx&#095;collection&#095;analysis primary key</td>
		<td> ON collection&#095;id&#044; analysis&#095;id</td>
		<td>  </td>
	</tr>
	<tr>		<td>idx&#095;collection&#095;analysis&#095;0 </td>
		<td> ON collection&#095;id</td>
		<td>  </td>
	</tr>
	<tr>		<td>idx&#095;collection&#095;analysis&#095;1 </td>
		<td> ON analysis&#095;id</td>
		<td>  </td>
	</tr>
<tr><th colspan='3'><b>Foreign Keys</b></th></tr>
	<tr>
		<td>fk_collection_analysis</td>
		<td > ( collection&#095;id ) ref <a href='#collection'>collection</a> (collection&#095;id) </td>
		<td>  </td>
	</tr>
	<tr>
		<td>fk_collection_analysis_0</td>
		<td > ( analysis&#095;id ) ref <a href='#analysis'>analysis</a> (analysis&#095;id) </td>
		<td>  </td>
	</tr>
</tbody>
</table>

<br/><br/>
<table class='bordered'>
<thead>
<tr><th colspan='3'><a name='collection_status'>Table collection_status</a></th></tr>
</thead>
<tbody>
	<tr>
		<td><a name='collection_status.collection_status_id'>collection&#095;status&#095;id</a></td>
		<td> bigserial  NOT NULL  </td>
		<td>  </td>
	</tr>
	<tr>
		<td><a name='collection_status.status'>status</a></td>
		<td> varchar&#040; 1 &#041;  NOT NULL  </td>
		<td>  </td>
	</tr>
<tr><th colspan='3'><b>Indexes</b></th></tr>
	<tr>		<td>pk&#095;collection&#095;status primary key</td>
		<td> ON collection&#095;status&#095;id</td>
		<td>  </td>
	</tr>
</tbody>
</table>

<br/><br/>
<table class='bordered'>
<thead>
<tr><th colspan='3'><a name='collection'>Table collection</a></th></tr>
<tr><td colspan='3'>Tracks a group of analyses and important jobs for an overarching goal&#046; </td></tr>
</thead>
<tbody>
	<tr>
		<td><a name='collection.collection_id'>collection&#095;id</a></td>
		<td> bigserial  NOT NULL  </td>
		<td>  </td>
	</tr>
	<tr>
		<td><a name='collection.email'>email</a></td>
		<td> varchar  NOT NULL  </td>
		<td>  </td>
	</tr>
	<tr>
		<td><a name='collection.name'>name</a></td>
		<td> varchar&#040; 100 &#041;  NOT NULL  </td>
		<td>  </td>
	</tr>
	<tr>
		<td><a name='collection.description'>description</a></td>
		<td> varchar   </td>
		<td>  </td>
	</tr>
	<tr>
		<td><a name='collection.collection_status_id'>collection&#095;status&#095;id</a></td>
		<td> bigint  NOT NULL  DEFO 1 </td>
		<td>  </td>
	</tr>
<tr><th colspan='3'><b>Indexes</b></th></tr>
	<tr>		<td>pk&#095;collection primary key</td>
		<td> ON collection&#095;id</td>
		<td>  </td>
	</tr>
	<tr>		<td>idx&#095;collection </td>
		<td> ON email</td>
		<td>  </td>
	</tr>
	<tr>		<td>idx&#095;collection&#095;0 </td>
		<td> ON collection&#095;status&#095;id</td>
		<td>  </td>
	</tr>
<tr><th colspan='3'><b>Foreign Keys</b></th></tr>
	<tr>
		<td>fk_collection</td>
		<td > ( email ) ref <a href='#qiita&#095;user'>qiita&#095;user</a> (email) </td>
		<td>  </td>
	</tr>
	<tr>
		<td>fk_collection_0</td>
		<td > ( collection&#095;status&#095;id ) ref <a href='#collection&#095;status'>collection&#095;status</a> (collection&#095;status&#095;id) </td>
		<td>  </td>
	</tr>
</tbody>
</table>

<br/><br/>
<table class='bordered'>
<thead>
<tr><th colspan='3'><a name='collection_users'>Table collection_users</a></th></tr>
<tr><td colspan='3'>Allows sharing of a collection </td></tr>
</thead>
<tbody>
	<tr>
		<td><a name='collection_users.collection_id'>collection&#095;id</a></td>
		<td> bigint  NOT NULL  </td>
		<td>  </td>
	</tr>
	<tr>
		<td><a name='collection_users.email'>email</a></td>
		<td> varchar  NOT NULL  </td>
		<td>  </td>
	</tr>
<tr><th colspan='3'><b>Indexes</b></th></tr>
	<tr>		<td>idx&#095;collection&#095;user primary key</td>
		<td> ON collection&#095;id&#044; email</td>
		<td>  </td>
	</tr>
	<tr>		<td>idx&#095;collection&#095;user&#095;0 </td>
		<td> ON collection&#095;id</td>
		<td>  </td>
	</tr>
	<tr>		<td>idx&#095;collection&#095;user&#095;1 </td>
		<td> ON email</td>
		<td>  </td>
	</tr>
<tr><th colspan='3'><b>Foreign Keys</b></th></tr>
	<tr>
		<td>fk_collection_user</td>
		<td > ( collection&#095;id ) ref <a href='#collection'>collection</a> (collection&#095;id) </td>
		<td>  </td>
	</tr>
	<tr>
		<td>fk_collection_user_email</td>
		<td > ( email ) ref <a href='#qiita&#095;user'>qiita&#095;user</a> (email) </td>
		<td>  </td>
	</tr>
</tbody>
</table>

<br/><br/>
<table class='bordered'>
<thead>
<tr><th colspan='3'><a name='study_sample_columns'>Table study_sample_columns</a></th></tr>
<tr><td colspan='3'>Holds information on which metadata columns are available for the study sample template </td></tr>
</thead>
<tbody>
	<tr>
		<td><a name='study_sample_columns.study_id'>study&#095;id</a></td>
		<td> bigint  NOT NULL  </td>
		<td>  </td>
	</tr>
	<tr>
		<td><a name='study_sample_columns.column_name'>column&#095;name</a></td>
		<td> varchar  NOT NULL  </td>
		<td>  </td>
	</tr>
	<tr>
		<td><a name='study_sample_columns.column_type'>column&#095;type</a></td>
		<td> varchar  NOT NULL  </td>
		<td>  </td>
	</tr>
<tr><th colspan='3'><b>Indexes</b></th></tr>
	<tr>		<td>idx&#095;study&#095;mapping&#095;columns primary key</td>
		<td> ON study&#095;id&#044; column&#095;name&#044; column&#095;type</td>
		<td>  </td>
	</tr>
	<tr>		<td>idx&#095;study&#095;mapping&#095;columns&#095;study&#095;id </td>
		<td> ON study&#095;id</td>
		<td>  </td>
	</tr>
<tr><th colspan='3'><b>Foreign Keys</b></th></tr>
	<tr>
		<td>fk_study_mapping_columns_study</td>
		<td > ( study&#095;id ) ref <a href='#study'>study</a> (study&#095;id) </td>
		<td>  </td>
	</tr>
</tbody>
</table>

<br/><br/>
<table class='bordered'>
<thead>
<tr><th colspan='3'><a name='analysis'>Table analysis</a></th></tr>
<tr><td colspan='3'>hHolds analysis information </td></tr>
</thead>
<tbody>
	<tr>
		<td><a name='analysis.analysis_id'>analysis&#095;id</a></td>
		<td> bigserial  NOT NULL  </td>
		<td> Unique identifier for analysis </td>
	</tr>
	<tr>
		<td><a name='analysis.email'>email</a></td>
		<td> varchar  NOT NULL  </td>
		<td> Email for user who owns the analysis </td>
	</tr>
	<tr>
		<td><a name='analysis.name'>name</a></td>
		<td> varchar  NOT NULL  </td>
		<td> Name of the analysis </td>
	</tr>
	<tr>
		<td><a name='analysis.description'>description</a></td>
		<td> varchar  NOT NULL  </td>
		<td>  </td>
	</tr>
	<tr>
		<td><a name='analysis.analysis_status_id'>analysis&#095;status&#095;id</a></td>
		<td> bigint  NOT NULL  </td>
		<td>  </td>
	</tr>
	<tr>
		<td><a name='analysis.pmid'>pmid</a></td>
		<td> varchar   </td>
		<td> PMID of paper from the analysis </td>
	</tr>
	<tr>
		<td><a name='analysis.timestamp'>timestamp</a></td>
		<td> timestamptz   DEFO current_timestamp </td>
		<td>  </td>
	</tr>
	<tr>
		<td><a name='analysis.dflt'>dflt</a></td>
		<td> bool  NOT NULL  DEFO false </td>
		<td>  </td>
	</tr>
<tr><th colspan='3'><b>Indexes</b></th></tr>
	<tr>		<td>pk&#095;analysis primary key</td>
		<td> ON analysis&#095;id</td>
		<td>  </td>
	</tr>
	<tr>		<td>idx&#095;analysis&#095;email </td>
		<td> ON email</td>
		<td>  </td>
	</tr>
	<tr>		<td>idx&#095;analysis&#095;status&#095;id </td>
		<td> ON analysis&#095;status&#095;id</td>
		<td>  </td>
	</tr>
<tr><th colspan='3'><b>Foreign Keys</b></th></tr>
	<tr>
		<td>fk_analysis_user</td>
		<td > ( email ) ref <a href='#qiita&#095;user'>qiita&#095;user</a> (email) </td>
		<td>  </td>
	</tr>
	<tr>
		<td>fk_analysis_analysis_status</td>
		<td > ( analysis&#095;status&#095;id ) ref <a href='#analysis&#095;status'>analysis&#095;status</a> (analysis&#095;status&#095;id) </td>
		<td>  </td>
	</tr>
</tbody>
</table>

<br/><br/>
<table class='bordered'>
<thead>
<tr><th colspan='3'><a name='study_experimental_factor'>Table study_experimental_factor</a></th></tr>
<tr><td colspan='3'>EFO ontological link of experimental factors to studies </td></tr>
</thead>
<tbody>
	<tr>
		<td><a name='study_experimental_factor.study_id'>study&#095;id</a></td>
		<td> bigint  NOT NULL  </td>
		<td>  </td>
	</tr>
	<tr>
		<td><a name='study_experimental_factor.efo_id'>efo&#095;id</a></td>
		<td> bigint  NOT NULL  </td>
		<td>  </td>
	</tr>
<tr><th colspan='3'><b>Indexes</b></th></tr>
	<tr>		<td>idx&#095;study&#095;experimental&#095;factor primary key</td>
		<td> ON study&#095;id&#044; efo&#095;id</td>
		<td>  </td>
	</tr>
	<tr>		<td>idx&#095;study&#095;experimental&#095;factor&#095;0 </td>
		<td> ON study&#095;id</td>
		<td>  </td>
	</tr>
<tr><th colspan='3'><b>Foreign Keys</b></th></tr>
	<tr>
		<td>fk_study_experimental_factor</td>
		<td > ( study&#095;id ) ref <a href='#study'>study</a> (study&#095;id) </td>
		<td>  </td>
	</tr>
</tbody>
</table>

<br/><br/>
<table class='bordered'>
<thead>
<tr><th colspan='3'><a name='study_pmid'>Table study_pmid</a></th></tr>
<tr><td colspan='3'>Links a study to all PMIDs for papers created from study </td></tr>
</thead>
<tbody>
	<tr>
		<td><a name='study_pmid.study_id'>study&#095;id</a></td>
		<td> bigint  NOT NULL  </td>
		<td>  </td>
	</tr>
	<tr>
		<td><a name='study_pmid.pmid'>pmid</a></td>
		<td> varchar  NOT NULL  </td>
		<td>  </td>
	</tr>
<tr><th colspan='3'><b>Indexes</b></th></tr>
	<tr>		<td>idx&#095;study&#095;pmid primary key</td>
		<td> ON study&#095;id&#044; pmid</td>
		<td>  </td>
	</tr>
	<tr>		<td>idx&#095;study&#095;pmid&#095;0 </td>
		<td> ON study&#095;id</td>
		<td>  </td>
	</tr>
<tr><th colspan='3'><b>Foreign Keys</b></th></tr>
	<tr>
		<td>fk_study_pmid_study</td>
		<td > ( study&#095;id ) ref <a href='#study'>study</a> (study&#095;id) </td>
		<td>  </td>
	</tr>
</tbody>
</table>

<br/><br/>
<table class='bordered'>
<thead>
<tr><th colspan='3'><a name='study'>Table study</a></th></tr>
</thead>
<tbody>
	<tr>
		<td><a name='study.study_id'>study&#095;id</a></td>
		<td> bigserial  NOT NULL  </td>
		<td> Unique name for study </td>
	</tr>
	<tr>
		<td><a name='study.email'>email</a></td>
		<td> varchar  NOT NULL  </td>
		<td> Email of study owner </td>
	</tr>
	<tr>
		<td><a name='study.emp_person_id'>emp&#095;person&#095;id</a></td>
		<td> bigint   </td>
		<td>  </td>
	</tr>
	<tr>
		<td><a name='study.first_contact'>first&#095;contact</a></td>
		<td> timestamp  NOT NULL  DEFO current_timestamp </td>
		<td>  </td>
	</tr>
	<tr>
		<td><a name='study.funding'>funding</a></td>
		<td> varchar   </td>
		<td>  </td>
	</tr>
	<tr>
		<td><a name='study.timeseries_type_id'>timeseries&#095;type&#095;id</a></td>
		<td> bigint  NOT NULL  </td>
		<td> What type of timeseries this study is &#040;or is not&#041;
Controlled Vocabulary </td>
	</tr>
	<tr>
		<td><a name='study.lab_person_id'>lab&#095;person&#095;id</a></td>
		<td> bigint   </td>
		<td>  </td>
	</tr>
	<tr>
		<td><a name='study.metadata_complete'>metadata&#095;complete</a></td>
		<td> bool  NOT NULL  </td>
		<td>  </td>
	</tr>
	<tr>
		<td><a name='study.mixs_compliant'>mixs&#095;compliant</a></td>
		<td> bool  NOT NULL  </td>
		<td>  </td>
	</tr>
	<tr>
		<td><a name='study.most_recent_contact'>most&#095;recent&#095;contact</a></td>
		<td> timestamp   </td>
		<td>  </td>
	</tr>
	<tr>
		<td><a name='study.number_samples_collected'>number&#095;samples&#095;collected</a></td>
		<td> integer   </td>
		<td>  </td>
	</tr>
	<tr>
		<td><a name='study.number_samples_promised'>number&#095;samples&#095;promised</a></td>
		<td> integer   </td>
		<td>  </td>
	</tr>
	<tr>
		<td><a name='study.portal_type_id'>portal&#095;type&#095;id</a></td>
		<td> bigint  NOT NULL  </td>
		<td>  </td>
	</tr>
	<tr>
		<td><a name='study.principal_investigator_id'>principal&#095;investigator&#095;id</a></td>
		<td> bigint  NOT NULL  </td>
		<td>  </td>
	</tr>
	<tr>
		<td><a name='study.reprocess'>reprocess</a></td>
		<td> bool  NOT NULL  </td>
		<td>  </td>
	</tr>
	<tr>
		<td><a name='study.spatial_series'>spatial&#095;series</a></td>
		<td> bool   </td>
		<td>  </td>
	</tr>
	<tr>
		<td><a name='study.study_title'>study&#095;title</a></td>
		<td> varchar  NOT NULL  </td>
		<td>  </td>
	</tr>
	<tr>
		<td><a name='study.study_alias'>study&#095;alias</a></td>
		<td> varchar  NOT NULL  </td>
		<td>  </td>
	</tr>
	<tr>
		<td><a name='study.study_description'>study&#095;description</a></td>
		<td> text  NOT NULL  </td>
		<td>  </td>
	</tr>
	<tr>
		<td><a name='study.study_abstract'>study&#095;abstract</a></td>
		<td> text  NOT NULL  </td>
		<td>  </td>
	</tr>
	<tr>
		<td><a name='study.vamps_id'>vamps&#095;id</a></td>
		<td> varchar   </td>
		<td>  </td>
	</tr>
<tr><th colspan='3'><b>Indexes</b></th></tr>
	<tr>		<td>pk&#095;study primary key</td>
		<td> ON study&#095;id</td>
		<td>  </td>
	</tr>
	<tr>		<td>idx&#095;study </td>
		<td> ON email</td>
		<td>  </td>
	</tr>
	<tr>		<td>idx&#095;study&#095;1 </td>
		<td> ON emp&#095;person&#095;id</td>
		<td>  </td>
	</tr>
	<tr>		<td>idx&#095;study&#095;2 </td>
		<td> ON lab&#095;person&#095;id</td>
		<td>  </td>
	</tr>
	<tr>		<td>idx&#095;study&#095;3 </td>
		<td> ON principal&#095;investigator&#095;id</td>
		<td>  </td>
	</tr>
	<tr>		<td>idx&#095;study&#095;4 </td>
		<td> ON timeseries&#095;type&#095;id</td>
		<td>  </td>
	</tr>
	<tr>		<td>idx&#095;study&#095;5 </td>
		<td> ON portal&#095;type&#095;id</td>
		<td>  </td>
	</tr>
	<tr>		<td>unique&#095;study&#095;title unique</td>
		<td> ON study&#095;title</td>
		<td>  </td>
	</tr>
<tr><th colspan='3'><b>Foreign Keys</b></th></tr>
	<tr>
		<td>fk_study_user</td>
		<td > ( email ) ref <a href='#qiita&#095;user'>qiita&#095;user</a> (email) </td>
		<td>  </td>
	</tr>
	<tr>
		<td>fk_study_study_emp_person</td>
		<td > ( emp&#095;person&#095;id ) ref <a href='#study&#095;person'>study&#095;person</a> (study&#095;person&#095;id) </td>
		<td>  </td>
	</tr>
	<tr>
		<td>fk_study_study_lab_person</td>
		<td > ( lab&#095;person&#095;id ) ref <a href='#study&#095;person'>study&#095;person</a> (study&#095;person&#095;id) </td>
		<td>  </td>
	</tr>
	<tr>
		<td>fk_study_study_pi_person</td>
		<td > ( principal&#095;investigator&#095;id ) ref <a href='#study&#095;person'>study&#095;person</a> (study&#095;person&#095;id) </td>
		<td>  </td>
	</tr>
	<tr>
		<td>fk_study_timeseries_type</td>
		<td > ( timeseries&#095;type&#095;id ) ref <a href='#timeseries&#095;type'>timeseries&#095;type</a> (timeseries&#095;type&#095;id) </td>
		<td>  </td>
	</tr>
	<tr>
		<td>fk_study</td>
		<td > ( portal&#095;type&#095;id ) ref <a href='#portal&#095;type'>portal&#095;type</a> (portal&#095;type&#095;id) </td>
		<td>  </td>
	</tr>
</tbody>
</table>

<br/><br/>
<table class='bordered'>
<thead>
<tr><th colspan='3'><a name='processed_data'>Table processed_data</a></th></tr>
</thead>
<tbody>
	<tr>
		<td><a name='processed_data.processed_data_id'>processed&#095;data&#095;id</a></td>
		<td> bigserial  NOT NULL  </td>
		<td>  </td>
	</tr>
	<tr>
		<td><a name='processed_data.processed_params_table'>processed&#095;params&#095;table</a></td>
		<td> varchar  NOT NULL  </td>
		<td> Name of table holding processing params </td>
	</tr>
	<tr>
		<td><a name='processed_data.processed_params_id'>processed&#095;params&#095;id</a></td>
		<td> bigint  NOT NULL  </td>
		<td> Link to a table with the parameters used to generate processed data </td>
	</tr>
	<tr>
		<td><a name='processed_data.processed_date'>processed&#095;date</a></td>
		<td> timestamp  NOT NULL  </td>
		<td>  </td>
	</tr>
	<tr>
		<td><a name='processed_data.data_type_id'>data&#095;type&#095;id</a></td>
		<td> bigint  NOT NULL  </td>
		<td>  </td>
	</tr>
	<tr>
		<td><a name='processed_data.link_filepaths_status'>link&#095;filepaths&#095;status</a></td>
		<td> varchar  NOT NULL  DEFO 'idle' </td>
		<td>  </td>
	</tr>
	<tr>
		<td><a name='processed_data.processed_data_status_id'>processed&#095;data&#095;status&#095;id</a></td>
		<td> bigint  NOT NULL  DEFO 4 </td>
		<td>  </td>
	</tr>
<tr><th colspan='3'><b>Indexes</b></th></tr>
	<tr>		<td>pk&#095;processed&#095;data primary key</td>
		<td> ON processed&#095;data&#095;id</td>
		<td>  </td>
	</tr>
	<tr>		<td>idx&#095;processed&#095;data </td>
		<td> ON data&#095;type&#095;id</td>
		<td>  </td>
	</tr>
	<tr>		<td>idx&#095;processed&#095;data&#095;0 </td>
		<td> ON processed&#095;data&#095;status&#095;id</td>
		<td>  </td>
	</tr>
<tr><th colspan='3'><b>Foreign Keys</b></th></tr>
	<tr>
		<td>fk_processed_data</td>
		<td > ( data&#095;type&#095;id ) ref <a href='#data&#095;type'>data&#095;type</a> (data&#095;type&#095;id) </td>
		<td>  </td>
	</tr>
	<tr>
		<td>fk_processed_data_status</td>
		<td > ( processed&#095;data&#095;status&#095;id ) ref <a href='#processed&#095;data&#095;status'>processed&#095;data&#095;status</a> (processed&#095;data&#095;status&#095;id) </td>
		<td>  </td>
	</tr>
</tbody>
</table>

<br/><br/>
<table class='bordered'>
<thead>
<tr><th colspan='3'><a name='investigation'>Table investigation</a></th></tr>
<tr><td colspan='3'>Overarching investigation information&#046;An investigation comprises one or more individual studies&#046; </td></tr>
</thead>
<tbody>
	<tr>
		<td><a name='investigation.investigation_id'>investigation&#095;id</a></td>
		<td> bigserial  NOT NULL  </td>
		<td>  </td>
	</tr>
	<tr>
		<td><a name='investigation.investigation_name'>investigation&#095;name</a></td>
		<td> varchar  NOT NULL  </td>
		<td>  </td>
	</tr>
	<tr>
		<td><a name='investigation.investigation_description'>investigation&#095;description</a></td>
		<td> varchar  NOT NULL  </td>
		<td> Describes the overarching goal of the investigation </td>
	</tr>
	<tr>
		<td><a name='investigation.contact_person_id'>contact&#095;person&#095;id</a></td>
		<td> bigint   </td>
		<td>  </td>
	</tr>
<tr><th colspan='3'><b>Indexes</b></th></tr>
	<tr>		<td>pk&#095;investigation primary key</td>
		<td> ON investigation&#095;id</td>
		<td>  </td>
	</tr>
	<tr>		<td>idx&#095;investigation </td>
		<td> ON contact&#095;person&#095;id</td>
		<td>  </td>
	</tr>
<tr><th colspan='3'><b>Foreign Keys</b></th></tr>
	<tr>
		<td>fk_investigation_study_person</td>
		<td > ( contact&#095;person&#095;id ) ref <a href='#study&#095;person'>study&#095;person</a> (study&#095;person&#095;id) </td>
		<td>  </td>
	</tr>
</tbody>
</table>

<br/><br/>
<table class='bordered'>
<thead>
<tr><th colspan='3'><a name='processed_data_status'>Table processed_data_status</a></th></tr>
</thead>
<tbody>
	<tr>
		<td><a name='processed_data_status.processed_data_status_id'>processed&#095;data&#095;status&#095;id</a></td>
		<td> bigserial  NOT NULL  </td>
		<td>  </td>
	</tr>
	<tr>
		<td><a name='processed_data_status.processed_data_status'>processed&#095;data&#095;status</a></td>
		<td> varchar  NOT NULL  </td>
		<td>  </td>
	</tr>
	<tr>
		<td><a name='processed_data_status.processed_data_status_description'>processed&#095;data&#095;status&#095;description</a></td>
		<td> varchar  NOT NULL  </td>
		<td>  </td>
	</tr>
<tr><th colspan='3'><b>Indexes</b></th></tr>
	<tr>		<td>pk&#095;study&#095;status primary key</td>
		<td> ON processed&#095;data&#095;status&#095;id</td>
		<td>  </td>
	</tr>
	<tr>		<td>idx&#095;study&#095;status unique</td>
		<td> ON processed&#095;data&#095;status</td>
		<td>  </td>
	</tr>
</tbody>
</table>

<br/><br/>
<table class='bordered'>
<thead>
<tr><th colspan='3'><a name='portal_type'>Table portal_type</a></th></tr>
<tr><td colspan='3'>What portals are available to show a study in </td></tr>
</thead>
<tbody>
	<tr>
		<td><a name='portal_type.portal_type_id'>portal&#095;type&#095;id</a></td>
		<td> bigserial  NOT NULL  </td>
		<td>  </td>
	</tr>
	<tr>
		<td><a name='portal_type.portal'>portal</a></td>
		<td> varchar  NOT NULL  </td>
		<td>  </td>
	</tr>
	<tr>
		<td><a name='portal_type.portal_description'>portal&#095;description</a></td>
		<td> varchar  NOT NULL  </td>
		<td>  </td>
	</tr>
<tr><th colspan='3'><b>Indexes</b></th></tr>
	<tr>		<td>pk&#095;portal&#095;type primary key</td>
		<td> ON portal&#095;type&#095;id</td>
		<td>  </td>
	</tr>
</tbody>
</table>

<br/><br/>
<table class='bordered'>
<thead>
<<<<<<< HEAD
<tr><th colspan='3'><a name='prep_template_sample'>Table prep_template_sample</a></th></tr>
</thead>
<tbody>
	<tr>
		<td><a name='prep_template_sample.prep_template_id'>prep&#095;template&#095;id</a></td>
		<td> bigint  NOT NULL  </td>
		<td> The prep template identifier </td>
	</tr>
	<tr>
		<td><a name='prep_template_sample.sample_id'>sample&#095;id</a></td>
=======
<tr><th colspan='3'><a name='analysis_sample'>Table analysis_sample</a></th></tr>
</thead>
<tbody>
	<tr>
		<td><a name='analysis_sample.analysis_id'>analysis&#095;id</a></td>
		<td> bigint  NOT NULL  </td>
		<td>  </td>
	</tr>
	<tr>
		<td><a name='analysis_sample.processed_data_id'>processed&#095;data&#095;id</a></td>
		<td> bigint  NOT NULL  </td>
		<td>  </td>
	</tr>
	<tr>
		<td><a name='analysis_sample.sample_id'>sample&#095;id</a></td>
>>>>>>> b2721eb1
		<td> varchar  NOT NULL  </td>
		<td>  </td>
	</tr>
<tr><th colspan='3'><b>Indexes</b></th></tr>
<<<<<<< HEAD
	<tr>		<td>idx&#095;required&#095;prep&#095;info&#095;2 </td>
		<td> ON sample&#095;id</td>
		<td>  </td>
	</tr>
	<tr>		<td>idx&#095;common&#095;prep&#095;info&#095;0 </td>
		<td> ON sample&#095;id</td>
		<td>  </td>
	</tr>
	<tr>		<td>idx&#095;common&#095;prep&#095;info primary key</td>
		<td> ON prep&#095;template&#095;id&#044; sample&#095;id</td>
		<td>  </td>
	</tr>
	<tr>		<td>idx&#095;common&#095;prep&#095;info&#095;1 </td>
		<td> ON prep&#095;template&#095;id</td>
=======
	<tr>		<td>idx&#095;analysis&#095;sample </td>
		<td> ON analysis&#095;id</td>
		<td>  </td>
	</tr>
	<tr>		<td>idx&#095;analysis&#095;sample&#095;0 </td>
		<td> ON processed&#095;data&#095;id</td>
		<td>  </td>
	</tr>
	<tr>		<td>idx&#095;analysis&#095;sample&#095;1 </td>
		<td> ON sample&#095;id</td>
		<td>  </td>
	</tr>
	<tr>		<td>pk&#095;analysis&#095;sample primary key</td>
		<td> ON analysis&#095;id&#044; processed&#095;data&#095;id&#044; sample&#095;id</td>
>>>>>>> b2721eb1
		<td>  </td>
	</tr>
<tr><th colspan='3'><b>Foreign Keys</b></th></tr>
	<tr>
<<<<<<< HEAD
		<td>fk_common_prep_info</td>
		<td > ( sample&#095;id ) ref <a href='#study&#095;sample'>study&#095;sample</a> (sample&#095;id) </td>
		<td>  </td>
	</tr>
	<tr>
		<td>fk_prep_template</td>
		<td > ( prep&#095;template&#095;id ) ref <a href='#prep&#095;template'>prep&#095;template</a> (prep&#095;template&#095;id) </td>
=======
		<td>fk_analysis_sample_analysis</td>
		<td > ( analysis&#095;id ) ref <a href='#analysis'>analysis</a> (analysis&#095;id) </td>
		<td>  </td>
	</tr>
	<tr>
		<td>fk_analysis_processed_data</td>
		<td > ( processed&#095;data&#095;id ) ref <a href='#processed&#095;data'>processed&#095;data</a> (processed&#095;data&#095;id) </td>
		<td>  </td>
	</tr>
	<tr>
		<td>fk_analysis_sample</td>
		<td > ( sample&#095;id ) ref <a href='#study&#095;sample'>study&#095;sample</a> (sample&#095;id) </td>
>>>>>>> b2721eb1
		<td>  </td>
	</tr>
</tbody>
</table>

<br/><br/>
<table class='bordered'>
<thead>
<tr><th colspan='3'><a name='study_sample'>Table study_sample</a></th></tr>
<tr><td colspan='3'>Required info for each sample&#046; One row is one sample&#046; </td></tr>
</thead>
<tbody>
	<tr>
		<td><a name='study_sample.sample_id'>sample&#095;id</a></td>
		<td> varchar  NOT NULL  </td>
		<td>  </td>
	</tr>
	<tr>
		<td><a name='study_sample.study_id'>study&#095;id</a></td>
		<td> bigint  NOT NULL  </td>
		<td>  </td>
	</tr>
<tr><th colspan='3'><b>Indexes</b></th></tr>
	<tr>		<td>idx&#095;required&#095;sample&#095;info </td>
		<td> ON study&#095;id</td>
		<td>  </td>
	</tr>
	<tr>		<td>idx&#095;required&#095;sample&#095;info&#095;1 primary key</td>
		<td> ON sample&#095;id</td>
		<td>  </td>
	</tr>
<tr><th colspan='3'><b>Foreign Keys</b></th></tr>
	<tr>
		<td>fk_required_sample_info_study</td>
		<td > ( study&#095;id ) ref <a href='#study'>study</a> (study&#095;id) </td>
		<td>  </td>
	</tr>
</tbody>
</table>

<<<<<<< HEAD
=======
<br/><br/>
<table class='bordered'>
<thead>
<tr><th colspan='3'><a name='prep_template_sample'>Table prep_template_sample</a></th></tr>
</thead>
<tbody>
	<tr>
		<td><a name='prep_template_sample.prep_template_id'>prep&#095;template&#095;id</a></td>
		<td> bigint  NOT NULL  </td>
		<td> The prep template identifier </td>
	</tr>
	<tr>
		<td><a name='prep_template_sample.sample_id'>sample&#095;id</a></td>
		<td> varchar  NOT NULL  </td>
		<td>  </td>
	</tr>
<tr><th colspan='3'><b>Indexes</b></th></tr>
	<tr>		<td>idx&#095;required&#095;prep&#095;info&#095;2 </td>
		<td> ON sample&#095;id</td>
		<td>  </td>
	</tr>
	<tr>		<td>idx&#095;common&#095;prep&#095;info&#095;0 </td>
		<td> ON sample&#095;id</td>
		<td>  </td>
	</tr>
	<tr>		<td>idx&#095;common&#095;prep&#095;info primary key</td>
		<td> ON prep&#095;template&#095;id&#044; sample&#095;id</td>
		<td>  </td>
	</tr>
	<tr>		<td>idx&#095;common&#095;prep&#095;info&#095;1 </td>
		<td> ON prep&#095;template&#095;id</td>
		<td>  </td>
	</tr>
<tr><th colspan='3'><b>Foreign Keys</b></th></tr>
	<tr>
		<td>fk_common_prep_info</td>
		<td > ( sample&#095;id ) ref <a href='#study&#095;sample'>study&#095;sample</a> (sample&#095;id) </td>
		<td>  </td>
	</tr>
	<tr>
		<td>fk_prep_template</td>
		<td > ( prep&#095;template&#095;id ) ref <a href='#prep&#095;template'>prep&#095;template</a> (prep&#095;template&#095;id) </td>
		<td>  </td>
	</tr>
</tbody>
</table>

>>>>>>> b2721eb1
</body></html><|MERGE_RESOLUTION|>--- conflicted
+++ resolved
@@ -552,8 +552,167 @@
 	term references ontology ( ontology_id )</title>
 </path>
 <text x='827' y='1630' transform='rotate(270 827,1630)' title='Foreign Key fk_term_ontology
-<<<<<<< HEAD
-	term references ontology ( ontology_id )' style='fill:#a1a0a0;'>ontology_id</text><path transform='translate(7,0)' marker-start='url(#foot)' marker-end='url(#arrow)'    d='M 165 1155 L 165,922 Q 165,915 172,915 L 187,915 Q 195,915 195,907 L 195,862 Q 195,855 202,855 L 210,855' >
+	term references ontology ( ontology_id )' style='fill:#a1a0a0;'>ontology_id</text><path transform='translate(7,0)' marker-start='url(#foot)' marker-end='url(#arrow)'    d='M 2235 75 L 1995,75' >
+	<title>Foreign Key fk_study_environmental_package
+	study_environmental_package references study ( study_id )</title>
+</path>
+<text x='2191' y='70' transform='rotate(0 2191,70)' title='Foreign Key fk_study_environmental_package
+	study_environmental_package references study ( study_id )' style='fill:#a1a0a0;'>study_id</text><path transform='translate(7,0)' marker-start='url(#foot)' marker-end='url(#arrow)'    d='M 2265 120 L 2265,135' >
+	<title>Foreign Key fk_study_environmental_package_0
+	study_environmental_package references environmental_package ( environmental_package_name )</title>
+</path>
+<text x='2278' y='120' transform='rotate(90 2278,120)' title='Foreign Key fk_study_environmental_package_0
+	study_environmental_package references environmental_package ( environmental_package_name )' style='fill:#a1a0a0;'>environmental_package_name</text><path transform='translate(7,0)' marker-start='url(#foot)' marker-end='url(#arrow)'    d='M 1020 645 L 997,645 Q 990,645 990,652 L 990,712 Q 990,720 982,720 L 810,720' >
+	<title>Foreign Key fk_filepath_id
+	prep_template_filepath references filepath ( filepath_id )</title>
+</path>
+<text x='966' y='640' transform='rotate(0 966,640)' title='Foreign Key fk_filepath_id
+	prep_template_filepath references filepath ( filepath_id )' style='fill:#a1a0a0;'>filepath_id</text><path transform='translate(7,0)' marker-start='url(#foot)' marker-end='url(#arrow)'    d='M 1170 615 L 1192,615 Q 1200,615 1200,607 L 1200,480' >
+	<title>Foreign Key fk_prep_template_id
+	prep_template_filepath references prep_template ( prep_template_id )</title>
+</path>
+<text x='1177' y='610' transform='rotate(0 1177,610)' title='Foreign Key fk_prep_template_id
+	prep_template_filepath references prep_template ( prep_template_id )' style='fill:#a1a0a0;'>prep_template_id</text><path transform='translate(7,0)' marker-start='url(#foot)' marker-end='url(#arrow)'    d='M 1200 810 L 1207,810 Q 1215,810 1215,802 L 1215,607 Q 1215,600 1222,600 L 1522,600 Q 1530,600 1530,592 L 1530,397 Q 1530,390 1537,390 L 1800,390' >
+	<title>Foreign Key fk_study_id
+	sample_template_filepath references study ( study_id )</title>
+</path>
+<text x='1207' y='805' transform='rotate(0 1207,805)' title='Foreign Key fk_study_id
+	sample_template_filepath references study ( study_id )' style='fill:#a1a0a0;'>study_id</text><path transform='translate(7,0)' marker-start='url(#foot)' marker-end='url(#arrow)'    d='M 1035 825 L 802,825 Q 795,825 795,817 L 795,810' >
+	<title>Foreign Key fk_filepath_id
+	sample_template_filepath references filepath ( filepath_id )</title>
+</path>
+<text x='981' y='820' transform='rotate(0 981,820)' title='Foreign Key fk_filepath_id
+	sample_template_filepath references filepath ( filepath_id )' style='fill:#a1a0a0;'>filepath_id</text><path transform='translate(7,0)' marker-start='url(#foot)' marker-end='url(#arrow)'    d='M 960 465 L 1027,465 Q 1035,465 1035,457 L 1035,457 Q 1035,450 1042,450 L 1050,450' >
+	<title>Foreign Key fk_prep_template_id
+	prep_template_preprocessed_data references prep_template ( prep_template_id )</title>
+</path>
+<text x='967' y='460' transform='rotate(0 967,460)' title='Foreign Key fk_prep_template_id
+	prep_template_preprocessed_data references prep_template ( prep_template_id )' style='fill:#a1a0a0;'>prep_template_id</text><path transform='translate(7,0)' marker-start='url(#foot)' marker-end='url(#arrow)'    d='M 960 510 L 997,510 Q 1005,510 1005,517 L 1005,877 Q 1005,885 1012,885 L 1207,885 Q 1215,885 1215,877 L 1215,847 Q 1215,840 1222,840 L 1245,840' >
+	<title>Foreign Key fk_prep_template_preprocessed_data
+	prep_template_preprocessed_data references preprocessed_data ( preprocessed_data_id )</title>
+</path>
+<text x='967' y='505' transform='rotate(0 967,505)' title='Foreign Key fk_prep_template_preprocessed_data
+	prep_template_preprocessed_data references preprocessed_data ( preprocessed_data_id )' style='fill:#a1a0a0;'>preprocessed_data_id</text><path transform='translate(7,0)' marker-start='url(#foot)' marker-end='url(#arrow)'    d='M 2265 975 L 2182,975 Q 2175,975 2175,967 L 2175,787 Q 2175,780 2167,780 L 1717,780 Q 1710,780 1710,787 L 1710,907 Q 1710,915 1702,915 L 1477,915 Q 1470,915 1470,922 L 1470,1117 Q 1470,1125 1462,1125 L 952,1125 Q 945,1125 945,1117 L 945,772 Q 945,765 937,765 L 810,765' >
+	<title>Foreign Key fk_reference_sequence_filepath
+	reference references filepath ( sequence_filepath -> filepath_id )</title>
+</path>
+<text x='2170' y='970' transform='rotate(0 2170,970)' title='Foreign Key fk_reference_sequence_filepath
+	reference references filepath ( sequence_filepath -> filepath_id )' style='fill:#a1a0a0;'>sequence_filepath</text><path transform='translate(7,0)' marker-start='url(#foot)' marker-end='url(#arrow)'    d='M 2160 960 L 2265,960' >
+	<title>Foreign Key fk_processed_params_sortmerna
+	processed_params_sortmerna references reference ( reference_id )</title>
+</path>
+<text x='2167' y='955' transform='rotate(0 2167,955)' title='Foreign Key fk_processed_params_sortmerna
+	processed_params_sortmerna references reference ( reference_id )' style='fill:#a1a0a0;'>reference_id</text><path transform='translate(7,0)' marker-start='url(#foot)' marker-end='url(#arrow)'    d='M 240 510 L 217,510 Q 210,510 210,502 L 210,472 Q 210,465 202,465 L 195,465' >
+	<title>Foreign Key fk_collection_job
+	collection_job references collection ( collection_id )</title>
+</path>
+<text x='174' y='505' transform='rotate(0 174,505)' title='Foreign Key fk_collection_job
+	collection_job references collection ( collection_id )' style='fill:#a1a0a0;'>collection_id</text><path transform='translate(7,0)' marker-start='url(#foot)' marker-end='url(#arrow)'    d='M 360 570 L 532,570 Q 540,570 540,577 L 540,1012 Q 540,1020 532,1020 L 510,1020' >
+	<title>Foreign Key fk_collection_job_0
+	collection_job references job ( job_id )</title>
+</path>
+<text x='367' y='565' transform='rotate(0 367,565)' title='Foreign Key fk_collection_job_0
+	collection_job references job ( job_id )' style='fill:#a1a0a0;'>job_id</text><path transform='translate(7,0)' marker-start='url(#foot)' marker-end='url(#arrow)'    d='M 240 435 L 195,435' >
+	<title>Foreign Key fk_collection_analysis
+	collection_analysis references collection ( collection_id )</title>
+</path>
+<text x='174' y='430' transform='rotate(0 174,430)' title='Foreign Key fk_collection_analysis
+	collection_analysis references collection ( collection_id )' style='fill:#a1a0a0;'>collection_id</text><path transform='translate(7,0)' marker-start='url(#foot)' marker-end='url(#arrow)'    d='M 240 480 L 232,480 Q 225,480 225,487 L 225,682 Q 225,690 232,690 L 232,690 Q 240,690 240,697 L 240,705' >
+	<title>Foreign Key fk_collection_analysis_0
+	collection_analysis references analysis ( analysis_id )</title>
+</path>
+<text x='183' y='475' transform='rotate(0 183,475)' title='Foreign Key fk_collection_analysis_0
+	collection_analysis references analysis ( analysis_id )' style='fill:#a1a0a0;'>analysis_id</text><path transform='translate(7,0)' marker-start='url(#foot)' marker-end='url(#arrow)'    d='M 195 390 L 217,390 Q 225,390 225,382 L 225,247 Q 225,240 232,240 L 315,240' >
+	<title>Foreign Key fk_collection
+	collection references qiita_user ( email )</title>
+</path>
+<text x='202' y='385' transform='rotate(0 202,385)' title='Foreign Key fk_collection
+	collection references qiita_user ( email )' style='fill:#a1a0a0;'>email</text><path transform='translate(7,0)' marker-start='url(#foot)' marker-end='url(#arrow)'    d='M 60 480 L 60,495' >
+	<title>Foreign Key fk_collection_0
+	collection references collection_status ( collection_status_id )</title>
+</path>
+<text x='73' y='480' transform='rotate(90 73,480)' title='Foreign Key fk_collection_0
+	collection references collection_status ( collection_status_id )' style='fill:#a1a0a0;'>collection_status_id</text><path transform='translate(7,0)' marker-start='url(#foot)' marker-end='url(#arrow)'    d='M 240 375 L 195,375' >
+	<title>Foreign Key fk_collection_user
+	collection_users references collection ( collection_id )</title>
+</path>
+<text x='174' y='370' transform='rotate(0 174,370)' title='Foreign Key fk_collection_user
+	collection_users references collection ( collection_id )' style='fill:#a1a0a0;'>collection_id</text><path transform='translate(7,0)' marker-start='url(#foot)' marker-end='url(#arrow)'    d='M 345 330 L 345,285' >
+	<title>Foreign Key fk_collection_user_email
+	collection_users references qiita_user ( email )</title>
+</path>
+<text x='347' y='325' transform='rotate(270 347,325)' title='Foreign Key fk_collection_user_email
+	collection_users references qiita_user ( email )' style='fill:#a1a0a0;'>email</text><path transform='translate(7,0)' marker-start='url(#foot)' marker-end='url(#arrow)'    d='M 1785 300 L 1800,300' >
+	<title>Foreign Key fk_study_mapping_columns_study
+	study_sample_columns references study ( study_id )</title>
+</path>
+<text x='1792' y='295' transform='rotate(0 1792,295)' title='Foreign Key fk_study_mapping_columns_study
+	study_sample_columns references study ( study_id )' style='fill:#a1a0a0;'>study_id</text><path transform='translate(7,0)' marker-start='url(#foot)' marker-end='url(#arrow)'    d='M 330 705 L 330,607 Q 330,600 337,600 L 382,600 Q 390,600 390,592 L 390,285' >
+	<title>Foreign Key fk_analysis_user
+	analysis references qiita_user ( email )</title>
+</path>
+<text x='332' y='700' transform='rotate(270 332,700)' title='Foreign Key fk_analysis_user
+	analysis references qiita_user ( email )' style='fill:#a1a0a0;'>email</text><path transform='translate(7,0)' marker-start='url(#foot)' marker-end='url(#arrow)'    d='M 210 840 L 180,840' >
+	<title>Foreign Key fk_analysis_analysis_status
+	analysis references analysis_status ( analysis_status_id )</title>
+</path>
+<text x='114' y='835' transform='rotate(0 114,835)' title='Foreign Key fk_analysis_analysis_status
+	analysis references analysis_status ( analysis_status_id )' style='fill:#a1a0a0;'>analysis_status_id</text><path transform='translate(7,0)' marker-start='url(#foot)' marker-end='url(#arrow)'    d='M 2085 495 L 1987,495 Q 1980,495 1980,487 L 1980,420' >
+	<title>Foreign Key fk_study_experimental_factor
+	study_experimental_factor references study ( study_id )</title>
+</path>
+<text x='2041' y='490' transform='rotate(0 2041,490)' title='Foreign Key fk_study_experimental_factor
+	study_experimental_factor references study ( study_id )' style='fill:#a1a0a0;'>study_id</text><path transform='translate(7,0)' marker-start='url(#foot)' marker-end='url(#arrow)'    d='M 2130 600 L 1972,600 Q 1965,600 1965,592 L 1965,420' >
+	<title>Foreign Key fk_study_pmid_study
+	study_pmid references study ( study_id )</title>
+</path>
+<text x='2086' y='595' transform='rotate(0 2086,595)' title='Foreign Key fk_study_pmid_study
+	study_pmid references study ( study_id )' style='fill:#a1a0a0;'>study_id</text><path transform='translate(7,0)' marker-start='url(#foot)' marker-end='url(#arrow)'    d='M 1800 60 L 1177,60 Q 1170,60 1170,52 L 1170,37 Q 1170,30 1162,30 L 472,30 Q 465,30 465,37 L 465,75' >
+	<title>Foreign Key fk_study_user
+	study references qiita_user ( email )</title>
+</path>
+<text x='1774' y='55' transform='rotate(0 1774,55)' title='Foreign Key fk_study_user
+	study references qiita_user ( email )' style='fill:#a1a0a0;'>email</text><path transform='translate(7,0)' marker-start='url(#foot)' marker-end='url(#arrow)'  style='stroke-dasharray:4,2;'  d='M 1995 105 L 2085,105' >
+	<title>Foreign Key fk_study_study_emp_person
+	study references study_person ( emp_person_id -> study_person_id )</title>
+</path>
+<text x='2002' y='100' transform='rotate(0 2002,100)' title='Foreign Key fk_study_study_emp_person
+	study references study_person ( emp_person_id -> study_person_id )' style='fill:#a1a0a0;'>emp_person_id</text><path transform='translate(7,0)' marker-start='url(#foot)' marker-end='url(#arrow)'  style='stroke-dasharray:4,2;'  d='M 1995 120 L 2085,120' >
+	<title>Foreign Key fk_study_study_lab_person
+	study references study_person ( lab_person_id -> study_person_id )</title>
+</path>
+<text x='2002' y='115' transform='rotate(0 2002,115)' title='Foreign Key fk_study_study_lab_person
+	study references study_person ( lab_person_id -> study_person_id )' style='fill:#a1a0a0;'>lab_person_id</text><path transform='translate(7,0)' marker-start='url(#foot)' marker-end='url(#arrow)'    d='M 1995 135 L 2085,135' >
+	<title>Foreign Key fk_study_study_pi_person
+	study references study_person ( principal_investigator_id -> study_person_id )</title>
+</path>
+<text x='2002' y='130' transform='rotate(0 2002,130)' title='Foreign Key fk_study_study_pi_person
+	study references study_person ( principal_investigator_id -> study_person_id )' style='fill:#a1a0a0;'>principal_investigator_id</text><path transform='translate(7,0)' marker-start='url(#foot)' marker-end='url(#arrow)'    d='M 1875 420 L 1875,622 Q 1875,630 1867,630 L 1815,630' >
+	<title>Foreign Key fk_study_timeseries_type
+	study references timeseries_type ( timeseries_type_id )</title>
+</path>
+<text x='1888' y='420' transform='rotate(90 1888,420)' title='Foreign Key fk_study_timeseries_type
+	study references timeseries_type ( timeseries_type_id )' style='fill:#a1a0a0;'>timeseries_type_id</text><path transform='translate(7,0)' marker-start='url(#foot)' marker-end='url(#arrow)'    d='M 1995 390 L 2002,390 Q 2010,390 2010,397 L 2010,645' >
+	<title>Foreign Key fk_study
+	study references portal_type ( portal_type_id )</title>
+</path>
+<text x='2002' y='385' transform='rotate(0 2002,385)' title='Foreign Key fk_study
+	study references portal_type ( portal_type_id )' style='fill:#a1a0a0;'>portal_type_id</text><path transform='translate(7,0)' marker-start='url(#foot)' marker-end='url(#arrow)'    d='M 1260 1050 L 795,1050' >
+	<title>Foreign Key fk_processed_data
+	processed_data references data_type ( data_type_id )</title>
+</path>
+<text x='1194' y='1045' transform='rotate(0 1194,1045)' title='Foreign Key fk_processed_data
+	processed_data references data_type ( data_type_id )' style='fill:#a1a0a0;'>data_type_id</text><path transform='translate(7,0)' marker-start='url(#foot)' marker-end='url(#arrow)'    d='M 1455 1050 L 1485,1050' >
+	<title>Foreign Key fk_processed_data_status
+	processed_data references processed_data_status ( processed_data_status_id )</title>
+</path>
+<text x='1462' y='1045' transform='rotate(0 1462,1045)' title='Foreign Key fk_processed_data_status
+	processed_data references processed_data_status ( processed_data_status_id )' style='fill:#a1a0a0;'>processed_data_status_id</text><path transform='translate(7,0)' marker-start='url(#foot)' marker-end='url(#arrow)'  style='stroke-dasharray:4,2;'  d='M 2220 240 L 2220,225' >
+	<title>Foreign Key fk_investigation_study_person
+	investigation references study_person ( contact_person_id -> study_person_id )</title>
+</path>
+<text x='2222' y='235' transform='rotate(270 2222,235)' title='Foreign Key fk_investigation_study_person
+	investigation references study_person ( contact_person_id -> study_person_id )' style='fill:#a1a0a0;'>contact_person_id</text><path transform='translate(7,0)' marker-start='url(#foot)' marker-end='url(#arrow)'    d='M 165 1155 L 165,922 Q 165,915 172,915 L 187,915 Q 195,915 195,907 L 195,862 Q 195,855 202,855 L 210,855' >
 	<title>Foreign Key fk_analysis_sample_analysis
 	analysis_sample references analysis ( analysis_id )</title>
 </path>
@@ -568,194 +727,12 @@
 	analysis_sample references study_sample ( sample_id )</title>
 </path>
 <text x='163' y='1260' transform='rotate(90 163,1260)' title='Foreign Key fk_analysis_sample
-	analysis_sample references study_sample ( sample_id )' style='fill:#a1a0a0;'>sample_id</text><path transform='translate(7,0)' marker-start='url(#foot)' marker-end='url(#arrow)'    d='M 2235 75 L 1995,75' >
-=======
-	term references ontology ( ontology_id )' style='fill:#a1a0a0;'>ontology_id</text><path transform='translate(7,0)' marker-start='url(#foot)' marker-end='url(#arrow)'    d='M 2235 75 L 1995,75' >
->>>>>>> b2721eb1
-	<title>Foreign Key fk_study_environmental_package
-	study_environmental_package references study ( study_id )</title>
-</path>
-<text x='2191' y='70' transform='rotate(0 2191,70)' title='Foreign Key fk_study_environmental_package
-	study_environmental_package references study ( study_id )' style='fill:#a1a0a0;'>study_id</text><path transform='translate(7,0)' marker-start='url(#foot)' marker-end='url(#arrow)'    d='M 2265 120 L 2265,135' >
-	<title>Foreign Key fk_study_environmental_package_0
-	study_environmental_package references environmental_package ( environmental_package_name )</title>
-</path>
-<text x='2278' y='120' transform='rotate(90 2278,120)' title='Foreign Key fk_study_environmental_package_0
-	study_environmental_package references environmental_package ( environmental_package_name )' style='fill:#a1a0a0;'>environmental_package_name</text><path transform='translate(7,0)' marker-start='url(#foot)' marker-end='url(#arrow)'    d='M 1020 645 L 997,645 Q 990,645 990,652 L 990,712 Q 990,720 982,720 L 810,720' >
-	<title>Foreign Key fk_filepath_id
-	prep_template_filepath references filepath ( filepath_id )</title>
-</path>
-<text x='966' y='640' transform='rotate(0 966,640)' title='Foreign Key fk_filepath_id
-	prep_template_filepath references filepath ( filepath_id )' style='fill:#a1a0a0;'>filepath_id</text><path transform='translate(7,0)' marker-start='url(#foot)' marker-end='url(#arrow)'    d='M 1170 615 L 1192,615 Q 1200,615 1200,607 L 1200,480' >
-	<title>Foreign Key fk_prep_template_id
-	prep_template_filepath references prep_template ( prep_template_id )</title>
-</path>
-<text x='1177' y='610' transform='rotate(0 1177,610)' title='Foreign Key fk_prep_template_id
-	prep_template_filepath references prep_template ( prep_template_id )' style='fill:#a1a0a0;'>prep_template_id</text><path transform='translate(7,0)' marker-start='url(#foot)' marker-end='url(#arrow)'    d='M 1200 810 L 1207,810 Q 1215,810 1215,802 L 1215,607 Q 1215,600 1222,600 L 1522,600 Q 1530,600 1530,592 L 1530,397 Q 1530,390 1537,390 L 1800,390' >
-	<title>Foreign Key fk_study_id
-	sample_template_filepath references study ( study_id )</title>
-</path>
-<text x='1207' y='805' transform='rotate(0 1207,805)' title='Foreign Key fk_study_id
-	sample_template_filepath references study ( study_id )' style='fill:#a1a0a0;'>study_id</text><path transform='translate(7,0)' marker-start='url(#foot)' marker-end='url(#arrow)'    d='M 1035 825 L 802,825 Q 795,825 795,817 L 795,810' >
-	<title>Foreign Key fk_filepath_id
-	sample_template_filepath references filepath ( filepath_id )</title>
-</path>
-<text x='981' y='820' transform='rotate(0 981,820)' title='Foreign Key fk_filepath_id
-	sample_template_filepath references filepath ( filepath_id )' style='fill:#a1a0a0;'>filepath_id</text><path transform='translate(7,0)' marker-start='url(#foot)' marker-end='url(#arrow)'    d='M 960 465 L 1027,465 Q 1035,465 1035,457 L 1035,457 Q 1035,450 1042,450 L 1050,450' >
-	<title>Foreign Key fk_prep_template_id
-	prep_template_preprocessed_data references prep_template ( prep_template_id )</title>
-</path>
-<text x='967' y='460' transform='rotate(0 967,460)' title='Foreign Key fk_prep_template_id
-	prep_template_preprocessed_data references prep_template ( prep_template_id )' style='fill:#a1a0a0;'>prep_template_id</text><path transform='translate(7,0)' marker-start='url(#foot)' marker-end='url(#arrow)'    d='M 960 510 L 997,510 Q 1005,510 1005,517 L 1005,877 Q 1005,885 1012,885 L 1207,885 Q 1215,885 1215,877 L 1215,847 Q 1215,840 1222,840 L 1245,840' >
-	<title>Foreign Key fk_prep_template_preprocessed_data
-	prep_template_preprocessed_data references preprocessed_data ( preprocessed_data_id )</title>
-</path>
-<text x='967' y='505' transform='rotate(0 967,505)' title='Foreign Key fk_prep_template_preprocessed_data
-	prep_template_preprocessed_data references preprocessed_data ( preprocessed_data_id )' style='fill:#a1a0a0;'>preprocessed_data_id</text><path transform='translate(7,0)' marker-start='url(#foot)' marker-end='url(#arrow)'    d='M 2265 975 L 2182,975 Q 2175,975 2175,967 L 2175,787 Q 2175,780 2167,780 L 1717,780 Q 1710,780 1710,787 L 1710,907 Q 1710,915 1702,915 L 1477,915 Q 1470,915 1470,922 L 1470,1117 Q 1470,1125 1462,1125 L 952,1125 Q 945,1125 945,1117 L 945,772 Q 945,765 937,765 L 810,765' >
-	<title>Foreign Key fk_reference_sequence_filepath
-	reference references filepath ( sequence_filepath -> filepath_id )</title>
-</path>
-<text x='2170' y='970' transform='rotate(0 2170,970)' title='Foreign Key fk_reference_sequence_filepath
-	reference references filepath ( sequence_filepath -> filepath_id )' style='fill:#a1a0a0;'>sequence_filepath</text><path transform='translate(7,0)' marker-start='url(#foot)' marker-end='url(#arrow)'    d='M 2160 960 L 2265,960' >
-	<title>Foreign Key fk_processed_params_sortmerna
-	processed_params_sortmerna references reference ( reference_id )</title>
-</path>
-<text x='2167' y='955' transform='rotate(0 2167,955)' title='Foreign Key fk_processed_params_sortmerna
-	processed_params_sortmerna references reference ( reference_id )' style='fill:#a1a0a0;'>reference_id</text><path transform='translate(7,0)' marker-start='url(#foot)' marker-end='url(#arrow)'    d='M 240 510 L 217,510 Q 210,510 210,502 L 210,472 Q 210,465 202,465 L 195,465' >
-	<title>Foreign Key fk_collection_job
-	collection_job references collection ( collection_id )</title>
-</path>
-<text x='174' y='505' transform='rotate(0 174,505)' title='Foreign Key fk_collection_job
-	collection_job references collection ( collection_id )' style='fill:#a1a0a0;'>collection_id</text><path transform='translate(7,0)' marker-start='url(#foot)' marker-end='url(#arrow)'    d='M 360 570 L 532,570 Q 540,570 540,577 L 540,1012 Q 540,1020 532,1020 L 510,1020' >
-	<title>Foreign Key fk_collection_job_0
-	collection_job references job ( job_id )</title>
-</path>
-<text x='367' y='565' transform='rotate(0 367,565)' title='Foreign Key fk_collection_job_0
-	collection_job references job ( job_id )' style='fill:#a1a0a0;'>job_id</text><path transform='translate(7,0)' marker-start='url(#foot)' marker-end='url(#arrow)'    d='M 240 435 L 195,435' >
-	<title>Foreign Key fk_collection_analysis
-	collection_analysis references collection ( collection_id )</title>
-</path>
-<text x='174' y='430' transform='rotate(0 174,430)' title='Foreign Key fk_collection_analysis
-	collection_analysis references collection ( collection_id )' style='fill:#a1a0a0;'>collection_id</text><path transform='translate(7,0)' marker-start='url(#foot)' marker-end='url(#arrow)'    d='M 240 480 L 232,480 Q 225,480 225,487 L 225,682 Q 225,690 232,690 L 232,690 Q 240,690 240,697 L 240,705' >
-	<title>Foreign Key fk_collection_analysis_0
-	collection_analysis references analysis ( analysis_id )</title>
-</path>
-<text x='183' y='475' transform='rotate(0 183,475)' title='Foreign Key fk_collection_analysis_0
-	collection_analysis references analysis ( analysis_id )' style='fill:#a1a0a0;'>analysis_id</text><path transform='translate(7,0)' marker-start='url(#foot)' marker-end='url(#arrow)'    d='M 195 390 L 217,390 Q 225,390 225,382 L 225,247 Q 225,240 232,240 L 315,240' >
-	<title>Foreign Key fk_collection
-	collection references qiita_user ( email )</title>
-</path>
-<text x='202' y='385' transform='rotate(0 202,385)' title='Foreign Key fk_collection
-	collection references qiita_user ( email )' style='fill:#a1a0a0;'>email</text><path transform='translate(7,0)' marker-start='url(#foot)' marker-end='url(#arrow)'    d='M 60 480 L 60,495' >
-	<title>Foreign Key fk_collection_0
-	collection references collection_status ( collection_status_id )</title>
-</path>
-<text x='73' y='480' transform='rotate(90 73,480)' title='Foreign Key fk_collection_0
-	collection references collection_status ( collection_status_id )' style='fill:#a1a0a0;'>collection_status_id</text><path transform='translate(7,0)' marker-start='url(#foot)' marker-end='url(#arrow)'    d='M 240 375 L 195,375' >
-	<title>Foreign Key fk_collection_user
-	collection_users references collection ( collection_id )</title>
-</path>
-<text x='174' y='370' transform='rotate(0 174,370)' title='Foreign Key fk_collection_user
-	collection_users references collection ( collection_id )' style='fill:#a1a0a0;'>collection_id</text><path transform='translate(7,0)' marker-start='url(#foot)' marker-end='url(#arrow)'    d='M 345 330 L 345,285' >
-	<title>Foreign Key fk_collection_user_email
-	collection_users references qiita_user ( email )</title>
-</path>
-<text x='347' y='325' transform='rotate(270 347,325)' title='Foreign Key fk_collection_user_email
-	collection_users references qiita_user ( email )' style='fill:#a1a0a0;'>email</text><path transform='translate(7,0)' marker-start='url(#foot)' marker-end='url(#arrow)'    d='M 1785 300 L 1800,300' >
-	<title>Foreign Key fk_study_mapping_columns_study
-	study_sample_columns references study ( study_id )</title>
-</path>
-<text x='1792' y='295' transform='rotate(0 1792,295)' title='Foreign Key fk_study_mapping_columns_study
-	study_sample_columns references study ( study_id )' style='fill:#a1a0a0;'>study_id</text><path transform='translate(7,0)' marker-start='url(#foot)' marker-end='url(#arrow)'    d='M 330 705 L 330,607 Q 330,600 337,600 L 382,600 Q 390,600 390,592 L 390,285' >
-	<title>Foreign Key fk_analysis_user
-	analysis references qiita_user ( email )</title>
-</path>
-<text x='332' y='700' transform='rotate(270 332,700)' title='Foreign Key fk_analysis_user
-	analysis references qiita_user ( email )' style='fill:#a1a0a0;'>email</text><path transform='translate(7,0)' marker-start='url(#foot)' marker-end='url(#arrow)'    d='M 210 840 L 180,840' >
-	<title>Foreign Key fk_analysis_analysis_status
-	analysis references analysis_status ( analysis_status_id )</title>
-</path>
-<text x='114' y='835' transform='rotate(0 114,835)' title='Foreign Key fk_analysis_analysis_status
-	analysis references analysis_status ( analysis_status_id )' style='fill:#a1a0a0;'>analysis_status_id</text><path transform='translate(7,0)' marker-start='url(#foot)' marker-end='url(#arrow)'    d='M 2085 495 L 1987,495 Q 1980,495 1980,487 L 1980,420' >
-	<title>Foreign Key fk_study_experimental_factor
-	study_experimental_factor references study ( study_id )</title>
-</path>
-<text x='2041' y='490' transform='rotate(0 2041,490)' title='Foreign Key fk_study_experimental_factor
-	study_experimental_factor references study ( study_id )' style='fill:#a1a0a0;'>study_id</text><path transform='translate(7,0)' marker-start='url(#foot)' marker-end='url(#arrow)'    d='M 2130 600 L 1972,600 Q 1965,600 1965,592 L 1965,420' >
-	<title>Foreign Key fk_study_pmid_study
-	study_pmid references study ( study_id )</title>
-</path>
-<text x='2086' y='595' transform='rotate(0 2086,595)' title='Foreign Key fk_study_pmid_study
-	study_pmid references study ( study_id )' style='fill:#a1a0a0;'>study_id</text><path transform='translate(7,0)' marker-start='url(#foot)' marker-end='url(#arrow)'    d='M 1800 60 L 1177,60 Q 1170,60 1170,52 L 1170,37 Q 1170,30 1162,30 L 472,30 Q 465,30 465,37 L 465,75' >
-	<title>Foreign Key fk_study_user
-	study references qiita_user ( email )</title>
-</path>
-<text x='1774' y='55' transform='rotate(0 1774,55)' title='Foreign Key fk_study_user
-	study references qiita_user ( email )' style='fill:#a1a0a0;'>email</text><path transform='translate(7,0)' marker-start='url(#foot)' marker-end='url(#arrow)'  style='stroke-dasharray:4,2;'  d='M 1995 105 L 2085,105' >
-	<title>Foreign Key fk_study_study_emp_person
-	study references study_person ( emp_person_id -> study_person_id )</title>
-</path>
-<text x='2002' y='100' transform='rotate(0 2002,100)' title='Foreign Key fk_study_study_emp_person
-	study references study_person ( emp_person_id -> study_person_id )' style='fill:#a1a0a0;'>emp_person_id</text><path transform='translate(7,0)' marker-start='url(#foot)' marker-end='url(#arrow)'  style='stroke-dasharray:4,2;'  d='M 1995 120 L 2085,120' >
-	<title>Foreign Key fk_study_study_lab_person
-	study references study_person ( lab_person_id -> study_person_id )</title>
-</path>
-<text x='2002' y='115' transform='rotate(0 2002,115)' title='Foreign Key fk_study_study_lab_person
-	study references study_person ( lab_person_id -> study_person_id )' style='fill:#a1a0a0;'>lab_person_id</text><path transform='translate(7,0)' marker-start='url(#foot)' marker-end='url(#arrow)'    d='M 1995 135 L 2085,135' >
-	<title>Foreign Key fk_study_study_pi_person
-	study references study_person ( principal_investigator_id -> study_person_id )</title>
-</path>
-<text x='2002' y='130' transform='rotate(0 2002,130)' title='Foreign Key fk_study_study_pi_person
-	study references study_person ( principal_investigator_id -> study_person_id )' style='fill:#a1a0a0;'>principal_investigator_id</text><path transform='translate(7,0)' marker-start='url(#foot)' marker-end='url(#arrow)'    d='M 1875 420 L 1875,622 Q 1875,630 1867,630 L 1815,630' >
-	<title>Foreign Key fk_study_timeseries_type
-	study references timeseries_type ( timeseries_type_id )</title>
-</path>
-<text x='1888' y='420' transform='rotate(90 1888,420)' title='Foreign Key fk_study_timeseries_type
-	study references timeseries_type ( timeseries_type_id )' style='fill:#a1a0a0;'>timeseries_type_id</text><path transform='translate(7,0)' marker-start='url(#foot)' marker-end='url(#arrow)'    d='M 1995 390 L 2002,390 Q 2010,390 2010,397 L 2010,645' >
-	<title>Foreign Key fk_study
-	study references portal_type ( portal_type_id )</title>
-</path>
-<text x='2002' y='385' transform='rotate(0 2002,385)' title='Foreign Key fk_study
-	study references portal_type ( portal_type_id )' style='fill:#a1a0a0;'>portal_type_id</text><path transform='translate(7,0)' marker-start='url(#foot)' marker-end='url(#arrow)'    d='M 1260 1050 L 795,1050' >
-	<title>Foreign Key fk_processed_data
-	processed_data references data_type ( data_type_id )</title>
-</path>
-<text x='1194' y='1045' transform='rotate(0 1194,1045)' title='Foreign Key fk_processed_data
-	processed_data references data_type ( data_type_id )' style='fill:#a1a0a0;'>data_type_id</text><path transform='translate(7,0)' marker-start='url(#foot)' marker-end='url(#arrow)'    d='M 1455 1050 L 1485,1050' >
-	<title>Foreign Key fk_processed_data_status
-	processed_data references processed_data_status ( processed_data_status_id )</title>
-</path>
-<text x='1462' y='1045' transform='rotate(0 1462,1045)' title='Foreign Key fk_processed_data_status
-	processed_data references processed_data_status ( processed_data_status_id )' style='fill:#a1a0a0;'>processed_data_status_id</text><path transform='translate(7,0)' marker-start='url(#foot)' marker-end='url(#arrow)'  style='stroke-dasharray:4,2;'  d='M 2220 240 L 2220,225' >
-	<title>Foreign Key fk_investigation_study_person
-	investigation references study_person ( contact_person_id -> study_person_id )</title>
-</path>
-<text x='2222' y='235' transform='rotate(270 2222,235)' title='Foreign Key fk_investigation_study_person
-<<<<<<< HEAD
-	investigation references study_person ( contact_person_id -> study_person_id )' style='fill:#a1a0a0;'>contact_person_id</text><path transform='translate(7,0)' marker-start='url(#foot)' marker-end='url(#arrow)'    d='M 1185 180 L 1192,180 Q 1200,180 1200,172 L 1200,172 Q 1200,165 1207,165 L 1395,165' >
-=======
-	investigation references study_person ( contact_person_id -> study_person_id )' style='fill:#a1a0a0;'>contact_person_id</text><path transform='translate(7,0)' marker-start='url(#foot)' marker-end='url(#arrow)'    d='M 165 1155 L 165,922 Q 165,915 172,915 L 187,915 Q 195,915 195,907 L 195,862 Q 195,855 202,855 L 210,855' >
-	<title>Foreign Key fk_analysis_sample_analysis
-	analysis_sample references analysis ( analysis_id )</title>
-</path>
-<text x='167' y='1150' transform='rotate(270 167,1150)' title='Foreign Key fk_analysis_sample_analysis
-	analysis_sample references analysis ( analysis_id )' style='fill:#a1a0a0;'>analysis_id</text><path transform='translate(7,0)' marker-start='url(#foot)' marker-end='url(#arrow)'    d='M 165 1260 L 165,1267 Q 165,1275 172,1275 L 1282,1275 Q 1290,1275 1290,1267 L 1290,1110' >
-	<title>Foreign Key fk_analysis_processed_data
-	analysis_sample references processed_data ( processed_data_id )</title>
-</path>
-<text x='178' y='1260' transform='rotate(90 178,1260)' title='Foreign Key fk_analysis_processed_data
-	analysis_sample references processed_data ( processed_data_id )' style='fill:#a1a0a0;'>processed_data_id</text><path transform='translate(7,0)' marker-start='url(#foot)' marker-end='url(#arrow)'    d='M 150 1260 L 150,1282 Q 150,1290 157,1290 L 1222,1290 Q 1230,1290 1230,1282 L 1230,307 Q 1230,300 1237,300 L 1417,300 Q 1425,300 1425,292 L 1425,195' >
-	<title>Foreign Key fk_analysis_sample
-	analysis_sample references study_sample ( sample_id )</title>
-</path>
-<text x='163' y='1260' transform='rotate(90 163,1260)' title='Foreign Key fk_analysis_sample
 	analysis_sample references study_sample ( sample_id )' style='fill:#a1a0a0;'>sample_id</text><path transform='translate(7,0)' marker-start='url(#foot)' marker-end='url(#arrow)'    d='M 1500 135 L 1800,135' >
 	<title>Foreign Key fk_required_sample_info_study
 	study_sample references study ( study_id )</title>
 </path>
 <text x='1507' y='130' transform='rotate(0 1507,130)' title='Foreign Key fk_required_sample_info_study
 	study_sample references study ( study_id )' style='fill:#a1a0a0;'>study_id</text><path transform='translate(7,0)' marker-start='url(#foot)' marker-end='url(#arrow)'    d='M 1185 180 L 1192,180 Q 1200,180 1200,172 L 1200,172 Q 1200,165 1207,165 L 1395,165' >
->>>>>>> b2721eb1
 	<title>Foreign Key fk_common_prep_info
 	prep_template_sample references study_sample ( sample_id )</title>
 </path>
@@ -765,16 +742,7 @@
 	prep_template_sample references prep_template ( prep_template_id )</title>
 </path>
 <text x='1093' y='240' transform='rotate(90 1093,240)' title='Foreign Key fk_prep_template
-<<<<<<< HEAD
-	prep_template_sample references prep_template ( prep_template_id )' style='fill:#a1a0a0;'>prep_template_id</text><path transform='translate(7,0)' marker-start='url(#foot)' marker-end='url(#arrow)'    d='M 1500 135 L 1800,135' >
-	<title>Foreign Key fk_required_sample_info_study
-	study_sample references study ( study_id )</title>
-</path>
-<text x='1507' y='130' transform='rotate(0 1507,130)' title='Foreign Key fk_required_sample_info_study
-	study_sample references study ( study_id )' style='fill:#a1a0a0;'>study_id</text><!-- ============= Table 'controlled_vocab_values' ============= -->
-=======
 	prep_template_sample references prep_template ( prep_template_id )' style='fill:#a1a0a0;'>prep_template_id</text><!-- ============= Table 'controlled_vocab_values' ============= -->
->>>>>>> b2721eb1
 <rect class='table' x='45' y='1538' width='150' height='120' rx='7' ry='7' />
 <path d='M 45.50 1564.50 L 45.50 1545.50 Q 45.50 1538.50 52.50 1538.50 L 187.50 1538.50 Q 194.50 1538.50 194.50 1545.50 L 194.50 1564.50 L45.50 1564.50 ' style='fill:url(#tableHeaderGradient0); stroke:none;' />
 <a xlink:href='#controlled_vocab_values'><text x='53' y='1552' class='tableTitle'>controlled_vocab_values</text><title>Table qiita.controlled_vocab_values</title></a>
@@ -1386,23 +1354,6 @@
   <use id='nn' x='812' y='1827' xlink:href='#nn'/><a xlink:href='#term.user_defined'><text x='828' y='1837'>user_defined</text><title>user_defined bool not null default False
 Whether or not this term was defined by a user</title></a>
 
-<<<<<<< HEAD
-<!-- ============= Table 'analysis_sample' ============= -->
-<rect class='table' x='45' y='1163' width='135' height='90' rx='7' ry='7' />
-<path d='M 45.50 1189.50 L 45.50 1170.50 Q 45.50 1163.50 52.50 1163.50 L 172.50 1163.50 Q 179.50 1163.50 179.50 1170.50 L 179.50 1189.50 L45.50 1189.50 ' style='fill:url(#tableHeaderGradient0); stroke:none;' />
-<a xlink:href='#analysis_sample'><text x='69' y='1177' class='tableTitle'>analysis_sample</text><title>Table qiita.analysis_sample</title></a>
-  <use id='nn' x='47' y='1197' xlink:href='#nn'/><a xlink:href='#analysis_sample.analysis_id'><use id='idx' x='47' y='1196' xlink:href='#idx'/><title>Index  ( analysis_id ) </title></a>
-<a xlink:href='#analysis_sample.analysis_id'><text x='63' y='1207'>analysis_id</text><title>analysis_id bigint not null</title></a>
-<a xlink:href='#analysis_sample.analysis_id'><use id='fk' x='168' y='1196' xlink:href='#fk'/><title>References analysis ( analysis_id ) </title></a>
-  <use id='nn' x='47' y='1212' xlink:href='#nn'/><a xlink:href='#analysis_sample.processed_data_id'><use id='idx' x='47' y='1211' xlink:href='#idx'/><title>Index  ( processed_data_id ) </title></a>
-<a xlink:href='#analysis_sample.processed_data_id'><text x='63' y='1222'>processed_data_id</text><title>processed_data_id bigint not null</title></a>
-<a xlink:href='#analysis_sample.processed_data_id'><use id='fk' x='168' y='1211' xlink:href='#fk'/><title>References processed_data ( processed_data_id ) </title></a>
-  <use id='nn' x='47' y='1227' xlink:href='#nn'/><a xlink:href='#analysis_sample.sample_id'><use id='idx' x='47' y='1226' xlink:href='#idx'/><title>Index  ( sample_id ) </title></a>
-<a xlink:href='#analysis_sample.sample_id'><text x='63' y='1237'>sample_id</text><title>sample_id varchar not null</title></a>
-<a xlink:href='#analysis_sample.sample_id'><use id='fk' x='168' y='1226' xlink:href='#fk'/><title>References study_sample ( sample_id ) </title></a>
-
-=======
->>>>>>> b2721eb1
 <!-- ============= Table 'environmental_package' ============= -->
 <rect class='table' x='2250' y='143' width='195' height='75' rx='7' ry='7' />
 <path d='M 2250.50 169.50 L 2250.50 150.50 Q 2250.50 143.50 2257.50 143.50 L 2437.50 143.50 Q 2444.50 143.50 2444.50 150.50 L 2444.50 169.50 L2250.50 169.50 ' style='fill:url(#tableHeaderGradient2); stroke:none;' />
@@ -1847,19 +1798,6 @@
   <use id='nn' x='1997' y='702' xlink:href='#nn'/><a xlink:href='#portal_type.portal'><text x='2013' y='712'>portal</text><title>portal varchar not null</title></a>
   <use id='nn' x='1997' y='717' xlink:href='#nn'/><a xlink:href='#portal_type.portal_description'><text x='2013' y='727'>portal_description</text><title>portal_description varchar not null</title></a>
 
-<<<<<<< HEAD
-<!-- ============= Table 'prep_template_sample' ============= -->
-<rect class='table' x='1050' y='158' width='135' height='75' rx='7' ry='7' />
-<path d='M 1050.50 184.50 L 1050.50 165.50 Q 1050.50 158.50 1057.50 158.50 L 1177.50 158.50 Q 1184.50 158.50 1184.50 165.50 L 1184.50 184.50 L1050.50 184.50 ' style='fill:url(#tableHeaderGradient0); stroke:none;' />
-<a xlink:href='#prep_template_sample'><text x='1057' y='172' class='tableTitle'>prep_template_sample</text><title>Table qiita.prep_template_sample</title></a>
-  <use id='nn' x='1052' y='192' xlink:href='#nn'/><a xlink:href='#prep_template_sample.prep_template_id'><use id='pk' x='1052' y='191' xlink:href='#pk'/><title>Primary Key  ( prep_template_id, sample_id ) Index  ( prep_template_id ) </title></a>
-<a xlink:href='#prep_template_sample.prep_template_id'><text x='1068' y='202'>prep_template_id</text><title>prep_template_id bigint not null
-The prep template identifier</title></a>
-<a xlink:href='#prep_template_sample.prep_template_id'><use id='fk' x='1173' y='191' xlink:href='#fk'/><title>References prep_template ( prep_template_id ) </title></a>
-  <use id='nn' x='1052' y='207' xlink:href='#nn'/><a xlink:href='#prep_template_sample.sample_id'><use id='pk' x='1052' y='206' xlink:href='#pk'/><title>Index  ( sample_id ) Index  ( sample_id ) Primary Key  ( prep_template_id, sample_id ) </title></a>
-<a xlink:href='#prep_template_sample.sample_id'><text x='1068' y='217'>sample_id</text><title>sample_id varchar not null</title></a>
-<a xlink:href='#prep_template_sample.sample_id'><use id='fk' x='1173' y='206' xlink:href='#fk'/><title>References study_sample ( sample_id ) </title></a>
-=======
 <!-- ============= Table 'analysis_sample' ============= -->
 <rect class='table' x='45' y='1163' width='135' height='90' rx='7' ry='7' />
 <path d='M 45.50 1189.50 L 45.50 1170.50 Q 45.50 1163.50 52.50 1163.50 L 172.50 1163.50 Q 179.50 1163.50 179.50 1170.50 L 179.50 1189.50 L45.50 1189.50 ' style='fill:url(#tableHeaderGradient0); stroke:none;' />
@@ -1873,7 +1811,6 @@
   <use id='nn' x='47' y='1227' xlink:href='#nn'/><a xlink:href='#analysis_sample.sample_id'><use id='pk' x='47' y='1226' xlink:href='#pk'/><title>Index  ( sample_id ) Primary Key  ( analysis_id, processed_data_id, sample_id ) </title></a>
 <a xlink:href='#analysis_sample.sample_id'><text x='63' y='1237'>sample_id</text><title>sample_id varchar not null</title></a>
 <a xlink:href='#analysis_sample.sample_id'><use id='fk' x='168' y='1226' xlink:href='#fk'/><title>References study_sample ( sample_id ) </title></a>
->>>>>>> b2721eb1
 
 <!-- ============= Table 'study_sample' ============= -->
 <rect class='table' x='1410' y='113' width='90' height='75' rx='7' ry='7' />
@@ -1887,8 +1824,6 @@
   <use id='nn' x='1412' y='162' xlink:href='#nn'/><a xlink:href='#study_sample.study_id'><use id='idx' x='1412' y='161' xlink:href='#idx'/><title>Index  ( study_id ) </title></a>
 <a xlink:href='#study_sample.study_id'><text x='1428' y='172'>study_id</text><title>study_id bigint not null</title></a>
 <a xlink:href='#study_sample.study_id'><use id='fk' x='1488' y='161' xlink:href='#fk'/><title>References study ( study_id ) </title></a>
-<<<<<<< HEAD
-=======
 
 <!-- ============= Table 'prep_template_sample' ============= -->
 <rect class='table' x='1050' y='158' width='135' height='75' rx='7' ry='7' />
@@ -1901,7 +1836,6 @@
   <use id='nn' x='1052' y='207' xlink:href='#nn'/><a xlink:href='#prep_template_sample.sample_id'><use id='pk' x='1052' y='206' xlink:href='#pk'/><title>Index  ( sample_id ) Index  ( sample_id ) Primary Key  ( prep_template_id, sample_id ) </title></a>
 <a xlink:href='#prep_template_sample.sample_id'><text x='1068' y='217'>sample_id</text><title>sample_id varchar not null</title></a>
 <a xlink:href='#prep_template_sample.sample_id'><use id='fk' x='1173' y='206' xlink:href='#fk'/><title>References study_sample ( sample_id ) </title></a>
->>>>>>> b2721eb1
 
 </g></svg>
 
@@ -3820,14 +3754,6 @@
 <br/><br/>
 <table class='bordered'>
 <thead>
-<<<<<<< HEAD
-<tr><th colspan='3'><a name='analysis_sample'>Table analysis_sample</a></th></tr>
-</thead>
-<tbody>
-	<tr>
-		<td><a name='analysis_sample.analysis_id'>analysis&#095;id</a></td>
-		<td> bigint  NOT NULL  </td>
-=======
 <tr><th colspan='3'><a name='environmental_package'>Table environmental_package</a></th></tr>
 </thead>
 <tbody>
@@ -3877,105 +3803,6 @@
 	</tr>
 	<tr>		<td>idx&#095;study&#095;environmental&#095;package&#095;0 </td>
 		<td> ON environmental&#095;package&#095;name</td>
->>>>>>> b2721eb1
-		<td>  </td>
-	</tr>
-<tr><th colspan='3'><b>Foreign Keys</b></th></tr>
-	<tr>
-<<<<<<< HEAD
-		<td><a name='analysis_sample.processed_data_id'>processed&#095;data&#095;id</a></td>
-		<td> bigint  NOT NULL  </td>
-		<td>  </td>
-	</tr>
-	<tr>
-		<td><a name='analysis_sample.sample_id'>sample&#095;id</a></td>
-		<td> varchar  NOT NULL  </td>
-		<td>  </td>
-	</tr>
-<tr><th colspan='3'><b>Indexes</b></th></tr>
-	<tr>		<td>idx&#095;analysis&#095;sample </td>
-		<td> ON analysis&#095;id</td>
-		<td>  </td>
-	</tr>
-	<tr>		<td>idx&#095;analysis&#095;sample&#095;0 </td>
-		<td> ON processed&#095;data&#095;id</td>
-		<td>  </td>
-	</tr>
-	<tr>		<td>idx&#095;analysis&#095;sample&#095;1 </td>
-		<td> ON sample&#095;id</td>
-		<td>  </td>
-	</tr>
-<tr><th colspan='3'><b>Foreign Keys</b></th></tr>
-	<tr>
-		<td>fk_analysis_sample_analysis</td>
-		<td > ( analysis&#095;id ) ref <a href='#analysis'>analysis</a> (analysis&#095;id) </td>
-		<td>  </td>
-	</tr>
-	<tr>
-		<td>fk_analysis_processed_data</td>
-		<td > ( processed&#095;data&#095;id ) ref <a href='#processed&#095;data'>processed&#095;data</a> (processed&#095;data&#095;id) </td>
-		<td>  </td>
-	</tr>
-	<tr>
-		<td>fk_analysis_sample</td>
-		<td > ( sample&#095;id ) ref <a href='#study&#095;sample'>study&#095;sample</a> (sample&#095;id) </td>
-		<td>  </td>
-	</tr>
-</tbody>
-</table>
-
-<br/><br/>
-<table class='bordered'>
-<thead>
-<tr><th colspan='3'><a name='environmental_package'>Table environmental_package</a></th></tr>
-</thead>
-<tbody>
-	<tr>
-		<td><a name='environmental_package.environmental_package_name'>environmental&#095;package&#095;name</a></td>
-		<td> varchar  NOT NULL  </td>
-		<td> The name of the environmental package </td>
-	</tr>
-	<tr>
-		<td><a name='environmental_package.metadata_table'>metadata&#095;table</a></td>
-		<td> varchar  NOT NULL  </td>
-		<td> Contains the name of the table that contains the pre&#045;defined metadata columns for the environmental package </td>
-	</tr>
-<tr><th colspan='3'><b>Indexes</b></th></tr>
-	<tr>		<td>pk&#095;environmental&#095;package primary key</td>
-		<td> ON environmental&#095;package&#095;name</td>
-		<td>  </td>
-	</tr>
-</tbody>
-</table>
-
-<br/><br/>
-<table class='bordered'>
-<thead>
-<tr><th colspan='3'><a name='study_environmental_package'>Table study_environmental_package</a></th></tr>
-<tr><td colspan='3'>Holds the 1 to many relationship between the study and the environmental&#095;package </td></tr>
-</thead>
-<tbody>
-	<tr>
-		<td><a name='study_environmental_package.study_id'>study&#095;id</a></td>
-		<td> bigint  NOT NULL  </td>
-		<td>  </td>
-	</tr>
-	<tr>
-		<td><a name='study_environmental_package.environmental_package_name'>environmental&#095;package&#095;name</a></td>
-		<td> varchar  NOT NULL  </td>
-		<td>  </td>
-	</tr>
-<tr><th colspan='3'><b>Indexes</b></th></tr>
-	<tr>		<td>pk&#095;study&#095;environmental&#095;package primary key</td>
-		<td> ON study&#095;id&#044; environmental&#095;package&#095;name</td>
-		<td>  </td>
-	</tr>
-	<tr>		<td>idx&#095;study&#095;environmental&#095;package </td>
-		<td> ON study&#095;id</td>
-		<td>  </td>
-	</tr>
-	<tr>		<td>idx&#095;study&#095;environmental&#095;package&#095;0 </td>
-		<td> ON environmental&#095;package&#095;name</td>
 		<td>  </td>
 	</tr>
 <tr><th colspan='3'><b>Foreign Keys</b></th></tr>
@@ -3989,17 +3816,6 @@
 		<td > ( environmental&#095;package&#095;name ) ref <a href='#environmental&#095;package'>environmental&#095;package</a> (environmental&#095;package&#095;name) </td>
 		<td>  </td>
 	</tr>
-=======
-		<td>fk_study_environmental_package</td>
-		<td > ( study&#095;id ) ref <a href='#study'>study</a> (study&#095;id) </td>
-		<td>  </td>
-	</tr>
-	<tr>
-		<td>fk_study_environmental_package_0</td>
-		<td > ( environmental&#095;package&#095;name ) ref <a href='#environmental&#095;package'>environmental&#095;package</a> (environmental&#095;package&#095;name) </td>
-		<td>  </td>
-	</tr>
->>>>>>> b2721eb1
 </tbody>
 </table>
 
@@ -5331,7 +5147,98 @@
 <br/><br/>
 <table class='bordered'>
 <thead>
-<<<<<<< HEAD
+<tr><th colspan='3'><a name='analysis_sample'>Table analysis_sample</a></th></tr>
+</thead>
+<tbody>
+	<tr>
+		<td><a name='analysis_sample.analysis_id'>analysis&#095;id</a></td>
+		<td> bigint  NOT NULL  </td>
+		<td>  </td>
+	</tr>
+	<tr>
+		<td><a name='analysis_sample.processed_data_id'>processed&#095;data&#095;id</a></td>
+		<td> bigint  NOT NULL  </td>
+		<td>  </td>
+	</tr>
+	<tr>
+		<td><a name='analysis_sample.sample_id'>sample&#095;id</a></td>
+		<td> varchar  NOT NULL  </td>
+		<td>  </td>
+	</tr>
+<tr><th colspan='3'><b>Indexes</b></th></tr>
+	<tr>		<td>idx&#095;analysis&#095;sample </td>
+		<td> ON analysis&#095;id</td>
+		<td>  </td>
+	</tr>
+	<tr>		<td>idx&#095;analysis&#095;sample&#095;0 </td>
+		<td> ON processed&#095;data&#095;id</td>
+		<td>  </td>
+	</tr>
+	<tr>		<td>idx&#095;analysis&#095;sample&#095;1 </td>
+		<td> ON sample&#095;id</td>
+		<td>  </td>
+	</tr>
+	<tr>		<td>pk&#095;analysis&#095;sample primary key</td>
+		<td> ON analysis&#095;id&#044; processed&#095;data&#095;id&#044; sample&#095;id</td>
+		<td>  </td>
+	</tr>
+<tr><th colspan='3'><b>Foreign Keys</b></th></tr>
+	<tr>
+		<td>fk_analysis_sample_analysis</td>
+		<td > ( analysis&#095;id ) ref <a href='#analysis'>analysis</a> (analysis&#095;id) </td>
+		<td>  </td>
+	</tr>
+	<tr>
+		<td>fk_analysis_processed_data</td>
+		<td > ( processed&#095;data&#095;id ) ref <a href='#processed&#095;data'>processed&#095;data</a> (processed&#095;data&#095;id) </td>
+		<td>  </td>
+	</tr>
+	<tr>
+		<td>fk_analysis_sample</td>
+		<td > ( sample&#095;id ) ref <a href='#study&#095;sample'>study&#095;sample</a> (sample&#095;id) </td>
+		<td>  </td>
+	</tr>
+</tbody>
+</table>
+
+<br/><br/>
+<table class='bordered'>
+<thead>
+<tr><th colspan='3'><a name='study_sample'>Table study_sample</a></th></tr>
+<tr><td colspan='3'>Required info for each sample&#046; One row is one sample&#046; </td></tr>
+</thead>
+<tbody>
+	<tr>
+		<td><a name='study_sample.sample_id'>sample&#095;id</a></td>
+		<td> varchar  NOT NULL  </td>
+		<td>  </td>
+	</tr>
+	<tr>
+		<td><a name='study_sample.study_id'>study&#095;id</a></td>
+		<td> bigint  NOT NULL  </td>
+		<td>  </td>
+	</tr>
+<tr><th colspan='3'><b>Indexes</b></th></tr>
+	<tr>		<td>idx&#095;required&#095;sample&#095;info </td>
+		<td> ON study&#095;id</td>
+		<td>  </td>
+	</tr>
+	<tr>		<td>idx&#095;required&#095;sample&#095;info&#095;1 primary key</td>
+		<td> ON sample&#095;id</td>
+		<td>  </td>
+	</tr>
+<tr><th colspan='3'><b>Foreign Keys</b></th></tr>
+	<tr>
+		<td>fk_required_sample_info_study</td>
+		<td > ( study&#095;id ) ref <a href='#study'>study</a> (study&#095;id) </td>
+		<td>  </td>
+	</tr>
+</tbody>
+</table>
+
+<br/><br/>
+<table class='bordered'>
+<thead>
 <tr><th colspan='3'><a name='prep_template_sample'>Table prep_template_sample</a></th></tr>
 </thead>
 <tbody>
@@ -5342,28 +5249,10 @@
 	</tr>
 	<tr>
 		<td><a name='prep_template_sample.sample_id'>sample&#095;id</a></td>
-=======
-<tr><th colspan='3'><a name='analysis_sample'>Table analysis_sample</a></th></tr>
-</thead>
-<tbody>
-	<tr>
-		<td><a name='analysis_sample.analysis_id'>analysis&#095;id</a></td>
-		<td> bigint  NOT NULL  </td>
-		<td>  </td>
-	</tr>
-	<tr>
-		<td><a name='analysis_sample.processed_data_id'>processed&#095;data&#095;id</a></td>
-		<td> bigint  NOT NULL  </td>
-		<td>  </td>
-	</tr>
-	<tr>
-		<td><a name='analysis_sample.sample_id'>sample&#095;id</a></td>
->>>>>>> b2721eb1
-		<td> varchar  NOT NULL  </td>
-		<td>  </td>
-	</tr>
-<tr><th colspan='3'><b>Indexes</b></th></tr>
-<<<<<<< HEAD
+		<td> varchar  NOT NULL  </td>
+		<td>  </td>
+	</tr>
+<tr><th colspan='3'><b>Indexes</b></th></tr>
 	<tr>		<td>idx&#095;required&#095;prep&#095;info&#095;2 </td>
 		<td> ON sample&#095;id</td>
 		<td>  </td>
@@ -5378,27 +5267,10 @@
 	</tr>
 	<tr>		<td>idx&#095;common&#095;prep&#095;info&#095;1 </td>
 		<td> ON prep&#095;template&#095;id</td>
-=======
-	<tr>		<td>idx&#095;analysis&#095;sample </td>
-		<td> ON analysis&#095;id</td>
-		<td>  </td>
-	</tr>
-	<tr>		<td>idx&#095;analysis&#095;sample&#095;0 </td>
-		<td> ON processed&#095;data&#095;id</td>
-		<td>  </td>
-	</tr>
-	<tr>		<td>idx&#095;analysis&#095;sample&#095;1 </td>
-		<td> ON sample&#095;id</td>
-		<td>  </td>
-	</tr>
-	<tr>		<td>pk&#095;analysis&#095;sample primary key</td>
-		<td> ON analysis&#095;id&#044; processed&#095;data&#095;id&#044; sample&#095;id</td>
->>>>>>> b2721eb1
 		<td>  </td>
 	</tr>
 <tr><th colspan='3'><b>Foreign Keys</b></th></tr>
 	<tr>
-<<<<<<< HEAD
 		<td>fk_common_prep_info</td>
 		<td > ( sample&#095;id ) ref <a href='#study&#095;sample'>study&#095;sample</a> (sample&#095;id) </td>
 		<td>  </td>
@@ -5406,108 +5278,9 @@
 	<tr>
 		<td>fk_prep_template</td>
 		<td > ( prep&#095;template&#095;id ) ref <a href='#prep&#095;template'>prep&#095;template</a> (prep&#095;template&#095;id) </td>
-=======
-		<td>fk_analysis_sample_analysis</td>
-		<td > ( analysis&#095;id ) ref <a href='#analysis'>analysis</a> (analysis&#095;id) </td>
-		<td>  </td>
-	</tr>
-	<tr>
-		<td>fk_analysis_processed_data</td>
-		<td > ( processed&#095;data&#095;id ) ref <a href='#processed&#095;data'>processed&#095;data</a> (processed&#095;data&#095;id) </td>
-		<td>  </td>
-	</tr>
-	<tr>
-		<td>fk_analysis_sample</td>
-		<td > ( sample&#095;id ) ref <a href='#study&#095;sample'>study&#095;sample</a> (sample&#095;id) </td>
->>>>>>> b2721eb1
-		<td>  </td>
-	</tr>
-</tbody>
-</table>
-
-<br/><br/>
-<table class='bordered'>
-<thead>
-<tr><th colspan='3'><a name='study_sample'>Table study_sample</a></th></tr>
-<tr><td colspan='3'>Required info for each sample&#046; One row is one sample&#046; </td></tr>
-</thead>
-<tbody>
-	<tr>
-		<td><a name='study_sample.sample_id'>sample&#095;id</a></td>
-		<td> varchar  NOT NULL  </td>
-		<td>  </td>
-	</tr>
-	<tr>
-		<td><a name='study_sample.study_id'>study&#095;id</a></td>
-		<td> bigint  NOT NULL  </td>
-		<td>  </td>
-	</tr>
-<tr><th colspan='3'><b>Indexes</b></th></tr>
-	<tr>		<td>idx&#095;required&#095;sample&#095;info </td>
-		<td> ON study&#095;id</td>
-		<td>  </td>
-	</tr>
-	<tr>		<td>idx&#095;required&#095;sample&#095;info&#095;1 primary key</td>
-		<td> ON sample&#095;id</td>
-		<td>  </td>
-	</tr>
-<tr><th colspan='3'><b>Foreign Keys</b></th></tr>
-	<tr>
-		<td>fk_required_sample_info_study</td>
-		<td > ( study&#095;id ) ref <a href='#study'>study</a> (study&#095;id) </td>
-		<td>  </td>
-	</tr>
-</tbody>
-</table>
-
-<<<<<<< HEAD
-=======
-<br/><br/>
-<table class='bordered'>
-<thead>
-<tr><th colspan='3'><a name='prep_template_sample'>Table prep_template_sample</a></th></tr>
-</thead>
-<tbody>
-	<tr>
-		<td><a name='prep_template_sample.prep_template_id'>prep&#095;template&#095;id</a></td>
-		<td> bigint  NOT NULL  </td>
-		<td> The prep template identifier </td>
-	</tr>
-	<tr>
-		<td><a name='prep_template_sample.sample_id'>sample&#095;id</a></td>
-		<td> varchar  NOT NULL  </td>
-		<td>  </td>
-	</tr>
-<tr><th colspan='3'><b>Indexes</b></th></tr>
-	<tr>		<td>idx&#095;required&#095;prep&#095;info&#095;2 </td>
-		<td> ON sample&#095;id</td>
-		<td>  </td>
-	</tr>
-	<tr>		<td>idx&#095;common&#095;prep&#095;info&#095;0 </td>
-		<td> ON sample&#095;id</td>
-		<td>  </td>
-	</tr>
-	<tr>		<td>idx&#095;common&#095;prep&#095;info primary key</td>
-		<td> ON prep&#095;template&#095;id&#044; sample&#095;id</td>
-		<td>  </td>
-	</tr>
-	<tr>		<td>idx&#095;common&#095;prep&#095;info&#095;1 </td>
-		<td> ON prep&#095;template&#095;id</td>
-		<td>  </td>
-	</tr>
-<tr><th colspan='3'><b>Foreign Keys</b></th></tr>
-	<tr>
-		<td>fk_common_prep_info</td>
-		<td > ( sample&#095;id ) ref <a href='#study&#095;sample'>study&#095;sample</a> (sample&#095;id) </td>
-		<td>  </td>
-	</tr>
-	<tr>
-		<td>fk_prep_template</td>
-		<td > ( prep&#095;template&#095;id ) ref <a href='#prep&#095;template'>prep&#095;template</a> (prep&#095;template&#095;id) </td>
-		<td>  </td>
-	</tr>
-</tbody>
-</table>
-
->>>>>>> b2721eb1
+		<td>  </td>
+	</tr>
+</tbody>
+</table>
+
 </body></html>