--- conflicted
+++ resolved
@@ -183,65 +183,37 @@
 
 <g transform='translate(0,110)'>
 <!-- ============= Group 'Group_analyses' ============= -->
-<<<<<<< HEAD
 <rect class='grp' style='fill:url(#groupGradient3);;' x='29' y='670' width='512' height='590' />
-=======
-<rect class='grp' style='fill:#c4e0f9;' x='29' y='670' width='512' height='590' />
->>>>>>> 704b843b
 <text x='40' y='685'>Group_analyses</text>
 <rect style='fill:url(#groupUnderTitleLine); stroke-width:2;' x='40' y='688' width='490' height='2' />
 
 <!-- ============= Group 'Group_users' ============= -->
-<<<<<<< HEAD
 <rect class='grp' style='fill:url(#groupGradient4);;' x='149' y='25' width='347' height='260' />
-=======
-<rect class='grp' style='fill:#ffff99;' x='149' y='25' width='347' height='260' />
->>>>>>> 704b843b
 <text x='160' y='40'>Group_users</text>
 <rect style='fill:url(#groupUnderTitleLine); stroke-width:2;' x='160' y='43' width='325' height='2' />
 
 <!-- ============= Group 'Group_study' ============= -->
-<<<<<<< HEAD
 <rect class='grp' style='fill:url(#groupGradient5);;' x='974' y='10' width='1247' height='1130' />
-=======
-<rect class='grp' style='fill:#99ff99;' x='974' y='10' width='1247' height='1130' />
->>>>>>> 704b843b
 <text x='985' y='25'>Group_study</text>
 <rect style='fill:url(#groupUnderTitleLine); stroke-width:2;' x='985' y='28' width='1225' height='2' />
 
 <!-- ============= Group 'Group_vocabularies' ============= -->
-<<<<<<< HEAD
 <rect class='grp' style='fill:url(#groupGradient6);;' x='29' y='1285' width='452' height='545' />
-=======
-<rect class='grp' style='fill:#00ffcc;' x='29' y='1285' width='452' height='545' />
->>>>>>> 704b843b
 <text x='40' y='1300'>Group_vocabularies</text>
 <rect style='fill:url(#groupUnderTitleLine); stroke-width:2;' x='40' y='1303' width='430' height='2' />
 
 <!-- ============= Group 'Group_ontology' ============= -->
-<<<<<<< HEAD
 <rect class='grp' style='fill:url(#groupGradient7);;' x='509' y='1285' width='647' height='710' />
-=======
-<rect class='grp' style='fill:#ff99ff;' x='509' y='1285' width='647' height='710' />
->>>>>>> 704b843b
 <text x='520' y='1300'>Group_ontology</text>
 <rect style='fill:url(#groupUnderTitleLine); stroke-width:2;' x='520' y='1303' width='625' height='2' />
 
 <!-- ============= Group 'Group_logging' ============= -->
-<<<<<<< HEAD
 <rect class='grp' style='fill:url(#groupGradient3);;' x='1349' y='1165' width='257' height='170' />
-=======
-<rect class='grp' style='fill:#c4e0f9;' x='1349' y='1165' width='257' height='170' />
->>>>>>> 704b843b
 <text x='1360' y='1180'>Group_logging</text>
 <rect style='fill:url(#groupUnderTitleLine); stroke-width:2;' x='1360' y='1183' width='235' height='2' />
 
 <!-- ============= Group 'Group_filepaths' ============= -->
-<<<<<<< HEAD
 <rect class='grp' style='fill:url(#groupGradient3);;' x='584' y='640' width='347' height='335' />
-=======
-<rect class='grp' style='fill:#c4e0f9;' x='584' y='640' width='347' height='335' />
->>>>>>> 704b843b
 <text x='595' y='655'>Group_filepaths</text>
 <rect style='fill:url(#groupUnderTitleLine); stroke-width:2;' x='595' y='658' width='325' height='2' />
 
@@ -694,26 +666,6 @@
 <a xlink:href='#severity_id'><text x='1518' y='1237'>severity_id</text><title>severity_id serial not null</title></a>
 <a xlink:href='#severity_id'><use id='ref' x='1578' y='1226' xlink:href='#ref'/><title>Referred by logging ( severity_id ) </title></a>
   <use id='nn' x='1502' y='1242' xlink:href='#nn'/><a xlink:href='#severity'><text x='1518' y='1252'>severity</text><title>severity varchar not null</title></a>
-<<<<<<< HEAD
-
-<!-- ============= Table 'logging' ============= -->
-<rect class='table' x='1365' y='1193' width='105' height='120' rx='7' ry='7' />
-<path d='M 1365.50 1219.50 L 1365.50 1200.50 Q 1365.50 1193.50 1372.50 1193.50 L 1462.50 1193.50 Q 1469.50 1193.50 1469.50 1200.50 L 1469.50 1219.50 L1365.50 1219.50 ' style='fill:url(#tableHeaderGradient1); stroke:none;' />
-<a xlink:href='#logging'><text x='1397' y='1207' class='tableTitle'>logging</text><title>Table qiita.logging</title></a>
-  <use id='nn' x='1367' y='1227' xlink:href='#nn'/><a xlink:href='#log_id'><use id='pk' x='1367' y='1226' xlink:href='#pk'/><title>Primary Key  ( log_id ) </title></a>
-<a xlink:href='#log_id'><text x='1383' y='1237'>log_id</text><title>log_id bigserial not null</title></a>
-<a xlink:href='#log_id'><use id='ref' x='1458' y='1226' xlink:href='#ref'/><title>Referred by job ( log_id ) </title></a>
-  <use id='nn' x='1367' y='1242' xlink:href='#nn'/><a xlink:href='#time'><text x='1383' y='1252'>time</text><title>time timestamp not null
-Time the error was thrown</title></a>
-  <use id='nn' x='1367' y='1257' xlink:href='#nn'/><a xlink:href='#severity_id'><use id='idx' x='1367' y='1256' xlink:href='#idx'/><title>Index  ( severity_id ) </title></a>
-<a xlink:href='#severity_id'><text x='1383' y='1267'>severity_id</text><title>severity_id integer not null</title></a>
-<a xlink:href='#severity_id'><use id='fk' x='1458' y='1256' xlink:href='#fk'/><title>References severity ( severity_id ) </title></a>
-  <use id='nn' x='1367' y='1272' xlink:href='#nn'/><a xlink:href='#msg'><text x='1383' y='1282'>msg</text><title>msg varchar not null
-Error message thrown</title></a>
-  <a xlink:href='#information'><text x='1383' y='1297'>information</text><title>information varchar
-Other applicable information &#040;depending on error&#041;</title></a>
-=======
->>>>>>> 704b843b
 
 <!-- ============= Table 'study_person' ============= -->
 <rect class='table' x='2040' y='83' width='120' height='120' rx='7' ry='7' />
@@ -874,11 +826,7 @@
   <a xlink:href='#log_id'><use id='idx' x='407' y='1091' xlink:href='#idx'/><title>Index  ( log_id ) </title></a>
 <a xlink:href='#log_id'><text x='423' y='1102'>log_id</text><title>log_id bigint
 Reference to error if status is error</title></a>
-<<<<<<< HEAD
-<a xlink:href='#log_id'><use id='fk' x='498' y='1091' xlink:href='#fk'/><title>References logging ( log_id ) </title></a>
-=======
 <a xlink:href='#log_id'><use id='fk' x='498' y='1091' xlink:href='#fk'/><title>References logging ( log_id -> logging_id ) </title></a>
->>>>>>> 704b843b
 
 <!-- ============= Table 'analysis_job' ============= -->
 <rect class='table' x='285' y='908' width='90' height='75' rx='7' ry='7' />
@@ -914,22 +862,6 @@
 <a xlink:href='#job_status_id'><text x='228' y='1042'>job_status_id</text><title>job_status_id bigserial not null</title></a>
 <a xlink:href='#job_status_id'><use id='ref' x='303' y='1031' xlink:href='#ref'/><title>Referred by job ( job_status_id ) </title></a>
   <use id='nn' x='212' y='1047' xlink:href='#nn'/><a xlink:href='#status'><text x='228' y='1057'>status</text><title>status varchar not null</title></a>
-<<<<<<< HEAD
-=======
-
-<!-- ============= Table 'command' ============= -->
-<rect class='table' x='210' y='1088' width='105' height='90' rx='7' ry='7' />
-<path d='M 210.50 1114.50 L 210.50 1095.50 Q 210.50 1088.50 217.50 1088.50 L 307.50 1088.50 Q 314.50 1088.50 314.50 1095.50 L 314.50 1114.50 L210.50 1114.50 ' style='fill:url(#tableHeaderGradient0); stroke:none;' />
-<a xlink:href='#command'><text x='236' y='1102' class='tableTitle'>command</text><title>Table qiita.command
-Available commands for jobs</title></a>
-  <use id='nn' x='212' y='1122' xlink:href='#nn'/><a xlink:href='#command_id'><use id='pk' x='212' y='1121' xlink:href='#pk'/><title>Primary Key  ( command_id ) </title></a>
-<a xlink:href='#command_id'><text x='228' y='1132'>command_id</text><title>command_id bigserial not null
-Unique identifier for function</title></a>
-<a xlink:href='#command_id'><use id='ref' x='303' y='1121' xlink:href='#ref'/><title>Referred by job ( command_id ) </title></a>
-  <use id='nn' x='212' y='1137' xlink:href='#nn'/><a xlink:href='#name'><text x='228' y='1147'>name</text><title>name varchar not null</title></a>
-  <use id='nn' x='212' y='1152' xlink:href='#nn'/><a xlink:href='#command'><text x='228' y='1162'>command</text><title>command varchar not null
-What command to call to run this function</title></a>
->>>>>>> 704b843b
 
 <!-- ============= Table 'analysis_sample' ============= -->
 <rect class='table' x='45' y='1148' width='135' height='90' rx='7' ry='7' />
@@ -1524,7 +1456,6 @@
 <a xlink:href='#filepath_id'><text x='1023' y='982'>filepath_id</text><title>filepath_id bigint not null</title></a>
 <a xlink:href='#filepath_id'><use id='fk' x='1128' y='971' xlink:href='#fk'/><title>References filepath ( filepath_id ) </title></a>
 
-<<<<<<< HEAD
 <!-- ============= Table 'command' ============= -->
 <rect class='table' x='210' y='1088' width='105' height='150' rx='7' ry='7' />
 <path d='M 210.50 1114.50 L 210.50 1095.50 Q 210.50 1088.50 217.50 1088.50 L 307.50 1088.50 Q 314.50 1088.50 314.50 1095.50 L 314.50 1114.50 L210.50 1114.50 ' style='fill:url(#tableHeaderGradient0); stroke:none;' />
@@ -1545,7 +1476,7 @@
 JSON of optional options for command</title></a>
   <use id='nn' x='212' y='1212' xlink:href='#nn'/><a xlink:href='#output'><text x='228' y='1222'>output</text><title>output varchar not null
 JSON of output options for the command</title></a>
-=======
+
 <!-- ============= Table 'logging' ============= -->
 <rect class='table' x='1365' y='1193' width='105' height='120' rx='7' ry='7' />
 <path d='M 1365.50 1219.50 L 1365.50 1200.50 Q 1365.50 1193.50 1372.50 1193.50 L 1462.50 1193.50 Q 1469.50 1193.50 1469.50 1200.50 L 1469.50 1219.50 L1365.50 1219.50 ' style='fill:url(#tableHeaderGradient1); stroke:none;' />
@@ -1562,7 +1493,6 @@
 Error message thrown</title></a>
   <a xlink:href='#information'><text x='1383' y='1297'>information</text><title>information varchar
 Other applicable information &#040;depending on error&#041;</title></a>
->>>>>>> 704b843b
 
 <!-- ============= Table 'processed_params_uclust' ============= -->
 <rect class='table' x='2025' y='788' width='180' height='120' rx='7' ry='7' />
@@ -1799,13 +1729,2584 @@
 
 <br/><br/>
 <table id='dbs' >
-<<<<<<< HEAD
+<thead>
+<tr><th colspan='3'><a name='study_person'>study_person</a></th></tr>
+<tr><td colspan='3'>Contact information for the various people involved in a study </td></tr>
+</thead>
+<tbody>
+	<tr>
+		<td><a name='study_person_id'>study&#095;person&#095;id</a></td>
+		<td width='40%'> bigserial  NOT NULL  </td>
+		<td width='99%'>  </td>
+	</tr>
+	<tr>
+		<td><a name='name'>name</a></td>
+		<td width='40%'> varchar  NOT NULL  </td>
+		<td width='99%'>  </td>
+	</tr>
+	<tr>
+		<td><a name='email'>email</a></td>
+		<td width='40%'> varchar  NOT NULL  </td>
+		<td width='99%'>  </td>
+	</tr>
+	<tr>
+		<td><a name='address'>address</a></td>
+		<td width='40%'> varchar&#040; 100 &#041;   </td>
+		<td width='99%'>  </td>
+	</tr>
+	<tr>
+		<td><a name='phone'>phone</a></td>
+		<td width='40%'> varchar   </td>
+		<td width='99%'>  </td>
+	</tr>
+<tr><td colspan='3' class='subpart'><b>Indexes</b></td></tr>
+	<tr>		<td>pk&#095;study&#095;person primary key</td>
+		<td> ON study&#095;person&#095;id</td>
+		<td>  </td>
+	</tr>
+</tbody>
+</table>
+
+<br/><br/>
+<table id='dbs' >
+<thead>
+<tr><th colspan='3'><a name='investigation'>investigation</a></th></tr>
+<tr><td colspan='3'>Overarching investigation information&#046;
+An investigation comprises one or more individual studies&#046; </td></tr>
+</thead>
+<tbody>
+	<tr>
+		<td><a name='investigation_id'>investigation&#095;id</a></td>
+		<td width='40%'> bigserial  NOT NULL  </td>
+		<td width='99%'>  </td>
+	</tr>
+	<tr>
+		<td><a name='name'>name</a></td>
+		<td width='40%'> varchar  NOT NULL  </td>
+		<td width='99%'>  </td>
+	</tr>
+	<tr>
+		<td><a name='description'>description</a></td>
+		<td width='40%'> varchar  NOT NULL  </td>
+		<td width='99%'> Describes the overarching goal of the investigation </td>
+	</tr>
+	<tr>
+		<td><a name='contact_person_id'>contact&#095;person&#095;id</a></td>
+		<td width='40%'> bigint   </td>
+		<td width='99%'>  </td>
+	</tr>
+<tr><td colspan='3' class='subpart'><b>Indexes</b></td></tr>
+	<tr>		<td>pk&#095;investigation primary key</td>
+		<td> ON investigation&#095;id</td>
+		<td>  </td>
+	</tr>
+	<tr>		<td>idx&#095;investigation </td>
+		<td> ON contact&#095;person&#095;id</td>
+		<td>  </td>
+	</tr>
+<tr><td colspan='3' class='subpart'><b>Foreign Keys</b></td></tr>
+	<tr>
+		<td>fk_investigation_study_person</td>
+		<td > ( contact&#095;person&#095;id ) ref <a href='#study&#095;person'>study&#095;person</a> (study&#095;person&#095;id) </td>
+		<td>  </td>
+	</tr>
+</tbody>
+</table>
+
+<br/><br/>
+<table id='dbs' >
+<thead>
+<tr><th colspan='3'><a name='investigation_study'>investigation_study</a></th></tr>
+</thead>
+<tbody>
+	<tr>
+		<td><a name='investigation_id'>investigation&#095;id</a></td>
+		<td width='40%'> bigint  NOT NULL  </td>
+		<td width='99%'>  </td>
+	</tr>
+	<tr>
+		<td><a name='study_id'>study&#095;id</a></td>
+		<td width='40%'> bigint  NOT NULL  </td>
+		<td width='99%'>  </td>
+	</tr>
+<tr><td colspan='3' class='subpart'><b>Indexes</b></td></tr>
+	<tr>		<td>idx&#095;investigation&#095;study primary key</td>
+		<td> ON investigation&#095;id&#044; study&#095;id</td>
+		<td>  </td>
+	</tr>
+	<tr>		<td>idx&#095;investigation&#095;study&#095;investigation </td>
+		<td> ON investigation&#095;id</td>
+		<td>  </td>
+	</tr>
+	<tr>		<td>idx&#095;investigation&#095;study&#095;study </td>
+		<td> ON study&#095;id</td>
+		<td>  </td>
+	</tr>
+<tr><td colspan='3' class='subpart'><b>Foreign Keys</b></td></tr>
+	<tr>
+		<td>fk_investigation_study</td>
+		<td > ( investigation&#095;id ) ref <a href='#investigation'>investigation</a> (investigation&#095;id) </td>
+		<td>  </td>
+	</tr>
+	<tr>
+		<td>fk_investigation_study_study</td>
+		<td > ( study&#095;id ) ref <a href='#study'>study</a> (study&#095;id) </td>
+		<td>  </td>
+	</tr>
+</tbody>
+</table>
+
+<br/><br/>
+<table id='dbs' >
+<thead>
+<tr><th colspan='3'><a name='study_status'>study_status</a></th></tr>
+</thead>
+<tbody>
+	<tr>
+		<td><a name='study_status_id'>study&#095;status&#095;id</a></td>
+		<td width='40%'> bigserial  NOT NULL  </td>
+		<td width='99%'>  </td>
+	</tr>
+	<tr>
+		<td><a name='status'>status</a></td>
+		<td width='40%'> varchar  NOT NULL  </td>
+		<td width='99%'>  </td>
+	</tr>
+	<tr>
+		<td><a name='description'>description</a></td>
+		<td width='40%'> varchar  NOT NULL  </td>
+		<td width='99%'>  </td>
+	</tr>
+<tr><td colspan='3' class='subpart'><b>Indexes</b></td></tr>
+	<tr>		<td>pk&#095;study&#095;status primary key</td>
+		<td> ON study&#095;status&#095;id</td>
+		<td>  </td>
+	</tr>
+</tbody>
+</table>
+
+<br/><br/>
+<table id='dbs' >
+<thead>
+<tr><th colspan='3'><a name='study_experimental_factor'>study_experimental_factor</a></th></tr>
+<tr><td colspan='3'>EFO ontological link of experimental factors to studies </td></tr>
+</thead>
+<tbody>
+	<tr>
+		<td><a name='study_id'>study&#095;id</a></td>
+		<td width='40%'> bigint  NOT NULL  </td>
+		<td width='99%'>  </td>
+	</tr>
+	<tr>
+		<td><a name='efo_id'>efo&#095;id</a></td>
+		<td width='40%'> bigint  NOT NULL  </td>
+		<td width='99%'>  </td>
+	</tr>
+<tr><td colspan='3' class='subpart'><b>Indexes</b></td></tr>
+	<tr>		<td>idx&#095;study&#095;experimental&#095;factor primary key</td>
+		<td> ON study&#095;id&#044; efo&#095;id</td>
+		<td>  </td>
+	</tr>
+	<tr>		<td>idx&#095;study&#095;experimental&#095;factor&#095;0 </td>
+		<td> ON study&#095;id</td>
+		<td>  </td>
+	</tr>
+<tr><td colspan='3' class='subpart'><b>Foreign Keys</b></td></tr>
+	<tr>
+		<td>fk_study_experimental_factor</td>
+		<td > ( study&#095;id ) ref <a href='#study'>study</a> (study&#095;id) </td>
+		<td>  </td>
+	</tr>
+</tbody>
+</table>
+
+<br/><br/>
+<table id='dbs' >
+<thead>
+<tr><th colspan='3'><a name='study_pmid'>study_pmid</a></th></tr>
+<tr><td colspan='3'>Links a study to all PMIDs for papers created from study </td></tr>
+</thead>
+<tbody>
+	<tr>
+		<td><a name='study_id'>study&#095;id</a></td>
+		<td width='40%'> bigint  NOT NULL  </td>
+		<td width='99%'>  </td>
+	</tr>
+	<tr>
+		<td><a name='pmid'>pmid</a></td>
+		<td width='40%'> varchar  NOT NULL  </td>
+		<td width='99%'>  </td>
+	</tr>
+<tr><td colspan='3' class='subpart'><b>Indexes</b></td></tr>
+	<tr>		<td>idx&#095;study&#095;pmid primary key</td>
+		<td> ON study&#095;id&#044; pmid</td>
+		<td>  </td>
+	</tr>
+	<tr>		<td>idx&#095;study&#095;pmid&#095;0 </td>
+		<td> ON study&#095;id</td>
+		<td>  </td>
+	</tr>
+<tr><td colspan='3' class='subpart'><b>Foreign Keys</b></td></tr>
+	<tr>
+		<td>fk_study_pmid_study</td>
+		<td > ( study&#095;id ) ref <a href='#study'>study</a> (study&#095;id) </td>
+		<td>  </td>
+	</tr>
+</tbody>
+</table>
+
+<br/><br/>
+<table id='dbs' >
+<thead>
+<tr><th colspan='3'><a name='analysis_status'>analysis_status</a></th></tr>
+</thead>
+<tbody>
+	<tr>
+		<td><a name='analysis_status_id'>analysis&#095;status&#095;id</a></td>
+		<td width='40%'> bigserial  NOT NULL  </td>
+		<td width='99%'>  </td>
+	</tr>
+	<tr>
+		<td><a name='status'>status</a></td>
+		<td width='40%'> varchar  NOT NULL  </td>
+		<td width='99%'>  </td>
+	</tr>
+<tr><td colspan='3' class='subpart'><b>Indexes</b></td></tr>
+	<tr>		<td>pk&#095;analysis&#095;status primary key</td>
+		<td> ON analysis&#095;status&#095;id</td>
+		<td>  </td>
+	</tr>
+</tbody>
+</table>
+
+<br/><br/>
+<table id='dbs' >
+<thead>
+<tr><th colspan='3'><a name='analysis'>analysis</a></th></tr>
+<tr><td colspan='3'>hHolds analysis information </td></tr>
+</thead>
+<tbody>
+	<tr>
+		<td><a name='analysis_id'>analysis&#095;id</a></td>
+		<td width='40%'> bigserial  NOT NULL  </td>
+		<td width='99%'> Unique identifier for analysis </td>
+	</tr>
+	<tr>
+		<td><a name='email'>email</a></td>
+		<td width='40%'> varchar  NOT NULL  </td>
+		<td width='99%'> Email for user who owns the analysis </td>
+	</tr>
+	<tr>
+		<td><a name='name'>name</a></td>
+		<td width='40%'> varchar  NOT NULL  </td>
+		<td width='99%'> Name of the analysis </td>
+	</tr>
+	<tr>
+		<td><a name='description'>description</a></td>
+		<td width='40%'> varchar  NOT NULL  </td>
+		<td width='99%'>  </td>
+	</tr>
+	<tr>
+		<td><a name='analysis_status_id'>analysis&#095;status&#095;id</a></td>
+		<td width='40%'> bigint  NOT NULL  </td>
+		<td width='99%'>  </td>
+	</tr>
+	<tr>
+		<td><a name='pmid'>pmid</a></td>
+		<td width='40%'> varchar   </td>
+		<td width='99%'> PMID of paper from the analysis </td>
+	</tr>
+<tr><td colspan='3' class='subpart'><b>Indexes</b></td></tr>
+	<tr>		<td>pk&#095;analysis primary key</td>
+		<td> ON analysis&#095;id</td>
+		<td>  </td>
+	</tr>
+	<tr>		<td>idx&#095;analysis&#095;email </td>
+		<td> ON email</td>
+		<td>  </td>
+	</tr>
+	<tr>		<td>idx&#095;analysis&#095;status&#095;id </td>
+		<td> ON analysis&#095;status&#095;id</td>
+		<td>  </td>
+	</tr>
+<tr><td colspan='3' class='subpart'><b>Foreign Keys</b></td></tr>
+	<tr>
+		<td>fk_analysis_user</td>
+		<td > ( email ) ref <a href='#qiita&#095;user'>qiita&#095;user</a> (email) </td>
+		<td>  </td>
+	</tr>
+	<tr>
+		<td>fk_analysis_analysis_status</td>
+		<td > ( analysis&#095;status&#095;id ) ref <a href='#analysis&#095;status'>analysis&#095;status</a> (analysis&#095;status&#095;id) </td>
+		<td>  </td>
+	</tr>
+</tbody>
+</table>
+
+<br/><br/>
+<table id='dbs' >
+<thead>
+<tr><th colspan='3'><a name='analysis_filepath'>analysis_filepath</a></th></tr>
+<tr><td colspan='3'>Stores link between analysis and the data file used for the analysis&#046; </td></tr>
+</thead>
+<tbody>
+	<tr>
+		<td><a name='analysis_id'>analysis&#095;id</a></td>
+		<td width='40%'> bigint  NOT NULL  </td>
+		<td width='99%'>  </td>
+	</tr>
+	<tr>
+		<td><a name='filepath_id'>filepath&#095;id</a></td>
+		<td width='40%'> bigint  NOT NULL  </td>
+		<td width='99%'>  </td>
+	</tr>
+<tr><td colspan='3' class='subpart'><b>Indexes</b></td></tr>
+	<tr>		<td>idx&#095;analysis&#095;filepath </td>
+		<td> ON analysis&#095;id</td>
+		<td>  </td>
+	</tr>
+	<tr>		<td>idx&#095;analysis&#095;filepath&#095;0 </td>
+		<td> ON filepath&#095;id</td>
+		<td>  </td>
+	</tr>
+	<tr>		<td>idx&#095;analysis&#095;filepath&#095;1 primary key</td>
+		<td> ON analysis&#095;id&#044; filepath&#095;id</td>
+		<td>  </td>
+	</tr>
+<tr><td colspan='3' class='subpart'><b>Foreign Keys</b></td></tr>
+	<tr>
+		<td>fk_analysis_filepath</td>
+		<td > ( analysis&#095;id ) ref <a href='#analysis'>analysis</a> (analysis&#095;id) </td>
+		<td>  </td>
+	</tr>
+	<tr>
+		<td>fk_analysis_filepath_0</td>
+		<td > ( filepath&#095;id ) ref <a href='#filepath'>filepath</a> (filepath&#095;id) </td>
+		<td>  </td>
+	</tr>
+</tbody>
+</table>
+
+<br/><br/>
+<table id='dbs' >
+<thead>
+<tr><th colspan='3'><a name='job_results_filepath'>job_results_filepath</a></th></tr>
+<tr><td colspan='3'>Holds connection between jobs and the result filepaths </td></tr>
+</thead>
+<tbody>
+	<tr>
+		<td><a name='job_id'>job&#095;id</a></td>
+		<td width='40%'> bigint  NOT NULL  </td>
+		<td width='99%'>  </td>
+	</tr>
+	<tr>
+		<td><a name='filepath_id'>filepath&#095;id</a></td>
+		<td width='40%'> bigint  NOT NULL  </td>
+		<td width='99%'>  </td>
+	</tr>
+<tr><td colspan='3' class='subpart'><b>Indexes</b></td></tr>
+	<tr>		<td>idx&#095;job&#095;results&#095;filepath primary key</td>
+		<td> ON job&#095;id&#044; filepath&#095;id</td>
+		<td>  </td>
+	</tr>
+	<tr>		<td>idx&#095;job&#095;results&#095;filepath&#095;0 </td>
+		<td> ON job&#095;id</td>
+		<td>  </td>
+	</tr>
+	<tr>		<td>idx&#095;job&#095;results&#095;filepath&#095;1 </td>
+		<td> ON filepath&#095;id</td>
+		<td>  </td>
+	</tr>
+<tr><td colspan='3' class='subpart'><b>Foreign Keys</b></td></tr>
+	<tr>
+		<td>fk_job_results_filepath</td>
+		<td > ( job&#095;id ) ref <a href='#job'>job</a> (job&#095;id) </td>
+		<td>  </td>
+	</tr>
+	<tr>
+		<td>fk_job_results_filepath_0</td>
+		<td > ( filepath&#095;id ) ref <a href='#filepath'>filepath</a> (filepath&#095;id) </td>
+		<td>  </td>
+	</tr>
+</tbody>
+</table>
+
+<br/><br/>
+<table id='dbs' >
+<thead>
+<tr><th colspan='3'><a name='job'>job</a></th></tr>
+</thead>
+<tbody>
+	<tr>
+		<td><a name='job_id'>job&#095;id</a></td>
+		<td width='40%'> bigserial  NOT NULL  </td>
+		<td width='99%'> Unique identifier for job </td>
+	</tr>
+	<tr>
+		<td><a name='data_type_id'>data&#095;type&#095;id</a></td>
+		<td width='40%'> bigint  NOT NULL  </td>
+		<td width='99%'> What datatype &#040;16s&#044; metabolome&#044; etc&#041; job is run on&#046; </td>
+	</tr>
+	<tr>
+		<td><a name='job_status_id'>job&#095;status&#095;id</a></td>
+		<td width='40%'> bigint  NOT NULL  </td>
+		<td width='99%'>  </td>
+	</tr>
+	<tr>
+		<td><a name='command_id'>command&#095;id</a></td>
+		<td width='40%'> bigint  NOT NULL  </td>
+		<td width='99%'> The Qiime or other function being run &#040;alpha diversity&#044; etc&#041; </td>
+	</tr>
+	<tr>
+		<td><a name='options'>options</a></td>
+		<td width='40%'> varchar   </td>
+		<td width='99%'> Holds all options set for the job as a json string </td>
+	</tr>
+	<tr>
+		<td><a name='log_id'>log&#095;id</a></td>
+		<td width='40%'> bigint   </td>
+		<td width='99%'> Reference to error if status is error </td>
+	</tr>
+<tr><td colspan='3' class='subpart'><b>Indexes</b></td></tr>
+	<tr>		<td>pk&#095;job primary key</td>
+		<td> ON job&#095;id</td>
+		<td>  </td>
+	</tr>
+	<tr>		<td>idx&#095;job&#095;command </td>
+		<td> ON command&#095;id</td>
+		<td>  </td>
+	</tr>
+	<tr>		<td>idx&#095;job&#095;status </td>
+		<td> ON job&#095;status&#095;id</td>
+		<td>  </td>
+	</tr>
+	<tr>		<td>idx&#095;job&#095;type </td>
+		<td> ON data&#095;type&#095;id</td>
+		<td>  </td>
+	</tr>
+	<tr>		<td>idx&#095;job </td>
+		<td> ON log&#095;id</td>
+		<td>  </td>
+	</tr>
+<tr><td colspan='3' class='subpart'><b>Foreign Keys</b></td></tr>
+	<tr>
+		<td>fk_job_function</td>
+		<td > ( command&#095;id ) ref <a href='#command'>command</a> (command&#095;id) </td>
+		<td>  </td>
+	</tr>
+	<tr>
+		<td>fk_job_job_status_id</td>
+		<td > ( job&#095;status&#095;id ) ref <a href='#job&#095;status'>job&#095;status</a> (job&#095;status&#095;id) </td>
+		<td>  </td>
+	</tr>
+	<tr>
+		<td>fk_job_data_type</td>
+		<td > ( data&#095;type&#095;id ) ref <a href='#data&#095;type'>data&#095;type</a> (data&#095;type&#095;id) </td>
+		<td>  </td>
+	</tr>
+	<tr>
+		<td>fk_job</td>
+		<td > ( log&#095;id ) ref <a href='#logging'>logging</a> (logging&#095;id) </td>
+		<td>  </td>
+	</tr>
+</tbody>
+</table>
+
+<br/><br/>
+<table id='dbs' >
+<thead>
+<tr><th colspan='3'><a name='analysis_job'>analysis_job</a></th></tr>
+<tr><td colspan='3'>Holds information for a one&#045;to&#045;many relation of analysis to the jobs in it </td></tr>
+</thead>
+<tbody>
+	<tr>
+		<td><a name='analysis_id'>analysis&#095;id</a></td>
+		<td width='40%'> bigint  NOT NULL  </td>
+		<td width='99%'> Id of the analysis </td>
+	</tr>
+	<tr>
+		<td><a name='job_id'>job&#095;id</a></td>
+		<td width='40%'> bigint  NOT NULL  </td>
+		<td width='99%'> Id for a job that is part of the analysis </td>
+	</tr>
+<tr><td colspan='3' class='subpart'><b>Indexes</b></td></tr>
+	<tr>		<td>idx&#095;analysis&#095;jobs primary key</td>
+		<td> ON analysis&#095;id&#044; job&#095;id</td>
+		<td>  </td>
+	</tr>
+	<tr>		<td>idx&#095;analysis&#095;job </td>
+		<td> ON analysis&#095;id</td>
+		<td>  </td>
+	</tr>
+	<tr>		<td>idx&#095;analysis&#095;job&#095;0 </td>
+		<td> ON job&#095;id</td>
+		<td>  </td>
+	</tr>
+<tr><td colspan='3' class='subpart'><b>Foreign Keys</b></td></tr>
+	<tr>
+		<td>fk_analysis_job_analysis</td>
+		<td > ( analysis&#095;id ) ref <a href='#analysis'>analysis</a> (analysis&#095;id) </td>
+		<td>  </td>
+	</tr>
+	<tr>
+		<td>fk_analysis_job_job</td>
+		<td > ( job&#095;id ) ref <a href='#job'>job</a> (job&#095;id) </td>
+		<td>  </td>
+	</tr>
+</tbody>
+</table>
+
+<br/><br/>
+<table id='dbs' >
+<thead>
+<tr><th colspan='3'><a name='analysis_chain'>analysis_chain</a></th></tr>
+<tr><td colspan='3'>Keeps track of the chain of analysis edits&#046; Tracks what previous analysis a given analysis came from&#046;
+If a given analysis is not in child&#095;id&#044; it is the root of the chain&#046;  </td></tr>
+</thead>
+<tbody>
+	<tr>
+		<td><a name='parent_id'>parent&#095;id</a></td>
+		<td width='40%'> bigint  NOT NULL  </td>
+		<td width='99%'>  </td>
+	</tr>
+	<tr>
+		<td><a name='child_id'>child&#095;id</a></td>
+		<td width='40%'> bigint  NOT NULL  </td>
+		<td width='99%'>  </td>
+	</tr>
+<tr><td colspan='3' class='subpart'><b>Indexes</b></td></tr>
+	<tr>		<td>idx&#095;analysis&#095;chain </td>
+		<td> ON parent&#095;id</td>
+		<td>  </td>
+	</tr>
+	<tr>		<td>idx&#095;analysis&#095;chain&#095;0 </td>
+		<td> ON child&#095;id</td>
+		<td>  </td>
+	</tr>
+	<tr>		<td>idx&#095;analysis&#095;chain&#095;1 primary key</td>
+		<td> ON parent&#095;id&#044; child&#095;id</td>
+		<td>  </td>
+	</tr>
+<tr><td colspan='3' class='subpart'><b>Foreign Keys</b></td></tr>
+	<tr>
+		<td>fk_analysis_chain</td>
+		<td > ( parent&#095;id ) ref <a href='#analysis'>analysis</a> (analysis&#095;id) </td>
+		<td>  </td>
+	</tr>
+	<tr>
+		<td>fk_analysis_chain_0</td>
+		<td > ( child&#095;id ) ref <a href='#analysis'>analysis</a> (analysis&#095;id) </td>
+		<td>  </td>
+	</tr>
+</tbody>
+</table>
+
+<br/><br/>
+<table id='dbs' >
+<thead>
+<tr><th colspan='3'><a name='job_status'>job_status</a></th></tr>
+</thead>
+<tbody>
+	<tr>
+		<td><a name='job_status_id'>job&#095;status&#095;id</a></td>
+		<td width='40%'> bigserial  NOT NULL  </td>
+		<td width='99%'>  </td>
+	</tr>
+	<tr>
+		<td><a name='status'>status</a></td>
+		<td width='40%'> varchar  NOT NULL  </td>
+		<td width='99%'>  </td>
+	</tr>
+<tr><td colspan='3' class='subpart'><b>Indexes</b></td></tr>
+	<tr>		<td>pk&#095;job&#095;status primary key</td>
+		<td> ON job&#095;status&#095;id</td>
+		<td>  </td>
+	</tr>
+</tbody>
+</table>
+
+<br/><br/>
+<table id='dbs' >
+<thead>
+<tr><th colspan='3'><a name='analysis_sample'>analysis_sample</a></th></tr>
+</thead>
+<tbody>
+	<tr>
+		<td><a name='analysis_id'>analysis&#095;id</a></td>
+		<td width='40%'> bigint  NOT NULL  </td>
+		<td width='99%'>  </td>
+	</tr>
+	<tr>
+		<td><a name='processed_data_id'>processed&#095;data&#095;id</a></td>
+		<td width='40%'> bigint  NOT NULL  </td>
+		<td width='99%'>  </td>
+	</tr>
+	<tr>
+		<td><a name='sample_id'>sample&#095;id</a></td>
+		<td width='40%'> varchar  NOT NULL  </td>
+		<td width='99%'>  </td>
+	</tr>
+<tr><td colspan='3' class='subpart'><b>Indexes</b></td></tr>
+	<tr>		<td>idx&#095;analysis&#095;sample </td>
+		<td> ON analysis&#095;id</td>
+		<td>  </td>
+	</tr>
+	<tr>		<td>idx&#095;analysis&#095;sample&#095;0 </td>
+		<td> ON processed&#095;data&#095;id</td>
+		<td>  </td>
+	</tr>
+	<tr>		<td>idx&#095;analysis&#095;sample&#095;1 </td>
+		<td> ON sample&#095;id</td>
+		<td>  </td>
+	</tr>
+<tr><td colspan='3' class='subpart'><b>Foreign Keys</b></td></tr>
+	<tr>
+		<td>fk_analysis_sample_analysis</td>
+		<td > ( analysis&#095;id ) ref <a href='#analysis'>analysis</a> (analysis&#095;id) </td>
+		<td>  </td>
+	</tr>
+	<tr>
+		<td>fk_analysis_sample</td>
+		<td > ( processed&#095;data&#095;id ) ref <a href='#processed&#095;data'>processed&#095;data</a> (processed&#095;data&#095;id) </td>
+		<td>  </td>
+	</tr>
+	<tr>
+		<td>fk_analysis_sample_0</td>
+		<td > ( sample&#095;id ) ref <a href='#required&#095;sample&#095;info'>required&#095;sample&#095;info</a> (sample&#095;id) </td>
+		<td>  </td>
+	</tr>
+</tbody>
+</table>
+
+<br/><br/>
+<table id='dbs' >
+<thead>
+<tr><th colspan='3'><a name='column_controlled_vocabularies'>column_controlled_vocabularies</a></th></tr>
+<tr><td colspan='3'>Table relates a column with a controlled vocabulary&#046; </td></tr>
+</thead>
+<tbody>
+	<tr>
+		<td><a name='controlled_vocab_id'>controlled&#095;vocab&#095;id</a></td>
+		<td width='40%'> bigserial  NOT NULL  </td>
+		<td width='99%'>  </td>
+	</tr>
+	<tr>
+		<td><a name='column_name'>column&#095;name</a></td>
+		<td width='40%'> varchar  NOT NULL  </td>
+		<td width='99%'>  </td>
+	</tr>
+<tr><td colspan='3' class='subpart'><b>Indexes</b></td></tr>
+	<tr>		<td>idx&#095;column&#095;controlled&#095;vocabularies primary key</td>
+		<td> ON controlled&#095;vocab&#095;id&#044; column&#095;name</td>
+		<td>  </td>
+	</tr>
+	<tr>		<td>idx&#095;column&#095;controlled&#095;vocabularies&#095;0 </td>
+		<td> ON column&#095;name</td>
+		<td>  </td>
+	</tr>
+	<tr>		<td>idx&#095;column&#095;controlled&#095;vocabularies&#095;1 </td>
+		<td> ON controlled&#095;vocab&#095;id</td>
+		<td>  </td>
+	</tr>
+<tr><td colspan='3' class='subpart'><b>Foreign Keys</b></td></tr>
+	<tr>
+		<td>fk_column_controlled_vocabularies</td>
+		<td > ( column&#095;name ) ref <a href='#mixs&#095;field&#095;description'>mixs&#095;field&#095;description</a> (column&#095;name) </td>
+		<td>  </td>
+	</tr>
+	<tr>
+		<td>fk_column_controlled_vocab2</td>
+		<td > ( controlled&#095;vocab&#095;id ) ref <a href='#controlled&#095;vocabularies'>controlled&#095;vocabularies</a> (controlled&#095;vocab&#095;id) </td>
+		<td>  </td>
+	</tr>
+</tbody>
+</table>
+
+<br/><br/>
+<table id='dbs' >
+<thead>
+<tr><th colspan='3'><a name='mixs_field_description'>mixs_field_description</a></th></tr>
+</thead>
+<tbody>
+	<tr>
+		<td><a name='column_name'>column&#095;name</a></td>
+		<td width='40%'> varchar  NOT NULL  </td>
+		<td width='99%'>  </td>
+	</tr>
+	<tr>
+		<td><a name='data_type'>data&#095;type</a></td>
+		<td width='40%'> varchar  NOT NULL  </td>
+		<td width='99%'>  </td>
+	</tr>
+	<tr>
+		<td><a name='desc_or_value'>desc&#095;or&#095;value</a></td>
+		<td width='40%'> varchar  NOT NULL  </td>
+		<td width='99%'>  </td>
+	</tr>
+	<tr>
+		<td><a name='definition'>definition</a></td>
+		<td width='40%'> varchar  NOT NULL  </td>
+		<td width='99%'>  </td>
+	</tr>
+	<tr>
+		<td><a name='min_length'>min&#095;length</a></td>
+		<td width='40%'> integer   </td>
+		<td width='99%'>  </td>
+	</tr>
+	<tr>
+		<td><a name='active'>active</a></td>
+		<td width='40%'> integer  NOT NULL  </td>
+		<td width='99%'>  </td>
+	</tr>
+<tr><td colspan='3' class='subpart'><b>Indexes</b></td></tr>
+	<tr>		<td>pk&#095;mixs&#095;field&#095;description primary key</td>
+		<td> ON column&#095;name</td>
+		<td>  </td>
+	</tr>
+</tbody>
+</table>
+
+<br/><br/>
+<table id='dbs' >
+<thead>
+<tr><th colspan='3'><a name='column_ontology'>column_ontology</a></th></tr>
+<tr><td colspan='3'>This table relates a column with an ontology&#046; </td></tr>
+</thead>
+<tbody>
+	<tr>
+		<td><a name='column_name'>column&#095;name</a></td>
+		<td width='40%'> varchar  NOT NULL  </td>
+		<td width='99%'>  </td>
+	</tr>
+	<tr>
+		<td><a name='ontology_short_name'>ontology&#095;short&#095;name</a></td>
+		<td width='40%'> varchar  NOT NULL  </td>
+		<td width='99%'>  </td>
+	</tr>
+	<tr>
+		<td><a name='bioportal_id'>bioportal&#095;id</a></td>
+		<td width='40%'> integer  NOT NULL  </td>
+		<td width='99%'>  </td>
+	</tr>
+	<tr>
+		<td><a name='ontology_branch_id'>ontology&#095;branch&#095;id</a></td>
+		<td width='40%'> integer  NOT NULL  </td>
+		<td width='99%'>  </td>
+	</tr>
+<tr><td colspan='3' class='subpart'><b>Indexes</b></td></tr>
+	<tr>		<td>idx&#095;column&#095;ontology primary key</td>
+		<td> ON column&#095;name&#044; ontology&#095;short&#095;name</td>
+		<td>  </td>
+	</tr>
+	<tr>		<td>idx&#095;column&#095;ontology&#095;0 </td>
+		<td> ON column&#095;name</td>
+		<td>  </td>
+	</tr>
+<tr><td colspan='3' class='subpart'><b>Foreign Keys</b></td></tr>
+	<tr>
+		<td>fk_column_ontology</td>
+		<td > ( column&#095;name ) ref <a href='#mixs&#095;field&#095;description'>mixs&#095;field&#095;description</a> (column&#095;name) </td>
+		<td>  </td>
+	</tr>
+</tbody>
+</table>
+
+<br/><br/>
+<table id='dbs' >
+<thead>
+<tr><th colspan='3'><a name='term_relationship'>term_relationship</a></th></tr>
+</thead>
+<tbody>
+	<tr>
+		<td><a name='term_relationship_id'>term&#095;relationship&#095;id</a></td>
+		<td width='40%'> bigserial  NOT NULL  </td>
+		<td width='99%'>  </td>
+	</tr>
+	<tr>
+		<td><a name='subject_term_id'>subject&#095;term&#095;id</a></td>
+		<td width='40%'> bigint  NOT NULL  </td>
+		<td width='99%'>  </td>
+	</tr>
+	<tr>
+		<td><a name='predicate_term_id'>predicate&#095;term&#095;id</a></td>
+		<td width='40%'> bigint  NOT NULL  </td>
+		<td width='99%'>  </td>
+	</tr>
+	<tr>
+		<td><a name='object_term_id'>object&#095;term&#095;id</a></td>
+		<td width='40%'> bigint  NOT NULL  </td>
+		<td width='99%'>  </td>
+	</tr>
+	<tr>
+		<td><a name='ontology_id'>ontology&#095;id</a></td>
+		<td width='40%'> bigint  NOT NULL  </td>
+		<td width='99%'>  </td>
+	</tr>
+<tr><td colspan='3' class='subpart'><b>Indexes</b></td></tr>
+	<tr>		<td>pk&#095;term&#095;relationship primary key</td>
+		<td> ON term&#095;relationship&#095;id</td>
+		<td>  </td>
+	</tr>
+	<tr>		<td>idx&#095;term&#095;relationship&#095;subject </td>
+		<td> ON subject&#095;term&#095;id</td>
+		<td>  </td>
+	</tr>
+	<tr>		<td>idx&#095;term&#095;relationship&#095;predicate </td>
+		<td> ON predicate&#095;term&#095;id</td>
+		<td>  </td>
+	</tr>
+	<tr>		<td>idx&#095;term&#095;relationship&#095;object </td>
+		<td> ON object&#095;term&#095;id</td>
+		<td>  </td>
+	</tr>
+	<tr>		<td>idx&#095;term&#095;relationship&#095;ontology </td>
+		<td> ON ontology&#095;id</td>
+		<td>  </td>
+	</tr>
+<tr><td colspan='3' class='subpart'><b>Foreign Keys</b></td></tr>
+	<tr>
+		<td>fk_term_relationship_subj_term</td>
+		<td > ( subject&#095;term&#095;id ) ref <a href='#term'>term</a> (term&#095;id) </td>
+		<td>  </td>
+	</tr>
+	<tr>
+		<td>fk_term_relationship_pred_term</td>
+		<td > ( predicate&#095;term&#095;id ) ref <a href='#term'>term</a> (term&#095;id) </td>
+		<td>  </td>
+	</tr>
+	<tr>
+		<td>fk_term_relationship_obj_term</td>
+		<td > ( object&#095;term&#095;id ) ref <a href='#term'>term</a> (term&#095;id) </td>
+		<td>  </td>
+	</tr>
+	<tr>
+		<td>fk_term_relationship_ontology</td>
+		<td > ( ontology&#095;id ) ref <a href='#ontology'>ontology</a> (ontology&#095;id) </td>
+		<td>  </td>
+	</tr>
+</tbody>
+</table>
+
+<br/><br/>
+<table id='dbs' >
+<thead>
+<tr><th colspan='3'><a name='term_path'>term_path</a></th></tr>
+</thead>
+<tbody>
+	<tr>
+		<td><a name='term_path_id'>term&#095;path&#095;id</a></td>
+		<td width='40%'> bigserial  NOT NULL  </td>
+		<td width='99%'>  </td>
+	</tr>
+	<tr>
+		<td><a name='subject_term_id'>subject&#095;term&#095;id</a></td>
+		<td width='40%'> bigint  NOT NULL  </td>
+		<td width='99%'>  </td>
+	</tr>
+	<tr>
+		<td><a name='predicate_term_id'>predicate&#095;term&#095;id</a></td>
+		<td width='40%'> bigint  NOT NULL  </td>
+		<td width='99%'>  </td>
+	</tr>
+	<tr>
+		<td><a name='object_term_id'>object&#095;term&#095;id</a></td>
+		<td width='40%'> bigint  NOT NULL  </td>
+		<td width='99%'>  </td>
+	</tr>
+	<tr>
+		<td><a name='ontology_id'>ontology&#095;id</a></td>
+		<td width='40%'> bigint  NOT NULL  </td>
+		<td width='99%'>  </td>
+	</tr>
+	<tr>
+		<td><a name='relationship_type_id'>relationship&#095;type&#095;id</a></td>
+		<td width='40%'> integer  NOT NULL  </td>
+		<td width='99%'>  </td>
+	</tr>
+	<tr>
+		<td><a name='distance'>distance</a></td>
+		<td width='40%'> integer   </td>
+		<td width='99%'>  </td>
+	</tr>
+<tr><td colspan='3' class='subpart'><b>Indexes</b></td></tr>
+	<tr>		<td>pk&#095;term&#095;path primary key</td>
+		<td> ON term&#095;path&#095;id</td>
+		<td>  </td>
+	</tr>
+	<tr>		<td>idx&#095;term&#095;path </td>
+		<td> ON ontology&#095;id</td>
+		<td>  </td>
+	</tr>
+	<tr>		<td>idx&#095;term&#095;path&#095;relatonship </td>
+		<td> ON relationship&#095;type&#095;id</td>
+		<td>  </td>
+	</tr>
+	<tr>		<td>idx&#095;term&#095;path&#095;subject </td>
+		<td> ON subject&#095;term&#095;id</td>
+		<td>  </td>
+	</tr>
+	<tr>		<td>idx&#095;term&#095;path&#095;predicate </td>
+		<td> ON predicate&#095;term&#095;id</td>
+		<td>  </td>
+	</tr>
+	<tr>		<td>idx&#095;term&#095;path&#095;object </td>
+		<td> ON object&#095;term&#095;id</td>
+		<td>  </td>
+	</tr>
+<tr><td colspan='3' class='subpart'><b>Foreign Keys</b></td></tr>
+	<tr>
+		<td>fk_term_path_ontology</td>
+		<td > ( ontology&#095;id ) ref <a href='#ontology'>ontology</a> (ontology&#095;id) </td>
+		<td>  </td>
+	</tr>
+	<tr>
+		<td>fk_term_path_relationship_type</td>
+		<td > ( relationship&#095;type&#095;id ) ref <a href='#relationship&#095;type'>relationship&#095;type</a> (relationship&#095;type&#095;id) </td>
+		<td>  </td>
+	</tr>
+	<tr>
+		<td>fk_term_path_term_subject</td>
+		<td > ( subject&#095;term&#095;id ) ref <a href='#term'>term</a> (term&#095;id) </td>
+		<td>  </td>
+	</tr>
+	<tr>
+		<td>fk_term_path_term_predicate</td>
+		<td > ( predicate&#095;term&#095;id ) ref <a href='#term'>term</a> (term&#095;id) </td>
+		<td>  </td>
+	</tr>
+	<tr>
+		<td>fk_term_path_term_object</td>
+		<td > ( object&#095;term&#095;id ) ref <a href='#term'>term</a> (term&#095;id) </td>
+		<td>  </td>
+	</tr>
+</tbody>
+</table>
+
+<br/><br/>
+<table id='dbs' >
+<thead>
+<tr><th colspan='3'><a name='ontology'>ontology</a></th></tr>
+</thead>
+<tbody>
+	<tr>
+		<td><a name='ontology_id'>ontology&#095;id</a></td>
+		<td width='40%'> bigserial  NOT NULL  </td>
+		<td width='99%'>  </td>
+	</tr>
+	<tr>
+		<td><a name='shortname'>shortname</a></td>
+		<td width='40%'> varchar  NOT NULL  </td>
+		<td width='99%'>  </td>
+	</tr>
+	<tr>
+		<td><a name='fully_loaded'>fully&#095;loaded</a></td>
+		<td width='40%'> bool  NOT NULL  </td>
+		<td width='99%'>  </td>
+	</tr>
+	<tr>
+		<td><a name='fullname'>fullname</a></td>
+		<td width='40%'> varchar   </td>
+		<td width='99%'>  </td>
+	</tr>
+	<tr>
+		<td><a name='query_url'>query&#095;url</a></td>
+		<td width='40%'> varchar   </td>
+		<td width='99%'>  </td>
+	</tr>
+	<tr>
+		<td><a name='source_url'>source&#095;url</a></td>
+		<td width='40%'> varchar   </td>
+		<td width='99%'>  </td>
+	</tr>
+	<tr>
+		<td><a name='definition'>definition</a></td>
+		<td width='40%'> text   </td>
+		<td width='99%'>  </td>
+	</tr>
+	<tr>
+		<td><a name='load_date'>load&#095;date</a></td>
+		<td width='40%'> date  NOT NULL  </td>
+		<td width='99%'>  </td>
+	</tr>
+	<tr>
+		<td><a name='version'>version</a></td>
+		<td width='40%'> varchar   </td>
+		<td width='99%'>  </td>
+	</tr>
+<tr><td colspan='3' class='subpart'><b>Indexes</b></td></tr>
+	<tr>		<td>pk&#095;ontology primary key</td>
+		<td> ON ontology&#095;id</td>
+		<td>  </td>
+	</tr>
+</tbody>
+</table>
+
+<br/><br/>
+<table id='dbs' >
+<thead>
+<tr><th colspan='3'><a name='term'>term</a></th></tr>
+</thead>
+<tbody>
+	<tr>
+		<td><a name='term_id'>term&#095;id</a></td>
+		<td width='40%'> bigserial  NOT NULL  </td>
+		<td width='99%'>  </td>
+	</tr>
+	<tr>
+		<td><a name='ontology_id'>ontology&#095;id</a></td>
+		<td width='40%'> bigint  NOT NULL  </td>
+		<td width='99%'>  </td>
+	</tr>
+	<tr>
+		<td><a name='term_name'>term&#095;name</a></td>
+		<td width='40%'> varchar  NOT NULL  </td>
+		<td width='99%'>  </td>
+	</tr>
+	<tr>
+		<td><a name='identifier'>identifier</a></td>
+		<td width='40%'> varchar   </td>
+		<td width='99%'>  </td>
+	</tr>
+	<tr>
+		<td><a name='definition'>definition</a></td>
+		<td width='40%'> varchar   </td>
+		<td width='99%'>  </td>
+	</tr>
+	<tr>
+		<td><a name='namespace'>namespace</a></td>
+		<td width='40%'> varchar   </td>
+		<td width='99%'>  </td>
+	</tr>
+	<tr>
+		<td><a name='is_obsolete'>is&#095;obsolete</a></td>
+		<td width='40%'> bool  NOT NULL  DEFO 'false' </td>
+		<td width='99%'>  </td>
+	</tr>
+	<tr>
+		<td><a name='is_root_term'>is&#095;root&#095;term</a></td>
+		<td width='40%'> bool  NOT NULL  </td>
+		<td width='99%'>  </td>
+	</tr>
+	<tr>
+		<td><a name='is_leaf'>is&#095;leaf</a></td>
+		<td width='40%'> bool  NOT NULL  </td>
+		<td width='99%'>  </td>
+	</tr>
+<tr><td colspan='3' class='subpart'><b>Indexes</b></td></tr>
+	<tr>		<td>pk&#095;term primary key</td>
+		<td> ON term&#095;id</td>
+		<td>  </td>
+	</tr>
+	<tr>		<td>idx&#095;term unique</td>
+		<td> ON ontology&#095;id</td>
+		<td>  </td>
+	</tr>
+<tr><td colspan='3' class='subpart'><b>Foreign Keys</b></td></tr>
+	<tr>
+		<td>fk_term_ontology</td>
+		<td > ( ontology&#095;id ) ref <a href='#ontology'>ontology</a> (ontology&#095;id) </td>
+		<td>  </td>
+	</tr>
+</tbody>
+</table>
+
+<br/><br/>
+<table id='dbs' >
+<thead>
+<tr><th colspan='3'><a name='annotation'>annotation</a></th></tr>
+</thead>
+<tbody>
+	<tr>
+		<td><a name='annotation_id'>annotation&#095;id</a></td>
+		<td width='40%'> bigserial  NOT NULL  </td>
+		<td width='99%'>  </td>
+	</tr>
+	<tr>
+		<td><a name='term_id'>term&#095;id</a></td>
+		<td width='40%'> bigint  NOT NULL  </td>
+		<td width='99%'>  </td>
+	</tr>
+	<tr>
+		<td><a name='annotation_name'>annotation&#095;name</a></td>
+		<td width='40%'> varchar  NOT NULL  </td>
+		<td width='99%'>  </td>
+	</tr>
+	<tr>
+		<td><a name='annotation_num_value'>annotation&#095;num&#095;value</a></td>
+		<td width='40%'> bigint   </td>
+		<td width='99%'>  </td>
+	</tr>
+	<tr>
+		<td><a name='annotation_str_value'>annotation&#095;str&#095;value</a></td>
+		<td width='40%'> varchar   </td>
+		<td width='99%'>  </td>
+	</tr>
+<tr><td colspan='3' class='subpart'><b>Indexes</b></td></tr>
+	<tr>		<td>pk&#095;annotation primary key</td>
+		<td> ON annotation&#095;id</td>
+		<td>  </td>
+	</tr>
+	<tr>		<td>idx&#095;annotation </td>
+		<td> ON term&#095;id</td>
+		<td>  </td>
+	</tr>
+<tr><td colspan='3' class='subpart'><b>Foreign Keys</b></td></tr>
+	<tr>
+		<td>fk_annotation_term</td>
+		<td > ( term&#095;id ) ref <a href='#term'>term</a> (term&#095;id) </td>
+		<td>  </td>
+	</tr>
+</tbody>
+</table>
+
+<br/><br/>
+<table id='dbs' >
+<thead>
+<tr><th colspan='3'><a name='dbxref'>dbxref</a></th></tr>
+</thead>
+<tbody>
+	<tr>
+		<td><a name='dbxref_id'>dbxref&#095;id</a></td>
+		<td width='40%'> bigserial  NOT NULL  </td>
+		<td width='99%'>  </td>
+	</tr>
+	<tr>
+		<td><a name='term_id'>term&#095;id</a></td>
+		<td width='40%'> bigint  NOT NULL  </td>
+		<td width='99%'>  </td>
+	</tr>
+	<tr>
+		<td><a name='dbname'>dbname</a></td>
+		<td width='40%'> varchar  NOT NULL  </td>
+		<td width='99%'>  </td>
+	</tr>
+	<tr>
+		<td><a name='accession'>accession</a></td>
+		<td width='40%'> varchar  NOT NULL  </td>
+		<td width='99%'>  </td>
+	</tr>
+	<tr>
+		<td><a name='description'>description</a></td>
+		<td width='40%'> varchar  NOT NULL  </td>
+		<td width='99%'>  </td>
+	</tr>
+	<tr>
+		<td><a name='xref_type'>xref&#095;type</a></td>
+		<td width='40%'> varchar  NOT NULL  </td>
+		<td width='99%'>  </td>
+	</tr>
+<tr><td colspan='3' class='subpart'><b>Indexes</b></td></tr>
+	<tr>		<td>pk&#095;dbxref primary key</td>
+		<td> ON dbxref&#095;id</td>
+		<td>  </td>
+	</tr>
+	<tr>		<td>idx&#095;dbxref </td>
+		<td> ON term&#095;id</td>
+		<td>  </td>
+	</tr>
+<tr><td colspan='3' class='subpart'><b>Foreign Keys</b></td></tr>
+	<tr>
+		<td>fk_dbxref_term</td>
+		<td > ( term&#095;id ) ref <a href='#term'>term</a> (term&#095;id) </td>
+		<td>  </td>
+	</tr>
+</tbody>
+</table>
+
+<br/><br/>
+<table id='dbs' >
+<thead>
+<tr><th colspan='3'><a name='relationship_type'>relationship_type</a></th></tr>
+</thead>
+<tbody>
+	<tr>
+		<td><a name='relationship_type_id'>relationship&#095;type&#095;id</a></td>
+		<td width='40%'> bigserial  NOT NULL  </td>
+		<td width='99%'>  </td>
+	</tr>
+	<tr>
+		<td><a name='relationship_type'>relationship&#095;type</a></td>
+		<td width='40%'> varchar  NOT NULL  </td>
+		<td width='99%'>  </td>
+	</tr>
+<tr><td colspan='3' class='subpart'><b>Indexes</b></td></tr>
+	<tr>		<td>pk&#095;relationship&#095;type primary key</td>
+		<td> ON relationship&#095;type&#095;id</td>
+		<td>  </td>
+	</tr>
+</tbody>
+</table>
+
+<br/><br/>
+<table id='dbs' >
+<thead>
+<tr><th colspan='3'><a name='analysis_users'>analysis_users</a></th></tr>
+<tr><td colspan='3'>Links analyses to the users they are shared with </td></tr>
+</thead>
+<tbody>
+	<tr>
+		<td><a name='analysis_id'>analysis&#095;id</a></td>
+		<td width='40%'> bigint  NOT NULL  </td>
+		<td width='99%'>  </td>
+	</tr>
+	<tr>
+		<td><a name='email'>email</a></td>
+		<td width='40%'> varchar  NOT NULL  </td>
+		<td width='99%'>  </td>
+	</tr>
+<tr><td colspan='3' class='subpart'><b>Indexes</b></td></tr>
+	<tr>		<td>idx&#095;analysis&#095;users primary key</td>
+		<td> ON analysis&#095;id&#044; email</td>
+		<td>  </td>
+	</tr>
+	<tr>		<td>idx&#095;analysis&#095;users&#095;analysis </td>
+		<td> ON analysis&#095;id</td>
+		<td>  </td>
+	</tr>
+	<tr>		<td>idx&#095;analysis&#095;users&#095;email </td>
+		<td> ON email</td>
+		<td>  </td>
+	</tr>
+<tr><td colspan='3' class='subpart'><b>Foreign Keys</b></td></tr>
+	<tr>
+		<td>fk_analysis_users_analysis</td>
+		<td > ( analysis&#095;id ) ref <a href='#analysis'>analysis</a> (analysis&#095;id) </td>
+		<td>  </td>
+	</tr>
+	<tr>
+		<td>fk_analysis_users_user</td>
+		<td > ( email ) ref <a href='#qiita&#095;user'>qiita&#095;user</a> (email) </td>
+		<td>  </td>
+	</tr>
+</tbody>
+</table>
+
+<br/><br/>
+<table id='dbs' >
+<thead>
+<tr><th colspan='3'><a name='user_level'>user_level</a></th></tr>
+<tr><td colspan='3'>Holds available user levels </td></tr>
+</thead>
+<tbody>
+	<tr>
+		<td><a name='user_level_id'>user&#095;level&#095;id</a></td>
+		<td width='40%'> serial  NOT NULL  </td>
+		<td width='99%'>  </td>
+	</tr>
+	<tr>
+		<td><a name='name'>name</a></td>
+		<td width='40%'> varchar  NOT NULL  </td>
+		<td width='99%'> One of the user levels &#040;admin&#044; user&#044; guest&#044; etc&#041; </td>
+	</tr>
+	<tr>
+		<td><a name='description'>description</a></td>
+		<td width='40%'> text  NOT NULL  </td>
+		<td width='99%'>  </td>
+	</tr>
+<tr><td colspan='3' class='subpart'><b>Indexes</b></td></tr>
+	<tr>		<td>pk&#095;user&#095;level primary key</td>
+		<td> ON user&#095;level&#095;id</td>
+		<td>  </td>
+	</tr>
+</tbody>
+</table>
+
+<br/><br/>
+<table id='dbs' >
+<thead>
+<tr><th colspan='3'><a name='qiita_user'>qiita_user</a></th></tr>
+<tr><td colspan='3'>Holds all user information </td></tr>
+</thead>
+<tbody>
+	<tr>
+		<td><a name='email'>email</a></td>
+		<td width='40%'> varchar  NOT NULL  </td>
+		<td width='99%'>  </td>
+	</tr>
+	<tr>
+		<td><a name='user_level_id'>user&#095;level&#095;id</a></td>
+		<td width='40%'> integer  NOT NULL  DEFO 5 </td>
+		<td width='99%'> user level </td>
+	</tr>
+	<tr>
+		<td><a name='password'>password</a></td>
+		<td width='40%'> varchar  NOT NULL  </td>
+		<td width='99%'>  </td>
+	</tr>
+	<tr>
+		<td><a name='name'>name</a></td>
+		<td width='40%'> varchar   </td>
+		<td width='99%'>  </td>
+	</tr>
+	<tr>
+		<td><a name='affiliation'>affiliation</a></td>
+		<td width='40%'> varchar   </td>
+		<td width='99%'>  </td>
+	</tr>
+	<tr>
+		<td><a name='address'>address</a></td>
+		<td width='40%'> varchar   </td>
+		<td width='99%'>  </td>
+	</tr>
+	<tr>
+		<td><a name='phone'>phone</a></td>
+		<td width='40%'> varchar   </td>
+		<td width='99%'>  </td>
+	</tr>
+	<tr>
+		<td><a name='user_verify_code'>user&#095;verify&#095;code</a></td>
+		<td width='40%'> varchar   </td>
+		<td width='99%'> Code for initial user email verification </td>
+	</tr>
+	<tr>
+		<td><a name='pass_reset_code'>pass&#095;reset&#095;code</a></td>
+		<td width='40%'> varchar   </td>
+		<td width='99%'> Randomly generated code for password reset </td>
+	</tr>
+	<tr>
+		<td><a name='pass_reset_timestamp'>pass&#095;reset&#095;timestamp</a></td>
+		<td width='40%'> timestamp   </td>
+		<td width='99%'> Time the reset code was generated </td>
+	</tr>
+<tr><td colspan='3' class='subpart'><b>Indexes</b></td></tr>
+	<tr>		<td>pk&#095;user primary key</td>
+		<td> ON email</td>
+		<td>  </td>
+	</tr>
+	<tr>		<td>idx&#095;user </td>
+		<td> ON user&#095;level&#095;id</td>
+		<td>  </td>
+	</tr>
+<tr><td colspan='3' class='subpart'><b>Foreign Keys</b></td></tr>
+	<tr>
+		<td>fk_user_user_level</td>
+		<td > ( user&#095;level&#095;id ) ref <a href='#user&#095;level'>user&#095;level</a> (user&#095;level&#095;id) </td>
+		<td>  </td>
+	</tr>
+</tbody>
+</table>
+
+<br/><br/>
+<table id='dbs' >
+<thead>
+<tr><th colspan='3'><a name='filepath_type'>filepath_type</a></th></tr>
+</thead>
+<tbody>
+	<tr>
+		<td><a name='filepath_type_id'>filepath&#095;type&#095;id</a></td>
+		<td width='40%'> bigserial  NOT NULL  </td>
+		<td width='99%'>  </td>
+	</tr>
+	<tr>
+		<td><a name='filepath_type'>filepath&#095;type</a></td>
+		<td width='40%'> varchar   </td>
+		<td width='99%'>  </td>
+	</tr>
+<tr><td colspan='3' class='subpart'><b>Indexes</b></td></tr>
+	<tr>		<td>pk&#095;filepath&#095;type primary key</td>
+		<td> ON filepath&#095;type&#095;id</td>
+		<td>  </td>
+	</tr>
+</tbody>
+</table>
+
+<br/><br/>
+<table id='dbs' >
+<thead>
+<tr><th colspan='3'><a name='checksum_algorithm'>checksum_algorithm</a></th></tr>
+</thead>
+<tbody>
+	<tr>
+		<td><a name='checksum_algorithm_id'>checksum&#095;algorithm&#095;id</a></td>
+		<td width='40%'> bigserial  NOT NULL  </td>
+		<td width='99%'>  </td>
+	</tr>
+	<tr>
+		<td><a name='name'>name</a></td>
+		<td width='40%'> varchar  NOT NULL  </td>
+		<td width='99%'>  </td>
+	</tr>
+<tr><td colspan='3' class='subpart'><b>Indexes</b></td></tr>
+	<tr>		<td>pk&#095;checksum&#095;algorithm primary key</td>
+		<td> ON checksum&#095;algorithm&#095;id</td>
+		<td>  </td>
+	</tr>
+</tbody>
+</table>
+
+<br/><br/>
+<table id='dbs' >
+<thead>
+<tr><th colspan='3'><a name='data_type'>data_type</a></th></tr>
+</thead>
+<tbody>
+	<tr>
+		<td><a name='data_type_id'>data&#095;type&#095;id</a></td>
+		<td width='40%'> bigserial  NOT NULL  </td>
+		<td width='99%'>  </td>
+	</tr>
+	<tr>
+		<td><a name='data_type'>data&#095;type</a></td>
+		<td width='40%'> varchar  NOT NULL  </td>
+		<td width='99%'> Data type &#040;16S&#044; metabolome&#044; etc&#041; the job will use </td>
+	</tr>
+<tr><td colspan='3' class='subpart'><b>Indexes</b></td></tr>
+	<tr>		<td>pk&#095;data&#095;type primary key</td>
+		<td> ON data&#095;type&#095;id</td>
+		<td>  </td>
+	</tr>
+</tbody>
+</table>
+
+<br/><br/>
+<table id='dbs' >
+<thead>
+<tr><th colspan='3'><a name='filepath'>filepath</a></th></tr>
+</thead>
+<tbody>
+	<tr>
+		<td><a name='filepath_id'>filepath&#095;id</a></td>
+		<td width='40%'> bigserial  NOT NULL  </td>
+		<td width='99%'>  </td>
+	</tr>
+	<tr>
+		<td><a name='filepath'>filepath</a></td>
+		<td width='40%'> varchar  NOT NULL  </td>
+		<td width='99%'>  </td>
+	</tr>
+	<tr>
+		<td><a name='filepath_type_id'>filepath&#095;type&#095;id</a></td>
+		<td width='40%'> bigint  NOT NULL  </td>
+		<td width='99%'>  </td>
+	</tr>
+	<tr>
+		<td><a name='checksum'>checksum</a></td>
+		<td width='40%'> varchar  NOT NULL  </td>
+		<td width='99%'>  </td>
+	</tr>
+	<tr>
+		<td><a name='checksum_algorithm_id'>checksum&#095;algorithm&#095;id</a></td>
+		<td width='40%'> bigint  NOT NULL  </td>
+		<td width='99%'>  </td>
+	</tr>
+<tr><td colspan='3' class='subpart'><b>Indexes</b></td></tr>
+	<tr>		<td>pk&#095;filepath primary key</td>
+		<td> ON filepath&#095;id</td>
+		<td>  </td>
+	</tr>
+	<tr>		<td>idx&#095;filepath </td>
+		<td> ON filepath&#095;type&#095;id</td>
+		<td>  </td>
+	</tr>
+<tr><td colspan='3' class='subpart'><b>Foreign Keys</b></td></tr>
+	<tr>
+		<td>fk_filepath</td>
+		<td > ( filepath&#095;type&#095;id ) ref <a href='#filepath&#095;type'>filepath&#095;type</a> (filepath&#095;type&#095;id) </td>
+		<td>  </td>
+	</tr>
+	<tr>
+		<td>fk_filepath_0</td>
+		<td > ( checksum&#095;algorithm&#095;id ) ref <a href='#checksum&#095;algorithm'>checksum&#095;algorithm</a> (checksum&#095;algorithm&#095;id) </td>
+		<td>  </td>
+	</tr>
+</tbody>
+</table>
+
+<br/><br/>
+<table id='dbs' >
+<thead>
+<tr><th colspan='3'><a name='study_preprocessed_data'>study_preprocessed_data</a></th></tr>
+</thead>
+<tbody>
+	<tr>
+		<td><a name='study_id'>study&#095;id</a></td>
+		<td width='40%'> bigint  NOT NULL  </td>
+		<td width='99%'>  </td>
+	</tr>
+	<tr>
+		<td><a name='preprocessed_data_id'>preprocessed&#095;data&#095;id</a></td>
+		<td width='40%'> bigint  NOT NULL  </td>
+		<td width='99%'>  </td>
+	</tr>
+<tr><td colspan='3' class='subpart'><b>Indexes</b></td></tr>
+	<tr>		<td>idx&#095;study&#095;preprocessed&#095;data primary key</td>
+		<td> ON study&#095;id&#044; preprocessed&#095;data&#095;id</td>
+		<td>  </td>
+	</tr>
+	<tr>		<td>idx&#095;study&#095;preprocessed&#095;data&#095;0 </td>
+		<td> ON study&#095;id</td>
+		<td>  </td>
+	</tr>
+	<tr>		<td>idx&#095;study&#095;preprocessed&#095;data&#095;1 </td>
+		<td> ON preprocessed&#095;data&#095;id</td>
+		<td>  </td>
+	</tr>
+<tr><td colspan='3' class='subpart'><b>Foreign Keys</b></td></tr>
+	<tr>
+		<td>fk_study_preprocessed_data</td>
+		<td > ( study&#095;id ) ref <a href='#study'>study</a> (study&#095;id) </td>
+		<td>  </td>
+	</tr>
+	<tr>
+		<td>fk_study_preprocessed_data_0</td>
+		<td > ( preprocessed&#095;data&#095;id ) ref <a href='#preprocessed&#095;data'>preprocessed&#095;data</a> (preprocessed&#095;data&#095;id) </td>
+		<td>  </td>
+	</tr>
+</tbody>
+</table>
+
+<br/><br/>
+<table id='dbs' >
+<thead>
+<tr><th colspan='3'><a name='study'>study</a></th></tr>
+</thead>
+<tbody>
+	<tr>
+		<td><a name='study_id'>study&#095;id</a></td>
+		<td width='40%'> bigserial  NOT NULL  </td>
+		<td width='99%'> Unique name for study </td>
+	</tr>
+	<tr>
+		<td><a name='email'>email</a></td>
+		<td width='40%'> varchar  NOT NULL  </td>
+		<td width='99%'> Email of study owner </td>
+	</tr>
+	<tr>
+		<td><a name='study_status_id'>study&#095;status&#095;id</a></td>
+		<td width='40%'> bigint  NOT NULL  </td>
+		<td width='99%'>  </td>
+	</tr>
+	<tr>
+		<td><a name='emp_person_id'>emp&#095;person&#095;id</a></td>
+		<td width='40%'> bigint   </td>
+		<td width='99%'>  </td>
+	</tr>
+	<tr>
+		<td><a name='first_contact'>first&#095;contact</a></td>
+		<td width='40%'> varchar  NOT NULL  </td>
+		<td width='99%'>  </td>
+	</tr>
+	<tr>
+		<td><a name='funding'>funding</a></td>
+		<td width='40%'> varchar   </td>
+		<td width='99%'>  </td>
+	</tr>
+	<tr>
+		<td><a name='timeseries_type_id'>timeseries&#095;type&#095;id</a></td>
+		<td width='40%'> bigint  NOT NULL  </td>
+		<td width='99%'> What type of timeseries this study is &#040;or is not&#041;
+Controlled Vocabulary </td>
+	</tr>
+	<tr>
+		<td><a name='lab_person_id'>lab&#095;person&#095;id</a></td>
+		<td width='40%'> bigint   </td>
+		<td width='99%'>  </td>
+	</tr>
+	<tr>
+		<td><a name='metadata_complete'>metadata&#095;complete</a></td>
+		<td width='40%'> bool  NOT NULL  </td>
+		<td width='99%'>  </td>
+	</tr>
+	<tr>
+		<td><a name='mixs_compliant'>mixs&#095;compliant</a></td>
+		<td width='40%'> bool  NOT NULL  </td>
+		<td width='99%'>  </td>
+	</tr>
+	<tr>
+		<td><a name='most_recent_contact'>most&#095;recent&#095;contact</a></td>
+		<td width='40%'> varchar   </td>
+		<td width='99%'>  </td>
+	</tr>
+	<tr>
+		<td><a name='number_samples_collected'>number&#095;samples&#095;collected</a></td>
+		<td width='40%'> integer  NOT NULL  </td>
+		<td width='99%'>  </td>
+	</tr>
+	<tr>
+		<td><a name='number_samples_promised'>number&#095;samples&#095;promised</a></td>
+		<td width='40%'> integer  NOT NULL  </td>
+		<td width='99%'>  </td>
+	</tr>
+	<tr>
+		<td><a name='portal_type_id'>portal&#095;type&#095;id</a></td>
+		<td width='40%'> bigint  NOT NULL  </td>
+		<td width='99%'>  </td>
+	</tr>
+	<tr>
+		<td><a name='principal_investigator_id'>principal&#095;investigator&#095;id</a></td>
+		<td width='40%'> bigint  NOT NULL  </td>
+		<td width='99%'>  </td>
+	</tr>
+	<tr>
+		<td><a name='reprocess'>reprocess</a></td>
+		<td width='40%'> bool  NOT NULL  </td>
+		<td width='99%'>  </td>
+	</tr>
+	<tr>
+		<td><a name='spatial_series'>spatial&#095;series</a></td>
+		<td width='40%'> bool   </td>
+		<td width='99%'>  </td>
+	</tr>
+	<tr>
+		<td><a name='study_title'>study&#095;title</a></td>
+		<td width='40%'> varchar  NOT NULL  </td>
+		<td width='99%'>  </td>
+	</tr>
+	<tr>
+		<td><a name='study_alias'>study&#095;alias</a></td>
+		<td width='40%'> varchar  NOT NULL  </td>
+		<td width='99%'>  </td>
+	</tr>
+	<tr>
+		<td><a name='study_description'>study&#095;description</a></td>
+		<td width='40%'> text  NOT NULL  </td>
+		<td width='99%'>  </td>
+	</tr>
+	<tr>
+		<td><a name='study_abstract'>study&#095;abstract</a></td>
+		<td width='40%'> text  NOT NULL  </td>
+		<td width='99%'>  </td>
+	</tr>
+	<tr>
+		<td><a name='vamps_id'>vamps&#095;id</a></td>
+		<td width='40%'> varchar   </td>
+		<td width='99%'>  </td>
+	</tr>
+<tr><td colspan='3' class='subpart'><b>Indexes</b></td></tr>
+	<tr>		<td>pk&#095;study primary key</td>
+		<td> ON study&#095;id</td>
+		<td>  </td>
+	</tr>
+	<tr>		<td>idx&#095;study </td>
+		<td> ON email</td>
+		<td>  </td>
+	</tr>
+	<tr>		<td>idx&#095;study&#095;0 </td>
+		<td> ON study&#095;status&#095;id</td>
+		<td>  </td>
+	</tr>
+	<tr>		<td>idx&#095;study&#095;1 </td>
+		<td> ON emp&#095;person&#095;id</td>
+		<td>  </td>
+	</tr>
+	<tr>		<td>idx&#095;study&#095;2 </td>
+		<td> ON lab&#095;person&#095;id</td>
+		<td>  </td>
+	</tr>
+	<tr>		<td>idx&#095;study&#095;3 </td>
+		<td> ON principal&#095;investigator&#095;id</td>
+		<td>  </td>
+	</tr>
+	<tr>		<td>idx&#095;study&#095;4 </td>
+		<td> ON timeseries&#095;type&#095;id</td>
+		<td>  </td>
+	</tr>
+	<tr>		<td>idx&#095;study&#095;5 </td>
+		<td> ON portal&#095;type&#095;id</td>
+		<td>  </td>
+	</tr>
+<tr><td colspan='3' class='subpart'><b>Foreign Keys</b></td></tr>
+	<tr>
+		<td>fk_study_user</td>
+		<td > ( email ) ref <a href='#qiita&#095;user'>qiita&#095;user</a> (email) </td>
+		<td>  </td>
+	</tr>
+	<tr>
+		<td>fk_study_study_status</td>
+		<td > ( study&#095;status&#095;id ) ref <a href='#study&#095;status'>study&#095;status</a> (study&#095;status&#095;id) </td>
+		<td>  </td>
+	</tr>
+	<tr>
+		<td>fk_study_study_emp_person</td>
+		<td > ( emp&#095;person&#095;id ) ref <a href='#study&#095;person'>study&#095;person</a> (study&#095;person&#095;id) </td>
+		<td>  </td>
+	</tr>
+	<tr>
+		<td>fk_study_study_lab_person</td>
+		<td > ( lab&#095;person&#095;id ) ref <a href='#study&#095;person'>study&#095;person</a> (study&#095;person&#095;id) </td>
+		<td>  </td>
+	</tr>
+	<tr>
+		<td>fk_study_study_pi_person</td>
+		<td > ( principal&#095;investigator&#095;id ) ref <a href='#study&#095;person'>study&#095;person</a> (study&#095;person&#095;id) </td>
+		<td>  </td>
+	</tr>
+	<tr>
+		<td>fk_study_timeseries_type</td>
+		<td > ( timeseries&#095;type&#095;id ) ref <a href='#timeseries&#095;type'>timeseries&#095;type</a> (timeseries&#095;type&#095;id) </td>
+		<td>  </td>
+	</tr>
+	<tr>
+		<td>fk_study</td>
+		<td > ( portal&#095;type&#095;id ) ref <a href='#portal&#095;type'>portal&#095;type</a> (portal&#095;type&#095;id) </td>
+		<td>  </td>
+	</tr>
+</tbody>
+</table>
+
+<br/><br/>
+<table id='dbs' >
+<thead>
+<tr><th colspan='3'><a name='study_users'>study_users</a></th></tr>
+<tr><td colspan='3'>Links shared studies to users they are shared with </td></tr>
+</thead>
+<tbody>
+	<tr>
+		<td><a name='study_id'>study&#095;id</a></td>
+		<td width='40%'> bigint  NOT NULL  </td>
+		<td width='99%'>  </td>
+	</tr>
+	<tr>
+		<td><a name='email'>email</a></td>
+		<td width='40%'> varchar  NOT NULL  </td>
+		<td width='99%'>  </td>
+	</tr>
+<tr><td colspan='3' class='subpart'><b>Indexes</b></td></tr>
+	<tr>		<td>idx&#095;study&#095;users primary key</td>
+		<td> ON study&#095;id&#044; email</td>
+		<td>  </td>
+	</tr>
+	<tr>		<td>idx&#095;study&#095;users&#095;0 </td>
+		<td> ON study&#095;id</td>
+		<td>  </td>
+	</tr>
+	<tr>		<td>idx&#095;study&#095;users&#095;1 </td>
+		<td> ON email</td>
+		<td>  </td>
+	</tr>
+<tr><td colspan='3' class='subpart'><b>Foreign Keys</b></td></tr>
+	<tr>
+		<td>fk_study_users_study</td>
+		<td > ( study&#095;id ) ref <a href='#study'>study</a> (study&#095;id) </td>
+		<td>  </td>
+	</tr>
+	<tr>
+		<td>fk_study_users_user</td>
+		<td > ( email ) ref <a href='#qiita&#095;user'>qiita&#095;user</a> (email) </td>
+		<td>  </td>
+	</tr>
+</tbody>
+</table>
+
+<br/><br/>
+<table id='dbs' >
+<thead>
+<tr><th colspan='3'><a name='required_sample_info'>required_sample_info</a></th></tr>
+<tr><td colspan='3'>Required info for each sample&#046; One row is one sample&#046; </td></tr>
+</thead>
+<tbody>
+	<tr>
+		<td><a name='study_id'>study&#095;id</a></td>
+		<td width='40%'> bigint  NOT NULL  </td>
+		<td width='99%'>  </td>
+	</tr>
+	<tr>
+		<td><a name='sample_id'>sample&#095;id</a></td>
+		<td width='40%'> varchar  NOT NULL  </td>
+		<td width='99%'>  </td>
+	</tr>
+	<tr>
+		<td><a name='physical_location'>physical&#095;location</a></td>
+		<td width='40%'> varchar  NOT NULL  </td>
+		<td width='99%'> Where the sample itself is stored </td>
+	</tr>
+	<tr>
+		<td><a name='has_physical_specimen'>has&#095;physical&#095;specimen</a></td>
+		<td width='40%'> bool  NOT NULL  </td>
+		<td width='99%'> Whether we have the full speciment or just DNA </td>
+	</tr>
+	<tr>
+		<td><a name='has_extracted_data'>has&#095;extracted&#095;data</a></td>
+		<td width='40%'> bool  NOT NULL  </td>
+		<td width='99%'>  </td>
+	</tr>
+	<tr>
+		<td><a name='sample_type'>sample&#095;type</a></td>
+		<td width='40%'> varchar  NOT NULL  </td>
+		<td width='99%'> Controlled vocabulary of sample types </td>
+	</tr>
+	<tr>
+		<td><a name='required_sample_info_status_id'>required&#095;sample&#095;info&#095;status&#095;id</a></td>
+		<td width='40%'> bigint  NOT NULL  </td>
+		<td width='99%'> What step of the pipeline the samples are in </td>
+	</tr>
+	<tr>
+		<td><a name='collection_timestamp'>collection&#095;timestamp</a></td>
+		<td width='40%'> timestamp  NOT NULL  </td>
+		<td width='99%'>  </td>
+	</tr>
+	<tr>
+		<td><a name='host_subject_id'>host&#095;subject&#095;id</a></td>
+		<td width='40%'> varchar  NOT NULL  </td>
+		<td width='99%'>  </td>
+	</tr>
+	<tr>
+		<td><a name='description'>description</a></td>
+		<td width='40%'> varchar  NOT NULL  </td>
+		<td width='99%'>  </td>
+	</tr>
+<tr><td colspan='3' class='subpart'><b>Indexes</b></td></tr>
+	<tr>		<td>idx&#095;common&#095;sample&#095;information primary key</td>
+		<td> ON study&#095;id&#044; sample&#095;id</td>
+		<td>  </td>
+	</tr>
+	<tr>		<td>idx&#095;required&#095;sample&#095;info </td>
+		<td> ON study&#095;id</td>
+		<td>  </td>
+	</tr>
+	<tr>		<td>idx&#095;required&#095;sample&#095;info&#095;0 </td>
+		<td> ON required&#095;sample&#095;info&#095;status&#095;id</td>
+		<td>  </td>
+	</tr>
+	<tr>		<td>pk&#095;required&#095;sample&#095;info unique</td>
+		<td> ON sample&#095;id</td>
+		<td>  </td>
+	</tr>
+<tr><td colspan='3' class='subpart'><b>Foreign Keys</b></td></tr>
+	<tr>
+		<td>fk_required_sample_info_study</td>
+		<td > ( study&#095;id ) ref <a href='#study'>study</a> (study&#095;id) </td>
+		<td>  </td>
+	</tr>
+	<tr>
+		<td>fk_required_sample_info</td>
+		<td > ( required&#095;sample&#095;info&#095;status&#095;id ) ref <a href='#required&#095;sample&#095;info&#095;status'>required&#095;sample&#095;info&#095;status</a> (required&#095;sample&#095;info&#095;status&#095;id) </td>
+		<td>  </td>
+	</tr>
+</tbody>
+</table>
+
+<br/><br/>
+<table id='dbs' >
+<thead>
+<tr><th colspan='3'><a name='sample_x'>sample_x</a></th></tr>
+<tr><td colspan='3'>data for samples in study x &#040;sample template&#041;
+x is the study&#095;id from study table
+
+MAKE SURE sample&#095;id IS FK TO sample&#095;id IN required&#095;sample&#095;info TABLE </td></tr>
+</thead>
+<tbody>
+	<tr>
+		<td><a name='sample_id'>sample&#095;id</a></td>
+		<td width='40%'> varchar  NOT NULL  </td>
+		<td width='99%'>  </td>
+	</tr>
+	<tr>
+		<td><a name='description'>description</a></td>
+		<td width='40%'> varchar  NOT NULL  </td>
+		<td width='99%'>  </td>
+	</tr>
+	<tr>
+		<td><a name='other_mapping_columns'>other&#095;mapping&#095;columns</a></td>
+		<td width='40%'> varchar   </td>
+		<td width='99%'> Represents whatever other columns go with this study </td>
+	</tr>
+<tr><td colspan='3' class='subpart'><b>Indexes</b></td></tr>
+	<tr>		<td>pk&#095;study&#095;x&#095;y primary key</td>
+		<td> ON sample&#095;id</td>
+		<td>  </td>
+	</tr>
+</tbody>
+</table>
+
+<br/><br/>
+<table id='dbs' >
+<thead>
+<tr><th colspan='3'><a name='study_sample_columns'>study_sample_columns</a></th></tr>
+<tr><td colspan='3'>Holds information on which metadata columns are available for the study sample template </td></tr>
+</thead>
+<tbody>
+	<tr>
+		<td><a name='study_id'>study&#095;id</a></td>
+		<td width='40%'> bigint  NOT NULL  </td>
+		<td width='99%'>  </td>
+	</tr>
+	<tr>
+		<td><a name='column_name'>column&#095;name</a></td>
+		<td width='40%'> varchar&#040; 100 &#041;  NOT NULL  </td>
+		<td width='99%'>  </td>
+	</tr>
+	<tr>
+		<td><a name='column_type'>column&#095;type</a></td>
+		<td width='40%'> varchar  NOT NULL  </td>
+		<td width='99%'>  </td>
+	</tr>
+<tr><td colspan='3' class='subpart'><b>Indexes</b></td></tr>
+	<tr>		<td>idx&#095;study&#095;mapping&#095;columns primary key</td>
+		<td> ON study&#095;id&#044; column&#095;name&#044; column&#095;type</td>
+		<td>  </td>
+	</tr>
+	<tr>		<td>idx&#095;study&#095;mapping&#095;columns&#095;study&#095;id </td>
+		<td> ON study&#095;id</td>
+		<td>  </td>
+	</tr>
+<tr><td colspan='3' class='subpart'><b>Foreign Keys</b></td></tr>
+	<tr>
+		<td>fk_study_mapping_columns_study</td>
+		<td > ( study&#095;id ) ref <a href='#study'>study</a> (study&#095;id) </td>
+		<td>  </td>
+	</tr>
+</tbody>
+</table>
+
+<br/><br/>
+<table id='dbs' >
+<thead>
+<tr><th colspan='3'><a name='required_sample_info_status'>required_sample_info_status</a></th></tr>
+</thead>
+<tbody>
+	<tr>
+		<td><a name='required_sample_info_status_id'>required&#095;sample&#095;info&#095;status&#095;id</a></td>
+		<td width='40%'> bigserial  NOT NULL  </td>
+		<td width='99%'>  </td>
+	</tr>
+	<tr>
+		<td><a name='status'>status</a></td>
+		<td width='40%'> varchar   </td>
+		<td width='99%'>  </td>
+	</tr>
+<tr><td colspan='3' class='subpart'><b>Indexes</b></td></tr>
+	<tr>		<td>pk&#095;sample&#095;status primary key</td>
+		<td> ON required&#095;sample&#095;info&#095;status&#095;id</td>
+		<td>  </td>
+	</tr>
+</tbody>
+</table>
+
+<br/><br/>
+<table id='dbs' >
+<thead>
+<tr><th colspan='3'><a name='prep_y'>prep_y</a></th></tr>
+<tr><td colspan='3'>Information on how raw data y was prepared &#040;prep template&#041;
+Linked by y being raw&#095;data&#095;id from raw data table&#046; </td></tr>
+</thead>
+<tbody>
+	<tr>
+		<td><a name='sample_id'>sample&#095;id</a></td>
+		<td width='40%'> varchar  NOT NULL  </td>
+		<td width='99%'>  </td>
+	</tr>
+	<tr>
+		<td><a name='data'>data</a></td>
+		<td width='40%'> bigint   </td>
+		<td width='99%'> STUFFFFF </td>
+	</tr>
+<tr><td colspan='3' class='subpart'><b>Indexes</b></td></tr>
+	<tr>		<td>pk&#095;prep&#095;y primary key</td>
+		<td> ON sample&#095;id</td>
+		<td>  </td>
+	</tr>
+</tbody>
+</table>
+
+<br/><br/>
+<table id='dbs' >
+<thead>
+<tr><th colspan='3'><a name='common_prep_info'>common_prep_info</a></th></tr>
+</thead>
+<tbody>
+	<tr>
+		<td><a name='raw_data_id'>raw&#095;data&#095;id</a></td>
+		<td width='40%'> bigserial  NOT NULL  </td>
+		<td width='99%'>  </td>
+	</tr>
+	<tr>
+		<td><a name='sample_id'>sample&#095;id</a></td>
+		<td width='40%'> varchar  NOT NULL  </td>
+		<td width='99%'>  </td>
+	</tr>
+	<tr>
+		<td><a name='center_name'>center&#095;name</a></td>
+		<td width='40%'> varchar   </td>
+		<td width='99%'>  </td>
+	</tr>
+	<tr>
+		<td><a name='center_project_name'>center&#095;project&#095;name</a></td>
+		<td width='40%'> varchar   </td>
+		<td width='99%'>  </td>
+	</tr>
+	<tr>
+		<td><a name='ebi_submission_accession'>ebi&#095;submission&#095;accession</a></td>
+		<td width='40%'> varchar   </td>
+		<td width='99%'>  </td>
+	</tr>
+	<tr>
+		<td><a name='ebi_study_accession'>ebi&#095;study&#095;accession</a></td>
+		<td width='40%'> varchar   </td>
+		<td width='99%'>  </td>
+	</tr>
+	<tr>
+		<td><a name='emp_status_id'>emp&#095;status&#095;id</a></td>
+		<td width='40%'> bigint  NOT NULL  </td>
+		<td width='99%'>  </td>
+	</tr>
+	<tr>
+		<td><a name='data_type_id'>data&#095;type&#095;id</a></td>
+		<td width='40%'> bigint  NOT NULL  </td>
+		<td width='99%'>  </td>
+	</tr>
+<tr><td colspan='3' class='subpart'><b>Indexes</b></td></tr>
+	<tr>		<td>idx&#095;required&#095;prep&#095;info </td>
+		<td> ON raw&#095;data&#095;id</td>
+		<td>  </td>
+	</tr>
+	<tr>		<td>idx&#095;required&#095;prep&#095;info&#095;0 </td>
+		<td> ON emp&#095;status&#095;id</td>
+		<td>  </td>
+	</tr>
+	<tr>		<td>idx&#095;required&#095;prep&#095;info&#095;1 primary key</td>
+		<td> ON raw&#095;data&#095;id&#044; sample&#095;id</td>
+		<td>  </td>
+	</tr>
+	<tr>		<td>idx&#095;required&#095;prep&#095;info&#095;2 </td>
+		<td> ON sample&#095;id</td>
+		<td>  </td>
+	</tr>
+	<tr>		<td>idx&#095;required&#095;prep&#095;info&#095;3 </td>
+		<td> ON data&#095;type&#095;id</td>
+		<td>  </td>
+	</tr>
+<tr><td colspan='3' class='subpart'><b>Foreign Keys</b></td></tr>
+	<tr>
+		<td>fk_required_prep_info_raw_data</td>
+		<td > ( raw&#095;data&#095;id ) ref <a href='#raw&#095;data'>raw&#095;data</a> (raw&#095;data&#095;id) </td>
+		<td>  </td>
+	</tr>
+	<tr>
+		<td>fk_required_prep_info_emp_status</td>
+		<td > ( emp&#095;status&#095;id ) ref <a href='#emp&#095;status'>emp&#095;status</a> (emp&#095;status&#095;id) </td>
+		<td>  </td>
+	</tr>
+	<tr>
+		<td>fk_required_prep_info</td>
+		<td > ( sample&#095;id ) ref <a href='#required&#095;sample&#095;info'>required&#095;sample&#095;info</a> (sample&#095;id) </td>
+		<td>  </td>
+	</tr>
+	<tr>
+		<td>fk_required_prep_info_0</td>
+		<td > ( data&#095;type&#095;id ) ref <a href='#data&#095;type'>data&#095;type</a> (data&#095;type&#095;id) </td>
+		<td>  </td>
+	</tr>
+</tbody>
+</table>
+
+<br/><br/>
+<table id='dbs' >
+<thead>
+<tr><th colspan='3'><a name='emp_status'>emp_status</a></th></tr>
+<tr><td colspan='3'>All possible statuses for projects relating to EMP&#046; Whether they are part of&#044; processed in accordance to&#044; or not part of EMP&#046; </td></tr>
+</thead>
+<tbody>
+	<tr>
+		<td><a name='emp_status_id'>emp&#095;status&#095;id</a></td>
+		<td width='40%'> bigserial  NOT NULL  </td>
+		<td width='99%'>  </td>
+	</tr>
+	<tr>
+		<td><a name='emp_status'>emp&#095;status</a></td>
+		<td width='40%'> varchar  NOT NULL  </td>
+		<td width='99%'>  </td>
+	</tr>
+<tr><td colspan='3' class='subpart'><b>Indexes</b></td></tr>
+	<tr>		<td>pk&#095;emp&#095;status primary key</td>
+		<td> ON emp&#095;status&#095;id</td>
+		<td>  </td>
+	</tr>
+</tbody>
+</table>
+
+<br/><br/>
+<table id='dbs' >
+<thead>
+<tr><th colspan='3'><a name='raw_data_prep_columns'>raw_data_prep_columns</a></th></tr>
+<tr><td colspan='3'>Holds the columns available for a given raw data prep </td></tr>
+</thead>
+<tbody>
+	<tr>
+		<td><a name='raw_data_id'>raw&#095;data&#095;id</a></td>
+		<td width='40%'> bigint  NOT NULL  </td>
+		<td width='99%'>  </td>
+	</tr>
+	<tr>
+		<td><a name='column_name'>column&#095;name</a></td>
+		<td width='40%'> varchar  NOT NULL  </td>
+		<td width='99%'>  </td>
+	</tr>
+	<tr>
+		<td><a name='column_type'>column&#095;type</a></td>
+		<td width='40%'> varchar  NOT NULL  </td>
+		<td width='99%'>  </td>
+	</tr>
+<tr><td colspan='3' class='subpart'><b>Indexes</b></td></tr>
+	<tr>		<td>idx&#095;raw&#095;data&#095;prep&#095;columns primary key</td>
+		<td> ON raw&#095;data&#095;id&#044; column&#095;name&#044; column&#095;type</td>
+		<td>  </td>
+	</tr>
+	<tr>		<td>idx&#095;prep&#095;columns </td>
+		<td> ON raw&#095;data&#095;id</td>
+		<td>  </td>
+	</tr>
+<tr><td colspan='3' class='subpart'><b>Foreign Keys</b></td></tr>
+	<tr>
+		<td>fk_prep_columns_raw_data</td>
+		<td > ( raw&#095;data&#095;id ) ref <a href='#raw&#095;data'>raw&#095;data</a> (raw&#095;data&#095;id) </td>
+		<td>  </td>
+	</tr>
+</tbody>
+</table>
+
+<br/><br/>
+<table id='dbs' >
+<thead>
+<tr><th colspan='3'><a name='filetype'>filetype</a></th></tr>
+<tr><td colspan='3'>Type of file &#040;FASTA&#044; FASTQ&#044; SPECTRA&#044; etc&#041; </td></tr>
+</thead>
+<tbody>
+	<tr>
+		<td><a name='filetype_id'>filetype&#095;id</a></td>
+		<td width='40%'> bigserial  NOT NULL  </td>
+		<td width='99%'>  </td>
+	</tr>
+	<tr>
+		<td><a name='type'>type</a></td>
+		<td width='40%'> varchar  NOT NULL  </td>
+		<td width='99%'>  </td>
+	</tr>
+<tr><td colspan='3' class='subpart'><b>Indexes</b></td></tr>
+	<tr>		<td>pk&#095;filetype primary key</td>
+		<td> ON filetype&#095;id</td>
+		<td>  </td>
+	</tr>
+</tbody>
+</table>
+
+<br/><br/>
+<table id='dbs' >
+<thead>
+<tr><th colspan='3'><a name='raw_filepath'>raw_filepath</a></th></tr>
+</thead>
+<tbody>
+	<tr>
+		<td><a name='raw_data_id'>raw&#095;data&#095;id</a></td>
+		<td width='40%'> bigint  NOT NULL  </td>
+		<td width='99%'>  </td>
+	</tr>
+	<tr>
+		<td><a name='filepath_id'>filepath&#095;id</a></td>
+		<td width='40%'> bigint  NOT NULL  </td>
+		<td width='99%'>  </td>
+	</tr>
+<tr><td colspan='3' class='subpart'><b>Indexes</b></td></tr>
+	<tr>		<td>idx&#095;raw&#095;filepath primary key</td>
+		<td> ON raw&#095;data&#095;id&#044; filepath&#095;id</td>
+		<td>  </td>
+	</tr>
+	<tr>		<td>idx&#095;raw&#095;filepath&#095;0 </td>
+		<td> ON filepath&#095;id</td>
+		<td>  </td>
+	</tr>
+	<tr>		<td>idx&#095;raw&#095;filepath&#095;1 </td>
+		<td> ON raw&#095;data&#095;id</td>
+		<td>  </td>
+	</tr>
+<tr><td colspan='3' class='subpart'><b>Foreign Keys</b></td></tr>
+	<tr>
+		<td>fk_raw_filepath</td>
+		<td > ( filepath&#095;id ) ref <a href='#filepath'>filepath</a> (filepath&#095;id) </td>
+		<td>  </td>
+	</tr>
+	<tr>
+		<td>fk_raw_filepath_0</td>
+		<td > ( raw&#095;data&#095;id ) ref <a href='#raw&#095;data'>raw&#095;data</a> (raw&#095;data&#095;id) </td>
+		<td>  </td>
+	</tr>
+</tbody>
+</table>
+
+<br/><br/>
+<table id='dbs' >
+<thead>
+<tr><th colspan='3'><a name='preprocessed_processed_data'>preprocessed_processed_data</a></th></tr>
+</thead>
+<tbody>
+	<tr>
+		<td><a name='preprocessed_data_id'>preprocessed&#095;data&#095;id</a></td>
+		<td width='40%'> bigint  NOT NULL  </td>
+		<td width='99%'>  </td>
+	</tr>
+	<tr>
+		<td><a name='processed_data_id'>processed&#095;data&#095;id</a></td>
+		<td width='40%'> bigint  NOT NULL  </td>
+		<td width='99%'>  </td>
+	</tr>
+<tr><td colspan='3' class='subpart'><b>Indexes</b></td></tr>
+	<tr>		<td>idx&#095;preprocessed&#095;processed&#095;data primary key</td>
+		<td> ON preprocessed&#095;data&#095;id&#044; processed&#095;data&#095;id</td>
+		<td>  </td>
+	</tr>
+	<tr>		<td>idx&#095;preprocessed&#095;processed&#095;data&#095;0 </td>
+		<td> ON preprocessed&#095;data&#095;id</td>
+		<td>  </td>
+	</tr>
+	<tr>		<td>idx&#095;preprocessed&#095;processed&#095;data&#095;1 </td>
+		<td> ON processed&#095;data&#095;id</td>
+		<td>  </td>
+	</tr>
+<tr><td colspan='3' class='subpart'><b>Foreign Keys</b></td></tr>
+	<tr>
+		<td>fk_preprocessed_processed_data</td>
+		<td > ( preprocessed&#095;data&#095;id ) ref <a href='#preprocessed&#095;data'>preprocessed&#095;data</a> (preprocessed&#095;data&#095;id) </td>
+		<td>  </td>
+	</tr>
+	<tr>
+		<td>fk_preprocessed_processed_data_0</td>
+		<td > ( processed&#095;data&#095;id ) ref <a href='#processed&#095;data'>processed&#095;data</a> (processed&#095;data&#095;id) </td>
+		<td>  </td>
+	</tr>
+</tbody>
+</table>
+
+<br/><br/>
+<table id='dbs' >
+<thead>
+<tr><th colspan='3'><a name='study_raw_data'>study_raw_data</a></th></tr>
+<tr><td colspan='3'>links study to its raw data </td></tr>
+</thead>
+<tbody>
+	<tr>
+		<td><a name='study_id'>study&#095;id</a></td>
+		<td width='40%'> bigint  NOT NULL  </td>
+		<td width='99%'>  </td>
+	</tr>
+	<tr>
+		<td><a name='raw_data_id'>raw&#095;data&#095;id</a></td>
+		<td width='40%'> bigint  NOT NULL  </td>
+		<td width='99%'>  </td>
+	</tr>
+<tr><td colspan='3' class='subpart'><b>Indexes</b></td></tr>
+	<tr>		<td>idx&#095;study&#095;raw&#095;data </td>
+		<td> ON study&#095;id</td>
+		<td>  </td>
+	</tr>
+	<tr>		<td>idx&#095;study&#095;raw&#095;data&#095;0 primary key</td>
+		<td> ON study&#095;id&#044; raw&#095;data&#095;id</td>
+		<td>  </td>
+	</tr>
+<tr><td colspan='3' class='subpart'><b>Foreign Keys</b></td></tr>
+	<tr>
+		<td>fk_study_raw_data_study</td>
+		<td > ( study&#095;id ) ref <a href='#study'>study</a> (study&#095;id) </td>
+		<td>  </td>
+	</tr>
+	<tr>
+		<td>fk_study_raw_data_raw_data</td>
+		<td > ( raw&#095;data&#095;id ) ref <a href='#raw&#095;data'>raw&#095;data</a> (raw&#095;data&#095;id) </td>
+		<td>  </td>
+	</tr>
+</tbody>
+</table>
+
+<br/><br/>
+<table id='dbs' >
+<thead>
+<tr><th colspan='3'><a name='timeseries_type'>timeseries_type</a></th></tr>
+</thead>
+<tbody>
+	<tr>
+		<td><a name='timeseries_type_id'>timeseries&#095;type&#095;id</a></td>
+		<td width='40%'> bigserial  NOT NULL  </td>
+		<td width='99%'>  </td>
+	</tr>
+	<tr>
+		<td><a name='timeseries_type'>timeseries&#095;type</a></td>
+		<td width='40%'> varchar  NOT NULL  </td>
+		<td width='99%'>  </td>
+	</tr>
+<tr><td colspan='3' class='subpart'><b>Indexes</b></td></tr>
+	<tr>		<td>pk&#095;timeseries&#095;type primary key</td>
+		<td> ON timeseries&#095;type&#095;id</td>
+		<td>  </td>
+	</tr>
+</tbody>
+</table>
+
+<br/><br/>
+<table id='dbs' >
+<thead>
+<tr><th colspan='3'><a name='portal_type'>portal_type</a></th></tr>
+<tr><td colspan='3'>What portals are available to show a study in </td></tr>
+</thead>
+<tbody>
+	<tr>
+		<td><a name='portal_type_id'>portal&#095;type&#095;id</a></td>
+		<td width='40%'> bigserial  NOT NULL  </td>
+		<td width='99%'>  </td>
+	</tr>
+	<tr>
+		<td><a name='portal'>portal</a></td>
+		<td width='40%'> varchar  NOT NULL  </td>
+		<td width='99%'>  </td>
+	</tr>
+	<tr>
+		<td><a name='description'>description</a></td>
+		<td width='40%'> varchar  NOT NULL  </td>
+		<td width='99%'>  </td>
+	</tr>
+<tr><td colspan='3' class='subpart'><b>Indexes</b></td></tr>
+	<tr>		<td>pk&#095;portal&#095;type primary key</td>
+		<td> ON portal&#095;type&#095;id</td>
+		<td>  </td>
+	</tr>
+</tbody>
+</table>
+
+<br/><br/>
+<table id='dbs' >
+<thead>
+<tr><th colspan='3'><a name='raw_data'>raw_data</a></th></tr>
+</thead>
+<tbody>
+	<tr>
+		<td><a name='raw_data_id'>raw&#095;data&#095;id</a></td>
+		<td width='40%'> bigserial  NOT NULL  </td>
+		<td width='99%'>  </td>
+	</tr>
+	<tr>
+		<td><a name='filetype_id'>filetype&#095;id</a></td>
+		<td width='40%'> bigint  NOT NULL  </td>
+		<td width='99%'>  </td>
+	</tr>
+<tr><td colspan='3' class='subpart'><b>Indexes</b></td></tr>
+	<tr>		<td>pk&#095;raw&#095;data unique</td>
+		<td> ON raw&#095;data&#095;id</td>
+		<td>  </td>
+	</tr>
+	<tr>		<td>idx&#095;raw&#095;data </td>
+		<td> ON filetype&#095;id</td>
+		<td>  </td>
+	</tr>
+<tr><td colspan='3' class='subpart'><b>Foreign Keys</b></td></tr>
+	<tr>
+		<td>fk_raw_data_filetype</td>
+		<td > ( filetype&#095;id ) ref <a href='#filetype'>filetype</a> (filetype&#095;id) </td>
+		<td>  </td>
+	</tr>
+</tbody>
+</table>
+
+<br/><br/>
+<table id='dbs' >
+<thead>
+<tr><th colspan='3'><a name='raw_preprocessed_data'>raw_preprocessed_data</a></th></tr>
+</thead>
+<tbody>
+	<tr>
+		<td><a name='raw_data_id'>raw&#095;data&#095;id</a></td>
+		<td width='40%'> bigint  NOT NULL  </td>
+		<td width='99%'>  </td>
+	</tr>
+	<tr>
+		<td><a name='preprocessed_data_id'>preprocessed&#095;data&#095;id</a></td>
+		<td width='40%'> bigint  NOT NULL  </td>
+		<td width='99%'>  </td>
+	</tr>
+<tr><td colspan='3' class='subpart'><b>Indexes</b></td></tr>
+	<tr>		<td>idx&#095;raw&#095;preprocessed&#095;data primary key</td>
+		<td> ON raw&#095;data&#095;id&#044; preprocessed&#095;data&#095;id</td>
+		<td>  </td>
+	</tr>
+	<tr>		<td>idx&#095;raw&#095;preprocessed&#095;data&#095;0 </td>
+		<td> ON raw&#095;data&#095;id</td>
+		<td>  </td>
+	</tr>
+	<tr>		<td>idx&#095;raw&#095;preprocessed&#095;data&#095;1 </td>
+		<td> ON preprocessed&#095;data&#095;id</td>
+		<td>  </td>
+	</tr>
+<tr><td colspan='3' class='subpart'><b>Foreign Keys</b></td></tr>
+	<tr>
+		<td>fk_raw_preprocessed_data</td>
+		<td > ( raw&#095;data&#095;id ) ref <a href='#raw&#095;data'>raw&#095;data</a> (raw&#095;data&#095;id) </td>
+		<td>  </td>
+	</tr>
+	<tr>
+		<td>fk_raw_preprocessed_data_0</td>
+		<td > ( preprocessed&#095;data&#095;id ) ref <a href='#preprocessed&#095;data'>preprocessed&#095;data</a> (preprocessed&#095;data&#095;id) </td>
+		<td>  </td>
+	</tr>
+</tbody>
+</table>
+
+<br/><br/>
+<table id='dbs' >
+<thead>
+<tr><th colspan='3'><a name='preprocessed_filepath'>preprocessed_filepath</a></th></tr>
+</thead>
+<tbody>
+	<tr>
+		<td><a name='preprocessed_data_id'>preprocessed&#095;data&#095;id</a></td>
+		<td width='40%'> bigint  NOT NULL  </td>
+		<td width='99%'>  </td>
+	</tr>
+	<tr>
+		<td><a name='filepath_id'>filepath&#095;id</a></td>
+		<td width='40%'> bigint  NOT NULL  </td>
+		<td width='99%'>  </td>
+	</tr>
+<tr><td colspan='3' class='subpart'><b>Indexes</b></td></tr>
+	<tr>		<td>idx&#095;preprocessed&#095;filepath primary key</td>
+		<td> ON preprocessed&#095;data&#095;id&#044; filepath&#095;id</td>
+		<td>  </td>
+	</tr>
+	<tr>		<td>idx&#095;preprocessed&#095;filepath&#095;0 </td>
+		<td> ON preprocessed&#095;data&#095;id</td>
+		<td>  </td>
+	</tr>
+	<tr>		<td>idx&#095;preprocessed&#095;filepath&#095;1 </td>
+		<td> ON filepath&#095;id</td>
+		<td>  </td>
+	</tr>
+<tr><td colspan='3' class='subpart'><b>Foreign Keys</b></td></tr>
+	<tr>
+		<td>fk_preprocessed_filepath</td>
+		<td > ( preprocessed&#095;data&#095;id ) ref <a href='#preprocessed&#095;data'>preprocessed&#095;data</a> (preprocessed&#095;data&#095;id) </td>
+		<td>  </td>
+	</tr>
+	<tr>
+		<td>fk_preprocessed_filepath_0</td>
+		<td > ( filepath&#095;id ) ref <a href='#filepath'>filepath</a> (filepath&#095;id) </td>
+		<td>  </td>
+	</tr>
+</tbody>
+</table>
+
+<br/><br/>
+<table id='dbs' >
+<thead>
+<tr><th colspan='3'><a name='preprocessed_data'>preprocessed_data</a></th></tr>
+</thead>
+<tbody>
+	<tr>
+		<td><a name='preprocessed_data_id'>preprocessed&#095;data&#095;id</a></td>
+		<td width='40%'> bigserial  NOT NULL  </td>
+		<td width='99%'>  </td>
+	</tr>
+	<tr>
+		<td><a name='preprocessed_params_table'>preprocessed&#095;params&#095;table</a></td>
+		<td width='40%'> varchar  NOT NULL  </td>
+		<td width='99%'> Name of table holding the params </td>
+	</tr>
+	<tr>
+		<td><a name='preprocessed_params_id'>preprocessed&#095;params&#095;id</a></td>
+		<td width='40%'> bigint  NOT NULL  </td>
+		<td width='99%'>  </td>
+	</tr>
+	<tr>
+		<td><a name='submitted_to_insdc'>submitted&#095;to&#095;insdc</a></td>
+		<td width='40%'> bool  NOT NULL  </td>
+		<td width='99%'>  </td>
+	</tr>
+<tr><td colspan='3' class='subpart'><b>Indexes</b></td></tr>
+	<tr>		<td>pk&#095;preprocessed&#095;data primary key</td>
+		<td> ON preprocessed&#095;data&#095;id</td>
+		<td>  </td>
+	</tr>
+</tbody>
+</table>
+
+<br/><br/>
+<table id='dbs' >
+<thead>
+<tr><th colspan='3'><a name='processed_filepath'>processed_filepath</a></th></tr>
+</thead>
+<tbody>
+	<tr>
+		<td><a name='processed_data_id'>processed&#095;data&#095;id</a></td>
+		<td width='40%'> bigint  NOT NULL  </td>
+		<td width='99%'>  </td>
+	</tr>
+	<tr>
+		<td><a name='filepath_id'>filepath&#095;id</a></td>
+		<td width='40%'> bigint  NOT NULL  </td>
+		<td width='99%'>  </td>
+	</tr>
+<tr><td colspan='3' class='subpart'><b>Indexes</b></td></tr>
+	<tr>		<td>idx&#095;processed&#095;filepath primary key</td>
+		<td> ON processed&#095;data&#095;id&#044; filepath&#095;id</td>
+		<td>  </td>
+	</tr>
+<tr><td colspan='3' class='subpart'><b>Foreign Keys</b></td></tr>
+	<tr>
+		<td>fk_processed_data_filepath</td>
+		<td > ( processed&#095;data&#095;id ) ref <a href='#processed&#095;data'>processed&#095;data</a> (processed&#095;data&#095;id) </td>
+		<td>  </td>
+	</tr>
+	<tr>
+		<td>fk_processed_data_filepath_0</td>
+		<td > ( filepath&#095;id ) ref <a href='#filepath'>filepath</a> (filepath&#095;id) </td>
+		<td>  </td>
+	</tr>
+</tbody>
+</table>
+
+<br/><br/>
+<table id='dbs' >
+<thead>
+<tr><th colspan='3'><a name='command'>command</a></th></tr>
+<tr><td colspan='3'>Available commands for jobs </td></tr>
+</thead>
+<tbody>
+	<tr>
+		<td><a name='command_id'>command&#095;id</a></td>
+		<td width='40%'> bigserial  NOT NULL  </td>
+		<td width='99%'> Unique identifier for function </td>
+	</tr>
+	<tr>
+		<td><a name='name'>name</a></td>
+		<td width='40%'> varchar  NOT NULL  </td>
+		<td width='99%'>  </td>
+	</tr>
+	<tr>
+		<td><a name='command'>command</a></td>
+		<td width='40%'> varchar  NOT NULL  </td>
+		<td width='99%'> What command to call to run this function </td>
+	</tr>
+	<tr>
+		<td><a name='input'>input</a></td>
+		<td width='40%'> varchar  NOT NULL  </td>
+		<td width='99%'> JSON of input options for the command </td>
+	</tr>
+	<tr>
+		<td><a name='required'>required</a></td>
+		<td width='40%'> varchar  NOT NULL  </td>
+		<td width='99%'> JSON of required options for the command </td>
+	</tr>
+	<tr>
+		<td><a name='optional'>optional</a></td>
+		<td width='40%'> varchar  NOT NULL  </td>
+		<td width='99%'> JSON of optional options for command </td>
+	</tr>
+	<tr>
+		<td><a name='output'>output</a></td>
+		<td width='40%'> varchar  NOT NULL  </td>
+		<td width='99%'> JSON of output options for the command </td>
+	</tr>
+<tr><td colspan='3' class='subpart'><b>Indexes</b></td></tr>
+	<tr>		<td>pk&#095;command primary key</td>
+		<td> ON command&#095;id</td>
+		<td>  </td>
+	</tr>
+</tbody>
+</table>
+
+<br/><br/>
+<table id='dbs' >
 <thead>
 <tr><th colspan='3'><a name='logging'>logging</a></th></tr>
 </thead>
 <tbody>
 	<tr>
-		<td><a name='log_id'>log&#095;id</a></td>
+		<td><a name='logging_id'>logging&#095;id</a></td>
 		<td width='40%'> bigserial  NOT NULL  </td>
 		<td width='99%'>  </td>
 	</tr>
@@ -1830,14 +4331,14 @@
 		<td width='99%'> Other applicable information &#040;depending on error&#041; </td>
 	</tr>
 <tr><td colspan='3' class='subpart'><b>Indexes</b></td></tr>
-	<tr>		<td>pk&#095;logging primary key</td>
-		<td> ON log&#095;id</td>
-		<td>  </td>
-	</tr>
 	<tr>		<td>idx&#095;logging&#095;0 </td>
 		<td> ON severity&#095;id</td>
 		<td>  </td>
 	</tr>
+	<tr>		<td>pk&#095;logging primary key</td>
+		<td> ON logging&#095;id</td>
+		<td>  </td>
+	</tr>
 <tr><td colspan='3' class='subpart'><b>Foreign Keys</b></td></tr>
 	<tr>
 		<td>fk_logging_severity</td>
@@ -1849,2658 +4350,6 @@
 
 <br/><br/>
 <table id='dbs' >
-=======
->>>>>>> 704b843b
-<thead>
-<tr><th colspan='3'><a name='study_person'>study_person</a></th></tr>
-<tr><td colspan='3'>Contact information for the various people involved in a study </td></tr>
-</thead>
-<tbody>
-	<tr>
-		<td><a name='study_person_id'>study&#095;person&#095;id</a></td>
-		<td width='40%'> bigserial  NOT NULL  </td>
-		<td width='99%'>  </td>
-	</tr>
-	<tr>
-		<td><a name='name'>name</a></td>
-		<td width='40%'> varchar  NOT NULL  </td>
-		<td width='99%'>  </td>
-	</tr>
-	<tr>
-		<td><a name='email'>email</a></td>
-		<td width='40%'> varchar  NOT NULL  </td>
-		<td width='99%'>  </td>
-	</tr>
-	<tr>
-		<td><a name='address'>address</a></td>
-		<td width='40%'> varchar&#040; 100 &#041;   </td>
-		<td width='99%'>  </td>
-	</tr>
-	<tr>
-		<td><a name='phone'>phone</a></td>
-		<td width='40%'> varchar   </td>
-		<td width='99%'>  </td>
-	</tr>
-<tr><td colspan='3' class='subpart'><b>Indexes</b></td></tr>
-	<tr>		<td>pk&#095;study&#095;person primary key</td>
-		<td> ON study&#095;person&#095;id</td>
-		<td>  </td>
-	</tr>
-</tbody>
-</table>
-
-<br/><br/>
-<table id='dbs' >
-<thead>
-<tr><th colspan='3'><a name='investigation'>investigation</a></th></tr>
-<tr><td colspan='3'>Overarching investigation information&#046;
-An investigation comprises one or more individual studies&#046; </td></tr>
-</thead>
-<tbody>
-	<tr>
-		<td><a name='investigation_id'>investigation&#095;id</a></td>
-		<td width='40%'> bigserial  NOT NULL  </td>
-		<td width='99%'>  </td>
-	</tr>
-	<tr>
-		<td><a name='name'>name</a></td>
-		<td width='40%'> varchar  NOT NULL  </td>
-		<td width='99%'>  </td>
-	</tr>
-	<tr>
-		<td><a name='description'>description</a></td>
-		<td width='40%'> varchar  NOT NULL  </td>
-		<td width='99%'> Describes the overarching goal of the investigation </td>
-	</tr>
-	<tr>
-		<td><a name='contact_person_id'>contact&#095;person&#095;id</a></td>
-		<td width='40%'> bigint   </td>
-		<td width='99%'>  </td>
-	</tr>
-<tr><td colspan='3' class='subpart'><b>Indexes</b></td></tr>
-	<tr>		<td>pk&#095;investigation primary key</td>
-		<td> ON investigation&#095;id</td>
-		<td>  </td>
-	</tr>
-	<tr>		<td>idx&#095;investigation </td>
-		<td> ON contact&#095;person&#095;id</td>
-		<td>  </td>
-	</tr>
-<tr><td colspan='3' class='subpart'><b>Foreign Keys</b></td></tr>
-	<tr>
-		<td>fk_investigation_study_person</td>
-		<td > ( contact&#095;person&#095;id ) ref <a href='#study&#095;person'>study&#095;person</a> (study&#095;person&#095;id) </td>
-		<td>  </td>
-	</tr>
-</tbody>
-</table>
-
-<br/><br/>
-<table id='dbs' >
-<thead>
-<tr><th colspan='3'><a name='investigation_study'>investigation_study</a></th></tr>
-</thead>
-<tbody>
-	<tr>
-		<td><a name='investigation_id'>investigation&#095;id</a></td>
-		<td width='40%'> bigint  NOT NULL  </td>
-		<td width='99%'>  </td>
-	</tr>
-	<tr>
-		<td><a name='study_id'>study&#095;id</a></td>
-		<td width='40%'> bigint  NOT NULL  </td>
-		<td width='99%'>  </td>
-	</tr>
-<tr><td colspan='3' class='subpart'><b>Indexes</b></td></tr>
-	<tr>		<td>idx&#095;investigation&#095;study primary key</td>
-		<td> ON investigation&#095;id&#044; study&#095;id</td>
-		<td>  </td>
-	</tr>
-	<tr>		<td>idx&#095;investigation&#095;study&#095;investigation </td>
-		<td> ON investigation&#095;id</td>
-		<td>  </td>
-	</tr>
-	<tr>		<td>idx&#095;investigation&#095;study&#095;study </td>
-		<td> ON study&#095;id</td>
-		<td>  </td>
-	</tr>
-<tr><td colspan='3' class='subpart'><b>Foreign Keys</b></td></tr>
-	<tr>
-		<td>fk_investigation_study</td>
-		<td > ( investigation&#095;id ) ref <a href='#investigation'>investigation</a> (investigation&#095;id) </td>
-		<td>  </td>
-	</tr>
-	<tr>
-		<td>fk_investigation_study_study</td>
-		<td > ( study&#095;id ) ref <a href='#study'>study</a> (study&#095;id) </td>
-		<td>  </td>
-	</tr>
-</tbody>
-</table>
-
-<br/><br/>
-<table id='dbs' >
-<thead>
-<tr><th colspan='3'><a name='study_status'>study_status</a></th></tr>
-</thead>
-<tbody>
-	<tr>
-		<td><a name='study_status_id'>study&#095;status&#095;id</a></td>
-		<td width='40%'> bigserial  NOT NULL  </td>
-		<td width='99%'>  </td>
-	</tr>
-	<tr>
-		<td><a name='status'>status</a></td>
-		<td width='40%'> varchar  NOT NULL  </td>
-		<td width='99%'>  </td>
-	</tr>
-	<tr>
-		<td><a name='description'>description</a></td>
-		<td width='40%'> varchar  NOT NULL  </td>
-		<td width='99%'>  </td>
-	</tr>
-<tr><td colspan='3' class='subpart'><b>Indexes</b></td></tr>
-	<tr>		<td>pk&#095;study&#095;status primary key</td>
-		<td> ON study&#095;status&#095;id</td>
-		<td>  </td>
-	</tr>
-</tbody>
-</table>
-
-<br/><br/>
-<table id='dbs' >
-<thead>
-<tr><th colspan='3'><a name='study_experimental_factor'>study_experimental_factor</a></th></tr>
-<tr><td colspan='3'>EFO ontological link of experimental factors to studies </td></tr>
-</thead>
-<tbody>
-	<tr>
-		<td><a name='study_id'>study&#095;id</a></td>
-		<td width='40%'> bigint  NOT NULL  </td>
-		<td width='99%'>  </td>
-	</tr>
-	<tr>
-		<td><a name='efo_id'>efo&#095;id</a></td>
-		<td width='40%'> bigint  NOT NULL  </td>
-		<td width='99%'>  </td>
-	</tr>
-<tr><td colspan='3' class='subpart'><b>Indexes</b></td></tr>
-	<tr>		<td>idx&#095;study&#095;experimental&#095;factor primary key</td>
-		<td> ON study&#095;id&#044; efo&#095;id</td>
-		<td>  </td>
-	</tr>
-	<tr>		<td>idx&#095;study&#095;experimental&#095;factor&#095;0 </td>
-		<td> ON study&#095;id</td>
-		<td>  </td>
-	</tr>
-<tr><td colspan='3' class='subpart'><b>Foreign Keys</b></td></tr>
-	<tr>
-		<td>fk_study_experimental_factor</td>
-		<td > ( study&#095;id ) ref <a href='#study'>study</a> (study&#095;id) </td>
-		<td>  </td>
-	</tr>
-</tbody>
-</table>
-
-<br/><br/>
-<table id='dbs' >
-<thead>
-<tr><th colspan='3'><a name='study_pmid'>study_pmid</a></th></tr>
-<tr><td colspan='3'>Links a study to all PMIDs for papers created from study </td></tr>
-</thead>
-<tbody>
-	<tr>
-		<td><a name='study_id'>study&#095;id</a></td>
-		<td width='40%'> bigint  NOT NULL  </td>
-		<td width='99%'>  </td>
-	</tr>
-	<tr>
-		<td><a name='pmid'>pmid</a></td>
-		<td width='40%'> varchar  NOT NULL  </td>
-		<td width='99%'>  </td>
-	</tr>
-<tr><td colspan='3' class='subpart'><b>Indexes</b></td></tr>
-	<tr>		<td>idx&#095;study&#095;pmid primary key</td>
-		<td> ON study&#095;id&#044; pmid</td>
-		<td>  </td>
-	</tr>
-	<tr>		<td>idx&#095;study&#095;pmid&#095;0 </td>
-		<td> ON study&#095;id</td>
-		<td>  </td>
-	</tr>
-<tr><td colspan='3' class='subpart'><b>Foreign Keys</b></td></tr>
-	<tr>
-		<td>fk_study_pmid_study</td>
-		<td > ( study&#095;id ) ref <a href='#study'>study</a> (study&#095;id) </td>
-		<td>  </td>
-	</tr>
-</tbody>
-</table>
-
-<br/><br/>
-<table id='dbs' >
-<thead>
-<tr><th colspan='3'><a name='analysis_status'>analysis_status</a></th></tr>
-</thead>
-<tbody>
-	<tr>
-		<td><a name='analysis_status_id'>analysis&#095;status&#095;id</a></td>
-		<td width='40%'> bigserial  NOT NULL  </td>
-		<td width='99%'>  </td>
-	</tr>
-	<tr>
-		<td><a name='status'>status</a></td>
-		<td width='40%'> varchar  NOT NULL  </td>
-		<td width='99%'>  </td>
-	</tr>
-<tr><td colspan='3' class='subpart'><b>Indexes</b></td></tr>
-	<tr>		<td>pk&#095;analysis&#095;status primary key</td>
-		<td> ON analysis&#095;status&#095;id</td>
-		<td>  </td>
-	</tr>
-</tbody>
-</table>
-
-<br/><br/>
-<table id='dbs' >
-<thead>
-<tr><th colspan='3'><a name='analysis'>analysis</a></th></tr>
-<tr><td colspan='3'>hHolds analysis information </td></tr>
-</thead>
-<tbody>
-	<tr>
-		<td><a name='analysis_id'>analysis&#095;id</a></td>
-		<td width='40%'> bigserial  NOT NULL  </td>
-		<td width='99%'> Unique identifier for analysis </td>
-	</tr>
-	<tr>
-		<td><a name='email'>email</a></td>
-		<td width='40%'> varchar  NOT NULL  </td>
-		<td width='99%'> Email for user who owns the analysis </td>
-	</tr>
-	<tr>
-		<td><a name='name'>name</a></td>
-		<td width='40%'> varchar  NOT NULL  </td>
-		<td width='99%'> Name of the analysis </td>
-	</tr>
-	<tr>
-		<td><a name='description'>description</a></td>
-		<td width='40%'> varchar  NOT NULL  </td>
-		<td width='99%'>  </td>
-	</tr>
-	<tr>
-		<td><a name='analysis_status_id'>analysis&#095;status&#095;id</a></td>
-		<td width='40%'> bigint  NOT NULL  </td>
-		<td width='99%'>  </td>
-	</tr>
-	<tr>
-		<td><a name='pmid'>pmid</a></td>
-		<td width='40%'> varchar   </td>
-		<td width='99%'> PMID of paper from the analysis </td>
-	</tr>
-<tr><td colspan='3' class='subpart'><b>Indexes</b></td></tr>
-	<tr>		<td>pk&#095;analysis primary key</td>
-		<td> ON analysis&#095;id</td>
-		<td>  </td>
-	</tr>
-	<tr>		<td>idx&#095;analysis&#095;email </td>
-		<td> ON email</td>
-		<td>  </td>
-	</tr>
-	<tr>		<td>idx&#095;analysis&#095;status&#095;id </td>
-		<td> ON analysis&#095;status&#095;id</td>
-		<td>  </td>
-	</tr>
-<tr><td colspan='3' class='subpart'><b>Foreign Keys</b></td></tr>
-	<tr>
-		<td>fk_analysis_user</td>
-		<td > ( email ) ref <a href='#qiita&#095;user'>qiita&#095;user</a> (email) </td>
-		<td>  </td>
-	</tr>
-	<tr>
-		<td>fk_analysis_analysis_status</td>
-		<td > ( analysis&#095;status&#095;id ) ref <a href='#analysis&#095;status'>analysis&#095;status</a> (analysis&#095;status&#095;id) </td>
-		<td>  </td>
-	</tr>
-</tbody>
-</table>
-
-<br/><br/>
-<table id='dbs' >
-<thead>
-<tr><th colspan='3'><a name='analysis_filepath'>analysis_filepath</a></th></tr>
-<tr><td colspan='3'>Stores link between analysis and the data file used for the analysis&#046; </td></tr>
-</thead>
-<tbody>
-	<tr>
-		<td><a name='analysis_id'>analysis&#095;id</a></td>
-		<td width='40%'> bigint  NOT NULL  </td>
-		<td width='99%'>  </td>
-	</tr>
-	<tr>
-		<td><a name='filepath_id'>filepath&#095;id</a></td>
-		<td width='40%'> bigint  NOT NULL  </td>
-		<td width='99%'>  </td>
-	</tr>
-<tr><td colspan='3' class='subpart'><b>Indexes</b></td></tr>
-	<tr>		<td>idx&#095;analysis&#095;filepath </td>
-		<td> ON analysis&#095;id</td>
-		<td>  </td>
-	</tr>
-	<tr>		<td>idx&#095;analysis&#095;filepath&#095;0 </td>
-		<td> ON filepath&#095;id</td>
-		<td>  </td>
-	</tr>
-	<tr>		<td>idx&#095;analysis&#095;filepath&#095;1 primary key</td>
-		<td> ON analysis&#095;id&#044; filepath&#095;id</td>
-		<td>  </td>
-	</tr>
-<tr><td colspan='3' class='subpart'><b>Foreign Keys</b></td></tr>
-	<tr>
-		<td>fk_analysis_filepath</td>
-		<td > ( analysis&#095;id ) ref <a href='#analysis'>analysis</a> (analysis&#095;id) </td>
-		<td>  </td>
-	</tr>
-	<tr>
-		<td>fk_analysis_filepath_0</td>
-		<td > ( filepath&#095;id ) ref <a href='#filepath'>filepath</a> (filepath&#095;id) </td>
-		<td>  </td>
-	</tr>
-</tbody>
-</table>
-
-<br/><br/>
-<table id='dbs' >
-<thead>
-<tr><th colspan='3'><a name='job_results_filepath'>job_results_filepath</a></th></tr>
-<tr><td colspan='3'>Holds connection between jobs and the result filepaths </td></tr>
-</thead>
-<tbody>
-	<tr>
-		<td><a name='job_id'>job&#095;id</a></td>
-		<td width='40%'> bigint  NOT NULL  </td>
-		<td width='99%'>  </td>
-	</tr>
-	<tr>
-		<td><a name='filepath_id'>filepath&#095;id</a></td>
-		<td width='40%'> bigint  NOT NULL  </td>
-		<td width='99%'>  </td>
-	</tr>
-<tr><td colspan='3' class='subpart'><b>Indexes</b></td></tr>
-	<tr>		<td>idx&#095;job&#095;results&#095;filepath primary key</td>
-		<td> ON job&#095;id&#044; filepath&#095;id</td>
-		<td>  </td>
-	</tr>
-	<tr>		<td>idx&#095;job&#095;results&#095;filepath&#095;0 </td>
-		<td> ON job&#095;id</td>
-		<td>  </td>
-	</tr>
-	<tr>		<td>idx&#095;job&#095;results&#095;filepath&#095;1 </td>
-		<td> ON filepath&#095;id</td>
-		<td>  </td>
-	</tr>
-<tr><td colspan='3' class='subpart'><b>Foreign Keys</b></td></tr>
-	<tr>
-		<td>fk_job_results_filepath</td>
-		<td > ( job&#095;id ) ref <a href='#job'>job</a> (job&#095;id) </td>
-		<td>  </td>
-	</tr>
-	<tr>
-		<td>fk_job_results_filepath_0</td>
-		<td > ( filepath&#095;id ) ref <a href='#filepath'>filepath</a> (filepath&#095;id) </td>
-		<td>  </td>
-	</tr>
-</tbody>
-</table>
-
-<br/><br/>
-<table id='dbs' >
-<thead>
-<tr><th colspan='3'><a name='job'>job</a></th></tr>
-</thead>
-<tbody>
-	<tr>
-		<td><a name='job_id'>job&#095;id</a></td>
-		<td width='40%'> bigserial  NOT NULL  </td>
-		<td width='99%'> Unique identifier for job </td>
-	</tr>
-	<tr>
-		<td><a name='data_type_id'>data&#095;type&#095;id</a></td>
-		<td width='40%'> bigint  NOT NULL  </td>
-		<td width='99%'> What datatype &#040;16s&#044; metabolome&#044; etc&#041; job is run on&#046; </td>
-	</tr>
-	<tr>
-		<td><a name='job_status_id'>job&#095;status&#095;id</a></td>
-		<td width='40%'> bigint  NOT NULL  </td>
-		<td width='99%'>  </td>
-	</tr>
-	<tr>
-		<td><a name='command_id'>command&#095;id</a></td>
-		<td width='40%'> bigint  NOT NULL  </td>
-		<td width='99%'> The Qiime or other function being run &#040;alpha diversity&#044; etc&#041; </td>
-	</tr>
-	<tr>
-		<td><a name='options'>options</a></td>
-		<td width='40%'> varchar   </td>
-		<td width='99%'> Holds all options set for the job as a json string </td>
-	</tr>
-	<tr>
-		<td><a name='log_id'>log&#095;id</a></td>
-		<td width='40%'> bigint   </td>
-		<td width='99%'> Reference to error if status is error </td>
-	</tr>
-<tr><td colspan='3' class='subpart'><b>Indexes</b></td></tr>
-	<tr>		<td>pk&#095;job primary key</td>
-		<td> ON job&#095;id</td>
-		<td>  </td>
-	</tr>
-	<tr>		<td>idx&#095;job&#095;command </td>
-		<td> ON command&#095;id</td>
-		<td>  </td>
-	</tr>
-	<tr>		<td>idx&#095;job&#095;status </td>
-		<td> ON job&#095;status&#095;id</td>
-		<td>  </td>
-	</tr>
-	<tr>		<td>idx&#095;job&#095;type </td>
-		<td> ON data&#095;type&#095;id</td>
-		<td>  </td>
-	</tr>
-	<tr>		<td>idx&#095;job </td>
-		<td> ON log&#095;id</td>
-		<td>  </td>
-	</tr>
-<tr><td colspan='3' class='subpart'><b>Foreign Keys</b></td></tr>
-	<tr>
-		<td>fk_job_function</td>
-		<td > ( command&#095;id ) ref <a href='#command'>command</a> (command&#095;id) </td>
-		<td>  </td>
-	</tr>
-	<tr>
-		<td>fk_job_job_status_id</td>
-		<td > ( job&#095;status&#095;id ) ref <a href='#job&#095;status'>job&#095;status</a> (job&#095;status&#095;id) </td>
-		<td>  </td>
-	</tr>
-	<tr>
-		<td>fk_job_data_type</td>
-		<td > ( data&#095;type&#095;id ) ref <a href='#data&#095;type'>data&#095;type</a> (data&#095;type&#095;id) </td>
-		<td>  </td>
-	</tr>
-	<tr>
-		<td>fk_job</td>
-		<td > ( log&#095;id ) ref <a href='#logging'>logging</a> (logging&#095;id) </td>
-		<td>  </td>
-	</tr>
-</tbody>
-</table>
-
-<br/><br/>
-<table id='dbs' >
-<thead>
-<tr><th colspan='3'><a name='analysis_job'>analysis_job</a></th></tr>
-<tr><td colspan='3'>Holds information for a one&#045;to&#045;many relation of analysis to the jobs in it </td></tr>
-</thead>
-<tbody>
-	<tr>
-		<td><a name='analysis_id'>analysis&#095;id</a></td>
-		<td width='40%'> bigint  NOT NULL  </td>
-		<td width='99%'> Id of the analysis </td>
-	</tr>
-	<tr>
-		<td><a name='job_id'>job&#095;id</a></td>
-		<td width='40%'> bigint  NOT NULL  </td>
-		<td width='99%'> Id for a job that is part of the analysis </td>
-	</tr>
-<tr><td colspan='3' class='subpart'><b>Indexes</b></td></tr>
-	<tr>		<td>idx&#095;analysis&#095;jobs primary key</td>
-		<td> ON analysis&#095;id&#044; job&#095;id</td>
-		<td>  </td>
-	</tr>
-	<tr>		<td>idx&#095;analysis&#095;job </td>
-		<td> ON analysis&#095;id</td>
-		<td>  </td>
-	</tr>
-	<tr>		<td>idx&#095;analysis&#095;job&#095;0 </td>
-		<td> ON job&#095;id</td>
-		<td>  </td>
-	</tr>
-<tr><td colspan='3' class='subpart'><b>Foreign Keys</b></td></tr>
-	<tr>
-		<td>fk_analysis_job_analysis</td>
-		<td > ( analysis&#095;id ) ref <a href='#analysis'>analysis</a> (analysis&#095;id) </td>
-		<td>  </td>
-	</tr>
-	<tr>
-		<td>fk_analysis_job_job</td>
-		<td > ( job&#095;id ) ref <a href='#job'>job</a> (job&#095;id) </td>
-		<td>  </td>
-	</tr>
-</tbody>
-</table>
-
-<br/><br/>
-<table id='dbs' >
-<thead>
-<tr><th colspan='3'><a name='analysis_chain'>analysis_chain</a></th></tr>
-<tr><td colspan='3'>Keeps track of the chain of analysis edits&#046; Tracks what previous analysis a given analysis came from&#046;
-If a given analysis is not in child&#095;id&#044; it is the root of the chain&#046;  </td></tr>
-</thead>
-<tbody>
-	<tr>
-		<td><a name='parent_id'>parent&#095;id</a></td>
-		<td width='40%'> bigint  NOT NULL  </td>
-		<td width='99%'>  </td>
-	</tr>
-	<tr>
-		<td><a name='child_id'>child&#095;id</a></td>
-		<td width='40%'> bigint  NOT NULL  </td>
-		<td width='99%'>  </td>
-	</tr>
-<tr><td colspan='3' class='subpart'><b>Indexes</b></td></tr>
-	<tr>		<td>idx&#095;analysis&#095;chain </td>
-		<td> ON parent&#095;id</td>
-		<td>  </td>
-	</tr>
-	<tr>		<td>idx&#095;analysis&#095;chain&#095;0 </td>
-		<td> ON child&#095;id</td>
-		<td>  </td>
-	</tr>
-	<tr>		<td>idx&#095;analysis&#095;chain&#095;1 primary key</td>
-		<td> ON parent&#095;id&#044; child&#095;id</td>
-		<td>  </td>
-	</tr>
-<tr><td colspan='3' class='subpart'><b>Foreign Keys</b></td></tr>
-	<tr>
-		<td>fk_analysis_chain</td>
-		<td > ( parent&#095;id ) ref <a href='#analysis'>analysis</a> (analysis&#095;id) </td>
-		<td>  </td>
-	</tr>
-	<tr>
-		<td>fk_analysis_chain_0</td>
-		<td > ( child&#095;id ) ref <a href='#analysis'>analysis</a> (analysis&#095;id) </td>
-		<td>  </td>
-	</tr>
-</tbody>
-</table>
-
-<br/><br/>
-<table id='dbs' >
-<thead>
-<tr><th colspan='3'><a name='job_status'>job_status</a></th></tr>
-</thead>
-<tbody>
-	<tr>
-		<td><a name='job_status_id'>job&#095;status&#095;id</a></td>
-		<td width='40%'> bigserial  NOT NULL  </td>
-		<td width='99%'>  </td>
-	</tr>
-	<tr>
-		<td><a name='status'>status</a></td>
-		<td width='40%'> varchar  NOT NULL  </td>
-		<td width='99%'>  </td>
-	</tr>
-<tr><td colspan='3' class='subpart'><b>Indexes</b></td></tr>
-	<tr>		<td>pk&#095;job&#095;status primary key</td>
-		<td> ON job&#095;status&#095;id</td>
-		<td>  </td>
-	</tr>
-</tbody>
-</table>
-
-<br/><br/>
-<table id='dbs' >
-<<<<<<< HEAD
-=======
-<thead>
-<tr><th colspan='3'><a name='command'>command</a></th></tr>
-<tr><td colspan='3'>Available commands for jobs </td></tr>
-</thead>
-<tbody>
-	<tr>
-		<td><a name='command_id'>command&#095;id</a></td>
-		<td width='40%'> bigserial  NOT NULL  </td>
-		<td width='99%'> Unique identifier for function </td>
-	</tr>
-	<tr>
-		<td><a name='name'>name</a></td>
-		<td width='40%'> varchar  NOT NULL  </td>
-		<td width='99%'>  </td>
-	</tr>
-	<tr>
-		<td><a name='command'>command</a></td>
-		<td width='40%'> varchar  NOT NULL  </td>
-		<td width='99%'> What command to call to run this function </td>
-	</tr>
-<tr><td colspan='3' class='subpart'><b>Indexes</b></td></tr>
-	<tr>		<td>pk&#095;command primary key</td>
-		<td> ON command&#095;id</td>
-		<td>  </td>
-	</tr>
-</tbody>
-</table>
-
-<br/><br/>
-<table id='dbs' >
->>>>>>> 704b843b
-<thead>
-<tr><th colspan='3'><a name='analysis_sample'>analysis_sample</a></th></tr>
-</thead>
-<tbody>
-	<tr>
-		<td><a name='analysis_id'>analysis&#095;id</a></td>
-		<td width='40%'> bigint  NOT NULL  </td>
-		<td width='99%'>  </td>
-	</tr>
-	<tr>
-		<td><a name='processed_data_id'>processed&#095;data&#095;id</a></td>
-		<td width='40%'> bigint  NOT NULL  </td>
-		<td width='99%'>  </td>
-	</tr>
-	<tr>
-		<td><a name='sample_id'>sample&#095;id</a></td>
-		<td width='40%'> varchar  NOT NULL  </td>
-		<td width='99%'>  </td>
-	</tr>
-<tr><td colspan='3' class='subpart'><b>Indexes</b></td></tr>
-	<tr>		<td>idx&#095;analysis&#095;sample </td>
-		<td> ON analysis&#095;id</td>
-		<td>  </td>
-	</tr>
-	<tr>		<td>idx&#095;analysis&#095;sample&#095;0 </td>
-		<td> ON processed&#095;data&#095;id</td>
-		<td>  </td>
-	</tr>
-	<tr>		<td>idx&#095;analysis&#095;sample&#095;1 </td>
-		<td> ON sample&#095;id</td>
-		<td>  </td>
-	</tr>
-<tr><td colspan='3' class='subpart'><b>Foreign Keys</b></td></tr>
-	<tr>
-		<td>fk_analysis_sample_analysis</td>
-		<td > ( analysis&#095;id ) ref <a href='#analysis'>analysis</a> (analysis&#095;id) </td>
-		<td>  </td>
-	</tr>
-	<tr>
-		<td>fk_analysis_sample</td>
-		<td > ( processed&#095;data&#095;id ) ref <a href='#processed&#095;data'>processed&#095;data</a> (processed&#095;data&#095;id) </td>
-		<td>  </td>
-	</tr>
-	<tr>
-		<td>fk_analysis_sample_0</td>
-		<td > ( sample&#095;id ) ref <a href='#required&#095;sample&#095;info'>required&#095;sample&#095;info</a> (sample&#095;id) </td>
-		<td>  </td>
-	</tr>
-</tbody>
-</table>
-
-<br/><br/>
-<table id='dbs' >
-<thead>
-<tr><th colspan='3'><a name='column_controlled_vocabularies'>column_controlled_vocabularies</a></th></tr>
-<tr><td colspan='3'>Table relates a column with a controlled vocabulary&#046; </td></tr>
-</thead>
-<tbody>
-	<tr>
-		<td><a name='controlled_vocab_id'>controlled&#095;vocab&#095;id</a></td>
-		<td width='40%'> bigserial  NOT NULL  </td>
-		<td width='99%'>  </td>
-	</tr>
-	<tr>
-		<td><a name='column_name'>column&#095;name</a></td>
-		<td width='40%'> varchar  NOT NULL  </td>
-		<td width='99%'>  </td>
-	</tr>
-<tr><td colspan='3' class='subpart'><b>Indexes</b></td></tr>
-	<tr>		<td>idx&#095;column&#095;controlled&#095;vocabularies primary key</td>
-		<td> ON controlled&#095;vocab&#095;id&#044; column&#095;name</td>
-		<td>  </td>
-	</tr>
-	<tr>		<td>idx&#095;column&#095;controlled&#095;vocabularies&#095;0 </td>
-		<td> ON column&#095;name</td>
-		<td>  </td>
-	</tr>
-	<tr>		<td>idx&#095;column&#095;controlled&#095;vocabularies&#095;1 </td>
-		<td> ON controlled&#095;vocab&#095;id</td>
-		<td>  </td>
-	</tr>
-<tr><td colspan='3' class='subpart'><b>Foreign Keys</b></td></tr>
-	<tr>
-		<td>fk_column_controlled_vocabularies</td>
-		<td > ( column&#095;name ) ref <a href='#mixs&#095;field&#095;description'>mixs&#095;field&#095;description</a> (column&#095;name) </td>
-		<td>  </td>
-	</tr>
-	<tr>
-		<td>fk_column_controlled_vocab2</td>
-		<td > ( controlled&#095;vocab&#095;id ) ref <a href='#controlled&#095;vocabularies'>controlled&#095;vocabularies</a> (controlled&#095;vocab&#095;id) </td>
-		<td>  </td>
-	</tr>
-</tbody>
-</table>
-
-<br/><br/>
-<table id='dbs' >
-<thead>
-<tr><th colspan='3'><a name='mixs_field_description'>mixs_field_description</a></th></tr>
-</thead>
-<tbody>
-	<tr>
-		<td><a name='column_name'>column&#095;name</a></td>
-		<td width='40%'> varchar  NOT NULL  </td>
-		<td width='99%'>  </td>
-	</tr>
-	<tr>
-		<td><a name='data_type'>data&#095;type</a></td>
-		<td width='40%'> varchar  NOT NULL  </td>
-		<td width='99%'>  </td>
-	</tr>
-	<tr>
-		<td><a name='desc_or_value'>desc&#095;or&#095;value</a></td>
-		<td width='40%'> varchar  NOT NULL  </td>
-		<td width='99%'>  </td>
-	</tr>
-	<tr>
-		<td><a name='definition'>definition</a></td>
-		<td width='40%'> varchar  NOT NULL  </td>
-		<td width='99%'>  </td>
-	</tr>
-	<tr>
-		<td><a name='min_length'>min&#095;length</a></td>
-		<td width='40%'> integer   </td>
-		<td width='99%'>  </td>
-	</tr>
-	<tr>
-		<td><a name='active'>active</a></td>
-		<td width='40%'> integer  NOT NULL  </td>
-		<td width='99%'>  </td>
-	</tr>
-<tr><td colspan='3' class='subpart'><b>Indexes</b></td></tr>
-	<tr>		<td>pk&#095;mixs&#095;field&#095;description primary key</td>
-		<td> ON column&#095;name</td>
-		<td>  </td>
-	</tr>
-</tbody>
-</table>
-
-<br/><br/>
-<table id='dbs' >
-<thead>
-<tr><th colspan='3'><a name='column_ontology'>column_ontology</a></th></tr>
-<tr><td colspan='3'>This table relates a column with an ontology&#046; </td></tr>
-</thead>
-<tbody>
-	<tr>
-		<td><a name='column_name'>column&#095;name</a></td>
-		<td width='40%'> varchar  NOT NULL  </td>
-		<td width='99%'>  </td>
-	</tr>
-	<tr>
-		<td><a name='ontology_short_name'>ontology&#095;short&#095;name</a></td>
-		<td width='40%'> varchar  NOT NULL  </td>
-		<td width='99%'>  </td>
-	</tr>
-	<tr>
-		<td><a name='bioportal_id'>bioportal&#095;id</a></td>
-		<td width='40%'> integer  NOT NULL  </td>
-		<td width='99%'>  </td>
-	</tr>
-	<tr>
-		<td><a name='ontology_branch_id'>ontology&#095;branch&#095;id</a></td>
-		<td width='40%'> integer  NOT NULL  </td>
-		<td width='99%'>  </td>
-	</tr>
-<tr><td colspan='3' class='subpart'><b>Indexes</b></td></tr>
-	<tr>		<td>idx&#095;column&#095;ontology primary key</td>
-		<td> ON column&#095;name&#044; ontology&#095;short&#095;name</td>
-		<td>  </td>
-	</tr>
-	<tr>		<td>idx&#095;column&#095;ontology&#095;0 </td>
-		<td> ON column&#095;name</td>
-		<td>  </td>
-	</tr>
-<tr><td colspan='3' class='subpart'><b>Foreign Keys</b></td></tr>
-	<tr>
-		<td>fk_column_ontology</td>
-		<td > ( column&#095;name ) ref <a href='#mixs&#095;field&#095;description'>mixs&#095;field&#095;description</a> (column&#095;name) </td>
-		<td>  </td>
-	</tr>
-</tbody>
-</table>
-
-<br/><br/>
-<table id='dbs' >
-<thead>
-<tr><th colspan='3'><a name='term_relationship'>term_relationship</a></th></tr>
-</thead>
-<tbody>
-	<tr>
-		<td><a name='term_relationship_id'>term&#095;relationship&#095;id</a></td>
-		<td width='40%'> bigserial  NOT NULL  </td>
-		<td width='99%'>  </td>
-	</tr>
-	<tr>
-		<td><a name='subject_term_id'>subject&#095;term&#095;id</a></td>
-		<td width='40%'> bigint  NOT NULL  </td>
-		<td width='99%'>  </td>
-	</tr>
-	<tr>
-		<td><a name='predicate_term_id'>predicate&#095;term&#095;id</a></td>
-		<td width='40%'> bigint  NOT NULL  </td>
-		<td width='99%'>  </td>
-	</tr>
-	<tr>
-		<td><a name='object_term_id'>object&#095;term&#095;id</a></td>
-		<td width='40%'> bigint  NOT NULL  </td>
-		<td width='99%'>  </td>
-	</tr>
-	<tr>
-		<td><a name='ontology_id'>ontology&#095;id</a></td>
-		<td width='40%'> bigint  NOT NULL  </td>
-		<td width='99%'>  </td>
-	</tr>
-<tr><td colspan='3' class='subpart'><b>Indexes</b></td></tr>
-	<tr>		<td>pk&#095;term&#095;relationship primary key</td>
-		<td> ON term&#095;relationship&#095;id</td>
-		<td>  </td>
-	</tr>
-	<tr>		<td>idx&#095;term&#095;relationship&#095;subject </td>
-		<td> ON subject&#095;term&#095;id</td>
-		<td>  </td>
-	</tr>
-	<tr>		<td>idx&#095;term&#095;relationship&#095;predicate </td>
-		<td> ON predicate&#095;term&#095;id</td>
-		<td>  </td>
-	</tr>
-	<tr>		<td>idx&#095;term&#095;relationship&#095;object </td>
-		<td> ON object&#095;term&#095;id</td>
-		<td>  </td>
-	</tr>
-	<tr>		<td>idx&#095;term&#095;relationship&#095;ontology </td>
-		<td> ON ontology&#095;id</td>
-		<td>  </td>
-	</tr>
-<tr><td colspan='3' class='subpart'><b>Foreign Keys</b></td></tr>
-	<tr>
-		<td>fk_term_relationship_subj_term</td>
-		<td > ( subject&#095;term&#095;id ) ref <a href='#term'>term</a> (term&#095;id) </td>
-		<td>  </td>
-	</tr>
-	<tr>
-		<td>fk_term_relationship_pred_term</td>
-		<td > ( predicate&#095;term&#095;id ) ref <a href='#term'>term</a> (term&#095;id) </td>
-		<td>  </td>
-	</tr>
-	<tr>
-		<td>fk_term_relationship_obj_term</td>
-		<td > ( object&#095;term&#095;id ) ref <a href='#term'>term</a> (term&#095;id) </td>
-		<td>  </td>
-	</tr>
-	<tr>
-		<td>fk_term_relationship_ontology</td>
-		<td > ( ontology&#095;id ) ref <a href='#ontology'>ontology</a> (ontology&#095;id) </td>
-		<td>  </td>
-	</tr>
-</tbody>
-</table>
-
-<br/><br/>
-<table id='dbs' >
-<thead>
-<tr><th colspan='3'><a name='term_path'>term_path</a></th></tr>
-</thead>
-<tbody>
-	<tr>
-		<td><a name='term_path_id'>term&#095;path&#095;id</a></td>
-		<td width='40%'> bigserial  NOT NULL  </td>
-		<td width='99%'>  </td>
-	</tr>
-	<tr>
-		<td><a name='subject_term_id'>subject&#095;term&#095;id</a></td>
-		<td width='40%'> bigint  NOT NULL  </td>
-		<td width='99%'>  </td>
-	</tr>
-	<tr>
-		<td><a name='predicate_term_id'>predicate&#095;term&#095;id</a></td>
-		<td width='40%'> bigint  NOT NULL  </td>
-		<td width='99%'>  </td>
-	</tr>
-	<tr>
-		<td><a name='object_term_id'>object&#095;term&#095;id</a></td>
-		<td width='40%'> bigint  NOT NULL  </td>
-		<td width='99%'>  </td>
-	</tr>
-	<tr>
-		<td><a name='ontology_id'>ontology&#095;id</a></td>
-		<td width='40%'> bigint  NOT NULL  </td>
-		<td width='99%'>  </td>
-	</tr>
-	<tr>
-		<td><a name='relationship_type_id'>relationship&#095;type&#095;id</a></td>
-		<td width='40%'> integer  NOT NULL  </td>
-		<td width='99%'>  </td>
-	</tr>
-	<tr>
-		<td><a name='distance'>distance</a></td>
-		<td width='40%'> integer   </td>
-		<td width='99%'>  </td>
-	</tr>
-<tr><td colspan='3' class='subpart'><b>Indexes</b></td></tr>
-	<tr>		<td>pk&#095;term&#095;path primary key</td>
-		<td> ON term&#095;path&#095;id</td>
-		<td>  </td>
-	</tr>
-	<tr>		<td>idx&#095;term&#095;path </td>
-		<td> ON ontology&#095;id</td>
-		<td>  </td>
-	</tr>
-	<tr>		<td>idx&#095;term&#095;path&#095;relatonship </td>
-		<td> ON relationship&#095;type&#095;id</td>
-		<td>  </td>
-	</tr>
-	<tr>		<td>idx&#095;term&#095;path&#095;subject </td>
-		<td> ON subject&#095;term&#095;id</td>
-		<td>  </td>
-	</tr>
-	<tr>		<td>idx&#095;term&#095;path&#095;predicate </td>
-		<td> ON predicate&#095;term&#095;id</td>
-		<td>  </td>
-	</tr>
-	<tr>		<td>idx&#095;term&#095;path&#095;object </td>
-		<td> ON object&#095;term&#095;id</td>
-		<td>  </td>
-	</tr>
-<tr><td colspan='3' class='subpart'><b>Foreign Keys</b></td></tr>
-	<tr>
-		<td>fk_term_path_ontology</td>
-		<td > ( ontology&#095;id ) ref <a href='#ontology'>ontology</a> (ontology&#095;id) </td>
-		<td>  </td>
-	</tr>
-	<tr>
-		<td>fk_term_path_relationship_type</td>
-		<td > ( relationship&#095;type&#095;id ) ref <a href='#relationship&#095;type'>relationship&#095;type</a> (relationship&#095;type&#095;id) </td>
-		<td>  </td>
-	</tr>
-	<tr>
-		<td>fk_term_path_term_subject</td>
-		<td > ( subject&#095;term&#095;id ) ref <a href='#term'>term</a> (term&#095;id) </td>
-		<td>  </td>
-	</tr>
-	<tr>
-		<td>fk_term_path_term_predicate</td>
-		<td > ( predicate&#095;term&#095;id ) ref <a href='#term'>term</a> (term&#095;id) </td>
-		<td>  </td>
-	</tr>
-	<tr>
-		<td>fk_term_path_term_object</td>
-		<td > ( object&#095;term&#095;id ) ref <a href='#term'>term</a> (term&#095;id) </td>
-		<td>  </td>
-	</tr>
-</tbody>
-</table>
-
-<br/><br/>
-<table id='dbs' >
-<thead>
-<tr><th colspan='3'><a name='ontology'>ontology</a></th></tr>
-</thead>
-<tbody>
-	<tr>
-		<td><a name='ontology_id'>ontology&#095;id</a></td>
-		<td width='40%'> bigserial  NOT NULL  </td>
-		<td width='99%'>  </td>
-	</tr>
-	<tr>
-		<td><a name='shortname'>shortname</a></td>
-		<td width='40%'> varchar  NOT NULL  </td>
-		<td width='99%'>  </td>
-	</tr>
-	<tr>
-		<td><a name='fully_loaded'>fully&#095;loaded</a></td>
-		<td width='40%'> bool  NOT NULL  </td>
-		<td width='99%'>  </td>
-	</tr>
-	<tr>
-		<td><a name='fullname'>fullname</a></td>
-		<td width='40%'> varchar   </td>
-		<td width='99%'>  </td>
-	</tr>
-	<tr>
-		<td><a name='query_url'>query&#095;url</a></td>
-		<td width='40%'> varchar   </td>
-		<td width='99%'>  </td>
-	</tr>
-	<tr>
-		<td><a name='source_url'>source&#095;url</a></td>
-		<td width='40%'> varchar   </td>
-		<td width='99%'>  </td>
-	</tr>
-	<tr>
-		<td><a name='definition'>definition</a></td>
-		<td width='40%'> text   </td>
-		<td width='99%'>  </td>
-	</tr>
-	<tr>
-		<td><a name='load_date'>load&#095;date</a></td>
-		<td width='40%'> date  NOT NULL  </td>
-		<td width='99%'>  </td>
-	</tr>
-	<tr>
-		<td><a name='version'>version</a></td>
-		<td width='40%'> varchar   </td>
-		<td width='99%'>  </td>
-	</tr>
-<tr><td colspan='3' class='subpart'><b>Indexes</b></td></tr>
-	<tr>		<td>pk&#095;ontology primary key</td>
-		<td> ON ontology&#095;id</td>
-		<td>  </td>
-	</tr>
-</tbody>
-</table>
-
-<br/><br/>
-<table id='dbs' >
-<thead>
-<tr><th colspan='3'><a name='term'>term</a></th></tr>
-</thead>
-<tbody>
-	<tr>
-		<td><a name='term_id'>term&#095;id</a></td>
-		<td width='40%'> bigserial  NOT NULL  </td>
-		<td width='99%'>  </td>
-	</tr>
-	<tr>
-		<td><a name='ontology_id'>ontology&#095;id</a></td>
-		<td width='40%'> bigint  NOT NULL  </td>
-		<td width='99%'>  </td>
-	</tr>
-	<tr>
-		<td><a name='term_name'>term&#095;name</a></td>
-		<td width='40%'> varchar  NOT NULL  </td>
-		<td width='99%'>  </td>
-	</tr>
-	<tr>
-		<td><a name='identifier'>identifier</a></td>
-		<td width='40%'> varchar   </td>
-		<td width='99%'>  </td>
-	</tr>
-	<tr>
-		<td><a name='definition'>definition</a></td>
-		<td width='40%'> varchar   </td>
-		<td width='99%'>  </td>
-	</tr>
-	<tr>
-		<td><a name='namespace'>namespace</a></td>
-		<td width='40%'> varchar   </td>
-		<td width='99%'>  </td>
-	</tr>
-	<tr>
-		<td><a name='is_obsolete'>is&#095;obsolete</a></td>
-		<td width='40%'> bool  NOT NULL  DEFO 'false' </td>
-		<td width='99%'>  </td>
-	</tr>
-	<tr>
-		<td><a name='is_root_term'>is&#095;root&#095;term</a></td>
-		<td width='40%'> bool  NOT NULL  </td>
-		<td width='99%'>  </td>
-	</tr>
-	<tr>
-		<td><a name='is_leaf'>is&#095;leaf</a></td>
-		<td width='40%'> bool  NOT NULL  </td>
-		<td width='99%'>  </td>
-	</tr>
-<tr><td colspan='3' class='subpart'><b>Indexes</b></td></tr>
-	<tr>		<td>pk&#095;term primary key</td>
-		<td> ON term&#095;id</td>
-		<td>  </td>
-	</tr>
-	<tr>		<td>idx&#095;term unique</td>
-		<td> ON ontology&#095;id</td>
-		<td>  </td>
-	</tr>
-<tr><td colspan='3' class='subpart'><b>Foreign Keys</b></td></tr>
-	<tr>
-		<td>fk_term_ontology</td>
-		<td > ( ontology&#095;id ) ref <a href='#ontology'>ontology</a> (ontology&#095;id) </td>
-		<td>  </td>
-	</tr>
-</tbody>
-</table>
-
-<br/><br/>
-<table id='dbs' >
-<thead>
-<tr><th colspan='3'><a name='annotation'>annotation</a></th></tr>
-</thead>
-<tbody>
-	<tr>
-		<td><a name='annotation_id'>annotation&#095;id</a></td>
-		<td width='40%'> bigserial  NOT NULL  </td>
-		<td width='99%'>  </td>
-	</tr>
-	<tr>
-		<td><a name='term_id'>term&#095;id</a></td>
-		<td width='40%'> bigint  NOT NULL  </td>
-		<td width='99%'>  </td>
-	</tr>
-	<tr>
-		<td><a name='annotation_name'>annotation&#095;name</a></td>
-		<td width='40%'> varchar  NOT NULL  </td>
-		<td width='99%'>  </td>
-	</tr>
-	<tr>
-		<td><a name='annotation_num_value'>annotation&#095;num&#095;value</a></td>
-		<td width='40%'> bigint   </td>
-		<td width='99%'>  </td>
-	</tr>
-	<tr>
-		<td><a name='annotation_str_value'>annotation&#095;str&#095;value</a></td>
-		<td width='40%'> varchar   </td>
-		<td width='99%'>  </td>
-	</tr>
-<tr><td colspan='3' class='subpart'><b>Indexes</b></td></tr>
-	<tr>		<td>pk&#095;annotation primary key</td>
-		<td> ON annotation&#095;id</td>
-		<td>  </td>
-	</tr>
-	<tr>		<td>idx&#095;annotation </td>
-		<td> ON term&#095;id</td>
-		<td>  </td>
-	</tr>
-<tr><td colspan='3' class='subpart'><b>Foreign Keys</b></td></tr>
-	<tr>
-		<td>fk_annotation_term</td>
-		<td > ( term&#095;id ) ref <a href='#term'>term</a> (term&#095;id) </td>
-		<td>  </td>
-	</tr>
-</tbody>
-</table>
-
-<br/><br/>
-<table id='dbs' >
-<thead>
-<tr><th colspan='3'><a name='dbxref'>dbxref</a></th></tr>
-</thead>
-<tbody>
-	<tr>
-		<td><a name='dbxref_id'>dbxref&#095;id</a></td>
-		<td width='40%'> bigserial  NOT NULL  </td>
-		<td width='99%'>  </td>
-	</tr>
-	<tr>
-		<td><a name='term_id'>term&#095;id</a></td>
-		<td width='40%'> bigint  NOT NULL  </td>
-		<td width='99%'>  </td>
-	</tr>
-	<tr>
-		<td><a name='dbname'>dbname</a></td>
-		<td width='40%'> varchar  NOT NULL  </td>
-		<td width='99%'>  </td>
-	</tr>
-	<tr>
-		<td><a name='accession'>accession</a></td>
-		<td width='40%'> varchar  NOT NULL  </td>
-		<td width='99%'>  </td>
-	</tr>
-	<tr>
-		<td><a name='description'>description</a></td>
-		<td width='40%'> varchar  NOT NULL  </td>
-		<td width='99%'>  </td>
-	</tr>
-	<tr>
-		<td><a name='xref_type'>xref&#095;type</a></td>
-		<td width='40%'> varchar  NOT NULL  </td>
-		<td width='99%'>  </td>
-	</tr>
-<tr><td colspan='3' class='subpart'><b>Indexes</b></td></tr>
-	<tr>		<td>pk&#095;dbxref primary key</td>
-		<td> ON dbxref&#095;id</td>
-		<td>  </td>
-	</tr>
-	<tr>		<td>idx&#095;dbxref </td>
-		<td> ON term&#095;id</td>
-		<td>  </td>
-	</tr>
-<tr><td colspan='3' class='subpart'><b>Foreign Keys</b></td></tr>
-	<tr>
-		<td>fk_dbxref_term</td>
-		<td > ( term&#095;id ) ref <a href='#term'>term</a> (term&#095;id) </td>
-		<td>  </td>
-	</tr>
-</tbody>
-</table>
-
-<br/><br/>
-<table id='dbs' >
-<thead>
-<tr><th colspan='3'><a name='relationship_type'>relationship_type</a></th></tr>
-</thead>
-<tbody>
-	<tr>
-		<td><a name='relationship_type_id'>relationship&#095;type&#095;id</a></td>
-		<td width='40%'> bigserial  NOT NULL  </td>
-		<td width='99%'>  </td>
-	</tr>
-	<tr>
-		<td><a name='relationship_type'>relationship&#095;type</a></td>
-		<td width='40%'> varchar  NOT NULL  </td>
-		<td width='99%'>  </td>
-	</tr>
-<tr><td colspan='3' class='subpart'><b>Indexes</b></td></tr>
-	<tr>		<td>pk&#095;relationship&#095;type primary key</td>
-		<td> ON relationship&#095;type&#095;id</td>
-		<td>  </td>
-	</tr>
-</tbody>
-</table>
-
-<br/><br/>
-<table id='dbs' >
-<thead>
-<tr><th colspan='3'><a name='analysis_users'>analysis_users</a></th></tr>
-<tr><td colspan='3'>Links analyses to the users they are shared with </td></tr>
-</thead>
-<tbody>
-	<tr>
-		<td><a name='analysis_id'>analysis&#095;id</a></td>
-		<td width='40%'> bigint  NOT NULL  </td>
-		<td width='99%'>  </td>
-	</tr>
-	<tr>
-		<td><a name='email'>email</a></td>
-		<td width='40%'> varchar  NOT NULL  </td>
-		<td width='99%'>  </td>
-	</tr>
-<tr><td colspan='3' class='subpart'><b>Indexes</b></td></tr>
-	<tr>		<td>idx&#095;analysis&#095;users primary key</td>
-		<td> ON analysis&#095;id&#044; email</td>
-		<td>  </td>
-	</tr>
-	<tr>		<td>idx&#095;analysis&#095;users&#095;analysis </td>
-		<td> ON analysis&#095;id</td>
-		<td>  </td>
-	</tr>
-	<tr>		<td>idx&#095;analysis&#095;users&#095;email </td>
-		<td> ON email</td>
-		<td>  </td>
-	</tr>
-<tr><td colspan='3' class='subpart'><b>Foreign Keys</b></td></tr>
-	<tr>
-		<td>fk_analysis_users_analysis</td>
-		<td > ( analysis&#095;id ) ref <a href='#analysis'>analysis</a> (analysis&#095;id) </td>
-		<td>  </td>
-	</tr>
-	<tr>
-		<td>fk_analysis_users_user</td>
-		<td > ( email ) ref <a href='#qiita&#095;user'>qiita&#095;user</a> (email) </td>
-		<td>  </td>
-	</tr>
-</tbody>
-</table>
-
-<br/><br/>
-<table id='dbs' >
-<thead>
-<tr><th colspan='3'><a name='user_level'>user_level</a></th></tr>
-<tr><td colspan='3'>Holds available user levels </td></tr>
-</thead>
-<tbody>
-	<tr>
-		<td><a name='user_level_id'>user&#095;level&#095;id</a></td>
-		<td width='40%'> serial  NOT NULL  </td>
-		<td width='99%'>  </td>
-	</tr>
-	<tr>
-		<td><a name='name'>name</a></td>
-		<td width='40%'> varchar  NOT NULL  </td>
-		<td width='99%'> One of the user levels &#040;admin&#044; user&#044; guest&#044; etc&#041; </td>
-	</tr>
-	<tr>
-		<td><a name='description'>description</a></td>
-		<td width='40%'> text  NOT NULL  </td>
-		<td width='99%'>  </td>
-	</tr>
-<tr><td colspan='3' class='subpart'><b>Indexes</b></td></tr>
-	<tr>		<td>pk&#095;user&#095;level primary key</td>
-		<td> ON user&#095;level&#095;id</td>
-		<td>  </td>
-	</tr>
-</tbody>
-</table>
-
-<br/><br/>
-<table id='dbs' >
-<thead>
-<tr><th colspan='3'><a name='qiita_user'>qiita_user</a></th></tr>
-<tr><td colspan='3'>Holds all user information </td></tr>
-</thead>
-<tbody>
-	<tr>
-		<td><a name='email'>email</a></td>
-		<td width='40%'> varchar  NOT NULL  </td>
-		<td width='99%'>  </td>
-	</tr>
-	<tr>
-		<td><a name='user_level_id'>user&#095;level&#095;id</a></td>
-		<td width='40%'> integer  NOT NULL  DEFO 5 </td>
-		<td width='99%'> user level </td>
-	</tr>
-	<tr>
-		<td><a name='password'>password</a></td>
-		<td width='40%'> varchar  NOT NULL  </td>
-		<td width='99%'>  </td>
-	</tr>
-	<tr>
-		<td><a name='name'>name</a></td>
-		<td width='40%'> varchar   </td>
-		<td width='99%'>  </td>
-	</tr>
-	<tr>
-		<td><a name='affiliation'>affiliation</a></td>
-		<td width='40%'> varchar   </td>
-		<td width='99%'>  </td>
-	</tr>
-	<tr>
-		<td><a name='address'>address</a></td>
-		<td width='40%'> varchar   </td>
-		<td width='99%'>  </td>
-	</tr>
-	<tr>
-		<td><a name='phone'>phone</a></td>
-		<td width='40%'> varchar   </td>
-		<td width='99%'>  </td>
-	</tr>
-	<tr>
-		<td><a name='user_verify_code'>user&#095;verify&#095;code</a></td>
-		<td width='40%'> varchar   </td>
-		<td width='99%'> Code for initial user email verification </td>
-	</tr>
-	<tr>
-		<td><a name='pass_reset_code'>pass&#095;reset&#095;code</a></td>
-		<td width='40%'> varchar   </td>
-		<td width='99%'> Randomly generated code for password reset </td>
-	</tr>
-	<tr>
-		<td><a name='pass_reset_timestamp'>pass&#095;reset&#095;timestamp</a></td>
-		<td width='40%'> timestamp   </td>
-		<td width='99%'> Time the reset code was generated </td>
-	</tr>
-<tr><td colspan='3' class='subpart'><b>Indexes</b></td></tr>
-	<tr>		<td>pk&#095;user primary key</td>
-		<td> ON email</td>
-		<td>  </td>
-	</tr>
-	<tr>		<td>idx&#095;user </td>
-		<td> ON user&#095;level&#095;id</td>
-		<td>  </td>
-	</tr>
-<tr><td colspan='3' class='subpart'><b>Foreign Keys</b></td></tr>
-	<tr>
-		<td>fk_user_user_level</td>
-		<td > ( user&#095;level&#095;id ) ref <a href='#user&#095;level'>user&#095;level</a> (user&#095;level&#095;id) </td>
-		<td>  </td>
-	</tr>
-</tbody>
-</table>
-
-<br/><br/>
-<table id='dbs' >
-<thead>
-<tr><th colspan='3'><a name='filepath_type'>filepath_type</a></th></tr>
-</thead>
-<tbody>
-	<tr>
-		<td><a name='filepath_type_id'>filepath&#095;type&#095;id</a></td>
-		<td width='40%'> bigserial  NOT NULL  </td>
-		<td width='99%'>  </td>
-	</tr>
-	<tr>
-		<td><a name='filepath_type'>filepath&#095;type</a></td>
-		<td width='40%'> varchar   </td>
-		<td width='99%'>  </td>
-	</tr>
-<tr><td colspan='3' class='subpart'><b>Indexes</b></td></tr>
-	<tr>		<td>pk&#095;filepath&#095;type primary key</td>
-		<td> ON filepath&#095;type&#095;id</td>
-		<td>  </td>
-	</tr>
-</tbody>
-</table>
-
-<br/><br/>
-<table id='dbs' >
-<thead>
-<tr><th colspan='3'><a name='checksum_algorithm'>checksum_algorithm</a></th></tr>
-</thead>
-<tbody>
-	<tr>
-		<td><a name='checksum_algorithm_id'>checksum&#095;algorithm&#095;id</a></td>
-		<td width='40%'> bigserial  NOT NULL  </td>
-		<td width='99%'>  </td>
-	</tr>
-	<tr>
-		<td><a name='name'>name</a></td>
-		<td width='40%'> varchar  NOT NULL  </td>
-		<td width='99%'>  </td>
-	</tr>
-<tr><td colspan='3' class='subpart'><b>Indexes</b></td></tr>
-	<tr>		<td>pk&#095;checksum&#095;algorithm primary key</td>
-		<td> ON checksum&#095;algorithm&#095;id</td>
-		<td>  </td>
-	</tr>
-</tbody>
-</table>
-
-<br/><br/>
-<table id='dbs' >
-<thead>
-<tr><th colspan='3'><a name='data_type'>data_type</a></th></tr>
-</thead>
-<tbody>
-	<tr>
-		<td><a name='data_type_id'>data&#095;type&#095;id</a></td>
-		<td width='40%'> bigserial  NOT NULL  </td>
-		<td width='99%'>  </td>
-	</tr>
-	<tr>
-		<td><a name='data_type'>data&#095;type</a></td>
-		<td width='40%'> varchar  NOT NULL  </td>
-		<td width='99%'> Data type &#040;16S&#044; metabolome&#044; etc&#041; the job will use </td>
-	</tr>
-<tr><td colspan='3' class='subpart'><b>Indexes</b></td></tr>
-	<tr>		<td>pk&#095;data&#095;type primary key</td>
-		<td> ON data&#095;type&#095;id</td>
-		<td>  </td>
-	</tr>
-</tbody>
-</table>
-
-<br/><br/>
-<table id='dbs' >
-<thead>
-<tr><th colspan='3'><a name='filepath'>filepath</a></th></tr>
-</thead>
-<tbody>
-	<tr>
-		<td><a name='filepath_id'>filepath&#095;id</a></td>
-		<td width='40%'> bigserial  NOT NULL  </td>
-		<td width='99%'>  </td>
-	</tr>
-	<tr>
-		<td><a name='filepath'>filepath</a></td>
-		<td width='40%'> varchar  NOT NULL  </td>
-		<td width='99%'>  </td>
-	</tr>
-	<tr>
-		<td><a name='filepath_type_id'>filepath&#095;type&#095;id</a></td>
-		<td width='40%'> bigint  NOT NULL  </td>
-		<td width='99%'>  </td>
-	</tr>
-	<tr>
-		<td><a name='checksum'>checksum</a></td>
-		<td width='40%'> varchar  NOT NULL  </td>
-		<td width='99%'>  </td>
-	</tr>
-	<tr>
-		<td><a name='checksum_algorithm_id'>checksum&#095;algorithm&#095;id</a></td>
-		<td width='40%'> bigint  NOT NULL  </td>
-		<td width='99%'>  </td>
-	</tr>
-<tr><td colspan='3' class='subpart'><b>Indexes</b></td></tr>
-	<tr>		<td>pk&#095;filepath primary key</td>
-		<td> ON filepath&#095;id</td>
-		<td>  </td>
-	</tr>
-	<tr>		<td>idx&#095;filepath </td>
-		<td> ON filepath&#095;type&#095;id</td>
-		<td>  </td>
-	</tr>
-<tr><td colspan='3' class='subpart'><b>Foreign Keys</b></td></tr>
-	<tr>
-		<td>fk_filepath</td>
-		<td > ( filepath&#095;type&#095;id ) ref <a href='#filepath&#095;type'>filepath&#095;type</a> (filepath&#095;type&#095;id) </td>
-		<td>  </td>
-	</tr>
-	<tr>
-		<td>fk_filepath_0</td>
-		<td > ( checksum&#095;algorithm&#095;id ) ref <a href='#checksum&#095;algorithm'>checksum&#095;algorithm</a> (checksum&#095;algorithm&#095;id) </td>
-		<td>  </td>
-	</tr>
-</tbody>
-</table>
-
-<br/><br/>
-<table id='dbs' >
-<thead>
-<tr><th colspan='3'><a name='study_preprocessed_data'>study_preprocessed_data</a></th></tr>
-</thead>
-<tbody>
-	<tr>
-		<td><a name='study_id'>study&#095;id</a></td>
-		<td width='40%'> bigint  NOT NULL  </td>
-		<td width='99%'>  </td>
-	</tr>
-	<tr>
-		<td><a name='preprocessed_data_id'>preprocessed&#095;data&#095;id</a></td>
-		<td width='40%'> bigint  NOT NULL  </td>
-		<td width='99%'>  </td>
-	</tr>
-<tr><td colspan='3' class='subpart'><b>Indexes</b></td></tr>
-	<tr>		<td>idx&#095;study&#095;preprocessed&#095;data primary key</td>
-		<td> ON study&#095;id&#044; preprocessed&#095;data&#095;id</td>
-		<td>  </td>
-	</tr>
-	<tr>		<td>idx&#095;study&#095;preprocessed&#095;data&#095;0 </td>
-		<td> ON study&#095;id</td>
-		<td>  </td>
-	</tr>
-	<tr>		<td>idx&#095;study&#095;preprocessed&#095;data&#095;1 </td>
-		<td> ON preprocessed&#095;data&#095;id</td>
-		<td>  </td>
-	</tr>
-<tr><td colspan='3' class='subpart'><b>Foreign Keys</b></td></tr>
-	<tr>
-		<td>fk_study_preprocessed_data</td>
-		<td > ( study&#095;id ) ref <a href='#study'>study</a> (study&#095;id) </td>
-		<td>  </td>
-	</tr>
-	<tr>
-		<td>fk_study_preprocessed_data_0</td>
-		<td > ( preprocessed&#095;data&#095;id ) ref <a href='#preprocessed&#095;data'>preprocessed&#095;data</a> (preprocessed&#095;data&#095;id) </td>
-		<td>  </td>
-	</tr>
-</tbody>
-</table>
-
-<br/><br/>
-<table id='dbs' >
-<thead>
-<tr><th colspan='3'><a name='study'>study</a></th></tr>
-</thead>
-<tbody>
-	<tr>
-		<td><a name='study_id'>study&#095;id</a></td>
-		<td width='40%'> bigserial  NOT NULL  </td>
-		<td width='99%'> Unique name for study </td>
-	</tr>
-	<tr>
-		<td><a name='email'>email</a></td>
-		<td width='40%'> varchar  NOT NULL  </td>
-		<td width='99%'> Email of study owner </td>
-	</tr>
-	<tr>
-		<td><a name='study_status_id'>study&#095;status&#095;id</a></td>
-		<td width='40%'> bigint  NOT NULL  </td>
-		<td width='99%'>  </td>
-	</tr>
-	<tr>
-		<td><a name='emp_person_id'>emp&#095;person&#095;id</a></td>
-		<td width='40%'> bigint   </td>
-		<td width='99%'>  </td>
-	</tr>
-	<tr>
-		<td><a name='first_contact'>first&#095;contact</a></td>
-		<td width='40%'> varchar  NOT NULL  </td>
-		<td width='99%'>  </td>
-	</tr>
-	<tr>
-		<td><a name='funding'>funding</a></td>
-		<td width='40%'> varchar   </td>
-		<td width='99%'>  </td>
-	</tr>
-	<tr>
-		<td><a name='timeseries_type_id'>timeseries&#095;type&#095;id</a></td>
-		<td width='40%'> bigint  NOT NULL  </td>
-		<td width='99%'> What type of timeseries this study is &#040;or is not&#041;
-Controlled Vocabulary </td>
-	</tr>
-	<tr>
-		<td><a name='lab_person_id'>lab&#095;person&#095;id</a></td>
-		<td width='40%'> bigint   </td>
-		<td width='99%'>  </td>
-	</tr>
-	<tr>
-		<td><a name='metadata_complete'>metadata&#095;complete</a></td>
-		<td width='40%'> bool  NOT NULL  </td>
-		<td width='99%'>  </td>
-	</tr>
-	<tr>
-		<td><a name='mixs_compliant'>mixs&#095;compliant</a></td>
-		<td width='40%'> bool  NOT NULL  </td>
-		<td width='99%'>  </td>
-	</tr>
-	<tr>
-		<td><a name='most_recent_contact'>most&#095;recent&#095;contact</a></td>
-		<td width='40%'> varchar   </td>
-		<td width='99%'>  </td>
-	</tr>
-	<tr>
-		<td><a name='number_samples_collected'>number&#095;samples&#095;collected</a></td>
-		<td width='40%'> integer  NOT NULL  </td>
-		<td width='99%'>  </td>
-	</tr>
-	<tr>
-		<td><a name='number_samples_promised'>number&#095;samples&#095;promised</a></td>
-		<td width='40%'> integer  NOT NULL  </td>
-		<td width='99%'>  </td>
-	</tr>
-	<tr>
-		<td><a name='portal_type_id'>portal&#095;type&#095;id</a></td>
-		<td width='40%'> bigint  NOT NULL  </td>
-		<td width='99%'>  </td>
-	</tr>
-	<tr>
-		<td><a name='principal_investigator_id'>principal&#095;investigator&#095;id</a></td>
-		<td width='40%'> bigint  NOT NULL  </td>
-		<td width='99%'>  </td>
-	</tr>
-	<tr>
-		<td><a name='reprocess'>reprocess</a></td>
-		<td width='40%'> bool  NOT NULL  </td>
-		<td width='99%'>  </td>
-	</tr>
-	<tr>
-		<td><a name='spatial_series'>spatial&#095;series</a></td>
-		<td width='40%'> bool   </td>
-		<td width='99%'>  </td>
-	</tr>
-	<tr>
-		<td><a name='study_title'>study&#095;title</a></td>
-		<td width='40%'> varchar  NOT NULL  </td>
-		<td width='99%'>  </td>
-	</tr>
-	<tr>
-		<td><a name='study_alias'>study&#095;alias</a></td>
-		<td width='40%'> varchar  NOT NULL  </td>
-		<td width='99%'>  </td>
-	</tr>
-	<tr>
-		<td><a name='study_description'>study&#095;description</a></td>
-		<td width='40%'> text  NOT NULL  </td>
-		<td width='99%'>  </td>
-	</tr>
-	<tr>
-		<td><a name='study_abstract'>study&#095;abstract</a></td>
-		<td width='40%'> text  NOT NULL  </td>
-		<td width='99%'>  </td>
-	</tr>
-	<tr>
-		<td><a name='vamps_id'>vamps&#095;id</a></td>
-		<td width='40%'> varchar   </td>
-		<td width='99%'>  </td>
-	</tr>
-<tr><td colspan='3' class='subpart'><b>Indexes</b></td></tr>
-	<tr>		<td>pk&#095;study primary key</td>
-		<td> ON study&#095;id</td>
-		<td>  </td>
-	</tr>
-	<tr>		<td>idx&#095;study </td>
-		<td> ON email</td>
-		<td>  </td>
-	</tr>
-	<tr>		<td>idx&#095;study&#095;0 </td>
-		<td> ON study&#095;status&#095;id</td>
-		<td>  </td>
-	</tr>
-	<tr>		<td>idx&#095;study&#095;1 </td>
-		<td> ON emp&#095;person&#095;id</td>
-		<td>  </td>
-	</tr>
-	<tr>		<td>idx&#095;study&#095;2 </td>
-		<td> ON lab&#095;person&#095;id</td>
-		<td>  </td>
-	</tr>
-	<tr>		<td>idx&#095;study&#095;3 </td>
-		<td> ON principal&#095;investigator&#095;id</td>
-		<td>  </td>
-	</tr>
-	<tr>		<td>idx&#095;study&#095;4 </td>
-		<td> ON timeseries&#095;type&#095;id</td>
-		<td>  </td>
-	</tr>
-	<tr>		<td>idx&#095;study&#095;5 </td>
-		<td> ON portal&#095;type&#095;id</td>
-		<td>  </td>
-	</tr>
-<tr><td colspan='3' class='subpart'><b>Foreign Keys</b></td></tr>
-	<tr>
-		<td>fk_study_user</td>
-		<td > ( email ) ref <a href='#qiita&#095;user'>qiita&#095;user</a> (email) </td>
-		<td>  </td>
-	</tr>
-	<tr>
-		<td>fk_study_study_status</td>
-		<td > ( study&#095;status&#095;id ) ref <a href='#study&#095;status'>study&#095;status</a> (study&#095;status&#095;id) </td>
-		<td>  </td>
-	</tr>
-	<tr>
-		<td>fk_study_study_emp_person</td>
-		<td > ( emp&#095;person&#095;id ) ref <a href='#study&#095;person'>study&#095;person</a> (study&#095;person&#095;id) </td>
-		<td>  </td>
-	</tr>
-	<tr>
-		<td>fk_study_study_lab_person</td>
-		<td > ( lab&#095;person&#095;id ) ref <a href='#study&#095;person'>study&#095;person</a> (study&#095;person&#095;id) </td>
-		<td>  </td>
-	</tr>
-	<tr>
-		<td>fk_study_study_pi_person</td>
-		<td > ( principal&#095;investigator&#095;id ) ref <a href='#study&#095;person'>study&#095;person</a> (study&#095;person&#095;id) </td>
-		<td>  </td>
-	</tr>
-	<tr>
-		<td>fk_study_timeseries_type</td>
-		<td > ( timeseries&#095;type&#095;id ) ref <a href='#timeseries&#095;type'>timeseries&#095;type</a> (timeseries&#095;type&#095;id) </td>
-		<td>  </td>
-	</tr>
-	<tr>
-		<td>fk_study</td>
-		<td > ( portal&#095;type&#095;id ) ref <a href='#portal&#095;type'>portal&#095;type</a> (portal&#095;type&#095;id) </td>
-		<td>  </td>
-	</tr>
-</tbody>
-</table>
-
-<br/><br/>
-<table id='dbs' >
-<thead>
-<tr><th colspan='3'><a name='study_users'>study_users</a></th></tr>
-<tr><td colspan='3'>Links shared studies to users they are shared with </td></tr>
-</thead>
-<tbody>
-	<tr>
-		<td><a name='study_id'>study&#095;id</a></td>
-		<td width='40%'> bigint  NOT NULL  </td>
-		<td width='99%'>  </td>
-	</tr>
-	<tr>
-		<td><a name='email'>email</a></td>
-		<td width='40%'> varchar  NOT NULL  </td>
-		<td width='99%'>  </td>
-	</tr>
-<tr><td colspan='3' class='subpart'><b>Indexes</b></td></tr>
-	<tr>		<td>idx&#095;study&#095;users primary key</td>
-		<td> ON study&#095;id&#044; email</td>
-		<td>  </td>
-	</tr>
-	<tr>		<td>idx&#095;study&#095;users&#095;0 </td>
-		<td> ON study&#095;id</td>
-		<td>  </td>
-	</tr>
-	<tr>		<td>idx&#095;study&#095;users&#095;1 </td>
-		<td> ON email</td>
-		<td>  </td>
-	</tr>
-<tr><td colspan='3' class='subpart'><b>Foreign Keys</b></td></tr>
-	<tr>
-		<td>fk_study_users_study</td>
-		<td > ( study&#095;id ) ref <a href='#study'>study</a> (study&#095;id) </td>
-		<td>  </td>
-	</tr>
-	<tr>
-		<td>fk_study_users_user</td>
-		<td > ( email ) ref <a href='#qiita&#095;user'>qiita&#095;user</a> (email) </td>
-		<td>  </td>
-	</tr>
-</tbody>
-</table>
-
-<br/><br/>
-<table id='dbs' >
-<thead>
-<tr><th colspan='3'><a name='required_sample_info'>required_sample_info</a></th></tr>
-<tr><td colspan='3'>Required info for each sample&#046; One row is one sample&#046; </td></tr>
-</thead>
-<tbody>
-	<tr>
-		<td><a name='study_id'>study&#095;id</a></td>
-		<td width='40%'> bigint  NOT NULL  </td>
-		<td width='99%'>  </td>
-	</tr>
-	<tr>
-		<td><a name='sample_id'>sample&#095;id</a></td>
-		<td width='40%'> varchar  NOT NULL  </td>
-		<td width='99%'>  </td>
-	</tr>
-	<tr>
-		<td><a name='physical_location'>physical&#095;location</a></td>
-		<td width='40%'> varchar  NOT NULL  </td>
-		<td width='99%'> Where the sample itself is stored </td>
-	</tr>
-	<tr>
-		<td><a name='has_physical_specimen'>has&#095;physical&#095;specimen</a></td>
-		<td width='40%'> bool  NOT NULL  </td>
-		<td width='99%'> Whether we have the full speciment or just DNA </td>
-	</tr>
-	<tr>
-		<td><a name='has_extracted_data'>has&#095;extracted&#095;data</a></td>
-		<td width='40%'> bool  NOT NULL  </td>
-		<td width='99%'>  </td>
-	</tr>
-	<tr>
-		<td><a name='sample_type'>sample&#095;type</a></td>
-		<td width='40%'> varchar  NOT NULL  </td>
-		<td width='99%'> Controlled vocabulary of sample types </td>
-	</tr>
-	<tr>
-		<td><a name='required_sample_info_status_id'>required&#095;sample&#095;info&#095;status&#095;id</a></td>
-		<td width='40%'> bigint  NOT NULL  </td>
-		<td width='99%'> What step of the pipeline the samples are in </td>
-	</tr>
-	<tr>
-		<td><a name='collection_timestamp'>collection&#095;timestamp</a></td>
-		<td width='40%'> timestamp  NOT NULL  </td>
-		<td width='99%'>  </td>
-	</tr>
-	<tr>
-		<td><a name='host_subject_id'>host&#095;subject&#095;id</a></td>
-		<td width='40%'> varchar  NOT NULL  </td>
-		<td width='99%'>  </td>
-	</tr>
-	<tr>
-		<td><a name='description'>description</a></td>
-		<td width='40%'> varchar  NOT NULL  </td>
-		<td width='99%'>  </td>
-	</tr>
-<tr><td colspan='3' class='subpart'><b>Indexes</b></td></tr>
-	<tr>		<td>idx&#095;common&#095;sample&#095;information primary key</td>
-		<td> ON study&#095;id&#044; sample&#095;id</td>
-		<td>  </td>
-	</tr>
-	<tr>		<td>idx&#095;required&#095;sample&#095;info </td>
-		<td> ON study&#095;id</td>
-		<td>  </td>
-	</tr>
-	<tr>		<td>idx&#095;required&#095;sample&#095;info&#095;0 </td>
-		<td> ON required&#095;sample&#095;info&#095;status&#095;id</td>
-		<td>  </td>
-	</tr>
-	<tr>		<td>pk&#095;required&#095;sample&#095;info unique</td>
-		<td> ON sample&#095;id</td>
-		<td>  </td>
-	</tr>
-<tr><td colspan='3' class='subpart'><b>Foreign Keys</b></td></tr>
-	<tr>
-		<td>fk_required_sample_info_study</td>
-		<td > ( study&#095;id ) ref <a href='#study'>study</a> (study&#095;id) </td>
-		<td>  </td>
-	</tr>
-	<tr>
-		<td>fk_required_sample_info</td>
-		<td > ( required&#095;sample&#095;info&#095;status&#095;id ) ref <a href='#required&#095;sample&#095;info&#095;status'>required&#095;sample&#095;info&#095;status</a> (required&#095;sample&#095;info&#095;status&#095;id) </td>
-		<td>  </td>
-	</tr>
-</tbody>
-</table>
-
-<br/><br/>
-<table id='dbs' >
-<thead>
-<tr><th colspan='3'><a name='sample_x'>sample_x</a></th></tr>
-<tr><td colspan='3'>data for samples in study x &#040;sample template&#041;
-x is the study&#095;id from study table
-
-MAKE SURE sample&#095;id IS FK TO sample&#095;id IN required&#095;sample&#095;info TABLE </td></tr>
-</thead>
-<tbody>
-	<tr>
-		<td><a name='sample_id'>sample&#095;id</a></td>
-		<td width='40%'> varchar  NOT NULL  </td>
-		<td width='99%'>  </td>
-	</tr>
-	<tr>
-		<td><a name='description'>description</a></td>
-		<td width='40%'> varchar  NOT NULL  </td>
-		<td width='99%'>  </td>
-	</tr>
-	<tr>
-		<td><a name='other_mapping_columns'>other&#095;mapping&#095;columns</a></td>
-		<td width='40%'> varchar   </td>
-		<td width='99%'> Represents whatever other columns go with this study </td>
-	</tr>
-<tr><td colspan='3' class='subpart'><b>Indexes</b></td></tr>
-	<tr>		<td>pk&#095;study&#095;x&#095;y primary key</td>
-		<td> ON sample&#095;id</td>
-		<td>  </td>
-	</tr>
-</tbody>
-</table>
-
-<br/><br/>
-<table id='dbs' >
-<thead>
-<tr><th colspan='3'><a name='study_sample_columns'>study_sample_columns</a></th></tr>
-<tr><td colspan='3'>Holds information on which metadata columns are available for the study sample template </td></tr>
-</thead>
-<tbody>
-	<tr>
-		<td><a name='study_id'>study&#095;id</a></td>
-		<td width='40%'> bigint  NOT NULL  </td>
-		<td width='99%'>  </td>
-	</tr>
-	<tr>
-		<td><a name='column_name'>column&#095;name</a></td>
-		<td width='40%'> varchar&#040; 100 &#041;  NOT NULL  </td>
-		<td width='99%'>  </td>
-	</tr>
-	<tr>
-		<td><a name='column_type'>column&#095;type</a></td>
-		<td width='40%'> varchar  NOT NULL  </td>
-		<td width='99%'>  </td>
-	</tr>
-<tr><td colspan='3' class='subpart'><b>Indexes</b></td></tr>
-	<tr>		<td>idx&#095;study&#095;mapping&#095;columns primary key</td>
-		<td> ON study&#095;id&#044; column&#095;name&#044; column&#095;type</td>
-		<td>  </td>
-	</tr>
-	<tr>		<td>idx&#095;study&#095;mapping&#095;columns&#095;study&#095;id </td>
-		<td> ON study&#095;id</td>
-		<td>  </td>
-	</tr>
-<tr><td colspan='3' class='subpart'><b>Foreign Keys</b></td></tr>
-	<tr>
-		<td>fk_study_mapping_columns_study</td>
-		<td > ( study&#095;id ) ref <a href='#study'>study</a> (study&#095;id) </td>
-		<td>  </td>
-	</tr>
-</tbody>
-</table>
-
-<br/><br/>
-<table id='dbs' >
-<thead>
-<tr><th colspan='3'><a name='required_sample_info_status'>required_sample_info_status</a></th></tr>
-</thead>
-<tbody>
-	<tr>
-		<td><a name='required_sample_info_status_id'>required&#095;sample&#095;info&#095;status&#095;id</a></td>
-		<td width='40%'> bigserial  NOT NULL  </td>
-		<td width='99%'>  </td>
-	</tr>
-	<tr>
-		<td><a name='status'>status</a></td>
-		<td width='40%'> varchar   </td>
-		<td width='99%'>  </td>
-	</tr>
-<tr><td colspan='3' class='subpart'><b>Indexes</b></td></tr>
-	<tr>		<td>pk&#095;sample&#095;status primary key</td>
-		<td> ON required&#095;sample&#095;info&#095;status&#095;id</td>
-		<td>  </td>
-	</tr>
-</tbody>
-</table>
-
-<br/><br/>
-<table id='dbs' >
-<thead>
-<tr><th colspan='3'><a name='prep_y'>prep_y</a></th></tr>
-<tr><td colspan='3'>Information on how raw data y was prepared &#040;prep template&#041;
-Linked by y being raw&#095;data&#095;id from raw data table&#046; </td></tr>
-</thead>
-<tbody>
-	<tr>
-		<td><a name='sample_id'>sample&#095;id</a></td>
-		<td width='40%'> varchar  NOT NULL  </td>
-		<td width='99%'>  </td>
-	</tr>
-	<tr>
-		<td><a name='data'>data</a></td>
-		<td width='40%'> bigint   </td>
-		<td width='99%'> STUFFFFF </td>
-	</tr>
-<tr><td colspan='3' class='subpart'><b>Indexes</b></td></tr>
-	<tr>		<td>pk&#095;prep&#095;y primary key</td>
-		<td> ON sample&#095;id</td>
-		<td>  </td>
-	</tr>
-</tbody>
-</table>
-
-<br/><br/>
-<table id='dbs' >
-<thead>
-<tr><th colspan='3'><a name='common_prep_info'>common_prep_info</a></th></tr>
-</thead>
-<tbody>
-	<tr>
-		<td><a name='raw_data_id'>raw&#095;data&#095;id</a></td>
-		<td width='40%'> bigserial  NOT NULL  </td>
-		<td width='99%'>  </td>
-	</tr>
-	<tr>
-		<td><a name='sample_id'>sample&#095;id</a></td>
-		<td width='40%'> varchar  NOT NULL  </td>
-		<td width='99%'>  </td>
-	</tr>
-	<tr>
-		<td><a name='center_name'>center&#095;name</a></td>
-		<td width='40%'> varchar   </td>
-		<td width='99%'>  </td>
-	</tr>
-	<tr>
-		<td><a name='center_project_name'>center&#095;project&#095;name</a></td>
-		<td width='40%'> varchar   </td>
-		<td width='99%'>  </td>
-	</tr>
-	<tr>
-		<td><a name='ebi_submission_accession'>ebi&#095;submission&#095;accession</a></td>
-		<td width='40%'> varchar   </td>
-		<td width='99%'>  </td>
-	</tr>
-	<tr>
-		<td><a name='ebi_study_accession'>ebi&#095;study&#095;accession</a></td>
-		<td width='40%'> varchar   </td>
-		<td width='99%'>  </td>
-	</tr>
-	<tr>
-		<td><a name='emp_status_id'>emp&#095;status&#095;id</a></td>
-		<td width='40%'> bigint  NOT NULL  </td>
-		<td width='99%'>  </td>
-	</tr>
-	<tr>
-		<td><a name='data_type_id'>data&#095;type&#095;id</a></td>
-		<td width='40%'> bigint  NOT NULL  </td>
-		<td width='99%'>  </td>
-	</tr>
-<tr><td colspan='3' class='subpart'><b>Indexes</b></td></tr>
-	<tr>		<td>idx&#095;required&#095;prep&#095;info </td>
-		<td> ON raw&#095;data&#095;id</td>
-		<td>  </td>
-	</tr>
-	<tr>		<td>idx&#095;required&#095;prep&#095;info&#095;0 </td>
-		<td> ON emp&#095;status&#095;id</td>
-		<td>  </td>
-	</tr>
-	<tr>		<td>idx&#095;required&#095;prep&#095;info&#095;1 primary key</td>
-		<td> ON raw&#095;data&#095;id&#044; sample&#095;id</td>
-		<td>  </td>
-	</tr>
-	<tr>		<td>idx&#095;required&#095;prep&#095;info&#095;2 </td>
-		<td> ON sample&#095;id</td>
-		<td>  </td>
-	</tr>
-	<tr>		<td>idx&#095;required&#095;prep&#095;info&#095;3 </td>
-		<td> ON data&#095;type&#095;id</td>
-		<td>  </td>
-	</tr>
-<tr><td colspan='3' class='subpart'><b>Foreign Keys</b></td></tr>
-	<tr>
-		<td>fk_required_prep_info_raw_data</td>
-		<td > ( raw&#095;data&#095;id ) ref <a href='#raw&#095;data'>raw&#095;data</a> (raw&#095;data&#095;id) </td>
-		<td>  </td>
-	</tr>
-	<tr>
-		<td>fk_required_prep_info_emp_status</td>
-		<td > ( emp&#095;status&#095;id ) ref <a href='#emp&#095;status'>emp&#095;status</a> (emp&#095;status&#095;id) </td>
-		<td>  </td>
-	</tr>
-	<tr>
-		<td>fk_required_prep_info</td>
-		<td > ( sample&#095;id ) ref <a href='#required&#095;sample&#095;info'>required&#095;sample&#095;info</a> (sample&#095;id) </td>
-		<td>  </td>
-	</tr>
-	<tr>
-		<td>fk_required_prep_info_0</td>
-		<td > ( data&#095;type&#095;id ) ref <a href='#data&#095;type'>data&#095;type</a> (data&#095;type&#095;id) </td>
-		<td>  </td>
-	</tr>
-</tbody>
-</table>
-
-<br/><br/>
-<table id='dbs' >
-<thead>
-<tr><th colspan='3'><a name='emp_status'>emp_status</a></th></tr>
-<tr><td colspan='3'>All possible statuses for projects relating to EMP&#046; Whether they are part of&#044; processed in accordance to&#044; or not part of EMP&#046; </td></tr>
-</thead>
-<tbody>
-	<tr>
-		<td><a name='emp_status_id'>emp&#095;status&#095;id</a></td>
-		<td width='40%'> bigserial  NOT NULL  </td>
-		<td width='99%'>  </td>
-	</tr>
-	<tr>
-		<td><a name='emp_status'>emp&#095;status</a></td>
-		<td width='40%'> varchar  NOT NULL  </td>
-		<td width='99%'>  </td>
-	</tr>
-<tr><td colspan='3' class='subpart'><b>Indexes</b></td></tr>
-	<tr>		<td>pk&#095;emp&#095;status primary key</td>
-		<td> ON emp&#095;status&#095;id</td>
-		<td>  </td>
-	</tr>
-</tbody>
-</table>
-
-<br/><br/>
-<table id='dbs' >
-<thead>
-<tr><th colspan='3'><a name='raw_data_prep_columns'>raw_data_prep_columns</a></th></tr>
-<tr><td colspan='3'>Holds the columns available for a given raw data prep </td></tr>
-</thead>
-<tbody>
-	<tr>
-		<td><a name='raw_data_id'>raw&#095;data&#095;id</a></td>
-		<td width='40%'> bigint  NOT NULL  </td>
-		<td width='99%'>  </td>
-	</tr>
-	<tr>
-		<td><a name='column_name'>column&#095;name</a></td>
-		<td width='40%'> varchar  NOT NULL  </td>
-		<td width='99%'>  </td>
-	</tr>
-	<tr>
-		<td><a name='column_type'>column&#095;type</a></td>
-		<td width='40%'> varchar  NOT NULL  </td>
-		<td width='99%'>  </td>
-	</tr>
-<tr><td colspan='3' class='subpart'><b>Indexes</b></td></tr>
-	<tr>		<td>idx&#095;raw&#095;data&#095;prep&#095;columns primary key</td>
-		<td> ON raw&#095;data&#095;id&#044; column&#095;name&#044; column&#095;type</td>
-		<td>  </td>
-	</tr>
-	<tr>		<td>idx&#095;prep&#095;columns </td>
-		<td> ON raw&#095;data&#095;id</td>
-		<td>  </td>
-	</tr>
-<tr><td colspan='3' class='subpart'><b>Foreign Keys</b></td></tr>
-	<tr>
-		<td>fk_prep_columns_raw_data</td>
-		<td > ( raw&#095;data&#095;id ) ref <a href='#raw&#095;data'>raw&#095;data</a> (raw&#095;data&#095;id) </td>
-		<td>  </td>
-	</tr>
-</tbody>
-</table>
-
-<br/><br/>
-<table id='dbs' >
-<thead>
-<tr><th colspan='3'><a name='filetype'>filetype</a></th></tr>
-<tr><td colspan='3'>Type of file &#040;FASTA&#044; FASTQ&#044; SPECTRA&#044; etc&#041; </td></tr>
-</thead>
-<tbody>
-	<tr>
-		<td><a name='filetype_id'>filetype&#095;id</a></td>
-		<td width='40%'> bigserial  NOT NULL  </td>
-		<td width='99%'>  </td>
-	</tr>
-	<tr>
-		<td><a name='type'>type</a></td>
-		<td width='40%'> varchar  NOT NULL  </td>
-		<td width='99%'>  </td>
-	</tr>
-<tr><td colspan='3' class='subpart'><b>Indexes</b></td></tr>
-	<tr>		<td>pk&#095;filetype primary key</td>
-		<td> ON filetype&#095;id</td>
-		<td>  </td>
-	</tr>
-</tbody>
-</table>
-
-<br/><br/>
-<table id='dbs' >
-<thead>
-<tr><th colspan='3'><a name='raw_filepath'>raw_filepath</a></th></tr>
-</thead>
-<tbody>
-	<tr>
-		<td><a name='raw_data_id'>raw&#095;data&#095;id</a></td>
-		<td width='40%'> bigint  NOT NULL  </td>
-		<td width='99%'>  </td>
-	</tr>
-	<tr>
-		<td><a name='filepath_id'>filepath&#095;id</a></td>
-		<td width='40%'> bigint  NOT NULL  </td>
-		<td width='99%'>  </td>
-	</tr>
-<tr><td colspan='3' class='subpart'><b>Indexes</b></td></tr>
-	<tr>		<td>idx&#095;raw&#095;filepath primary key</td>
-		<td> ON raw&#095;data&#095;id&#044; filepath&#095;id</td>
-		<td>  </td>
-	</tr>
-	<tr>		<td>idx&#095;raw&#095;filepath&#095;0 </td>
-		<td> ON filepath&#095;id</td>
-		<td>  </td>
-	</tr>
-	<tr>		<td>idx&#095;raw&#095;filepath&#095;1 </td>
-		<td> ON raw&#095;data&#095;id</td>
-		<td>  </td>
-	</tr>
-<tr><td colspan='3' class='subpart'><b>Foreign Keys</b></td></tr>
-	<tr>
-		<td>fk_raw_filepath</td>
-		<td > ( filepath&#095;id ) ref <a href='#filepath'>filepath</a> (filepath&#095;id) </td>
-		<td>  </td>
-	</tr>
-	<tr>
-		<td>fk_raw_filepath_0</td>
-		<td > ( raw&#095;data&#095;id ) ref <a href='#raw&#095;data'>raw&#095;data</a> (raw&#095;data&#095;id) </td>
-		<td>  </td>
-	</tr>
-</tbody>
-</table>
-
-<br/><br/>
-<table id='dbs' >
-<thead>
-<tr><th colspan='3'><a name='preprocessed_processed_data'>preprocessed_processed_data</a></th></tr>
-</thead>
-<tbody>
-	<tr>
-		<td><a name='preprocessed_data_id'>preprocessed&#095;data&#095;id</a></td>
-		<td width='40%'> bigint  NOT NULL  </td>
-		<td width='99%'>  </td>
-	</tr>
-	<tr>
-		<td><a name='processed_data_id'>processed&#095;data&#095;id</a></td>
-		<td width='40%'> bigint  NOT NULL  </td>
-		<td width='99%'>  </td>
-	</tr>
-<tr><td colspan='3' class='subpart'><b>Indexes</b></td></tr>
-	<tr>		<td>idx&#095;preprocessed&#095;processed&#095;data primary key</td>
-		<td> ON preprocessed&#095;data&#095;id&#044; processed&#095;data&#095;id</td>
-		<td>  </td>
-	</tr>
-	<tr>		<td>idx&#095;preprocessed&#095;processed&#095;data&#095;0 </td>
-		<td> ON preprocessed&#095;data&#095;id</td>
-		<td>  </td>
-	</tr>
-	<tr>		<td>idx&#095;preprocessed&#095;processed&#095;data&#095;1 </td>
-		<td> ON processed&#095;data&#095;id</td>
-		<td>  </td>
-	</tr>
-<tr><td colspan='3' class='subpart'><b>Foreign Keys</b></td></tr>
-	<tr>
-		<td>fk_preprocessed_processed_data</td>
-		<td > ( preprocessed&#095;data&#095;id ) ref <a href='#preprocessed&#095;data'>preprocessed&#095;data</a> (preprocessed&#095;data&#095;id) </td>
-		<td>  </td>
-	</tr>
-	<tr>
-		<td>fk_preprocessed_processed_data_0</td>
-		<td > ( processed&#095;data&#095;id ) ref <a href='#processed&#095;data'>processed&#095;data</a> (processed&#095;data&#095;id) </td>
-		<td>  </td>
-	</tr>
-</tbody>
-</table>
-
-<br/><br/>
-<table id='dbs' >
-<thead>
-<tr><th colspan='3'><a name='study_raw_data'>study_raw_data</a></th></tr>
-<tr><td colspan='3'>links study to its raw data </td></tr>
-</thead>
-<tbody>
-	<tr>
-		<td><a name='study_id'>study&#095;id</a></td>
-		<td width='40%'> bigint  NOT NULL  </td>
-		<td width='99%'>  </td>
-	</tr>
-	<tr>
-		<td><a name='raw_data_id'>raw&#095;data&#095;id</a></td>
-		<td width='40%'> bigint  NOT NULL  </td>
-		<td width='99%'>  </td>
-	</tr>
-<tr><td colspan='3' class='subpart'><b>Indexes</b></td></tr>
-	<tr>		<td>idx&#095;study&#095;raw&#095;data </td>
-		<td> ON study&#095;id</td>
-		<td>  </td>
-	</tr>
-	<tr>		<td>idx&#095;study&#095;raw&#095;data&#095;0 primary key</td>
-		<td> ON study&#095;id&#044; raw&#095;data&#095;id</td>
-		<td>  </td>
-	</tr>
-<tr><td colspan='3' class='subpart'><b>Foreign Keys</b></td></tr>
-	<tr>
-		<td>fk_study_raw_data_study</td>
-		<td > ( study&#095;id ) ref <a href='#study'>study</a> (study&#095;id) </td>
-		<td>  </td>
-	</tr>
-	<tr>
-		<td>fk_study_raw_data_raw_data</td>
-		<td > ( raw&#095;data&#095;id ) ref <a href='#raw&#095;data'>raw&#095;data</a> (raw&#095;data&#095;id) </td>
-		<td>  </td>
-	</tr>
-</tbody>
-</table>
-
-<br/><br/>
-<table id='dbs' >
-<thead>
-<tr><th colspan='3'><a name='timeseries_type'>timeseries_type</a></th></tr>
-</thead>
-<tbody>
-	<tr>
-		<td><a name='timeseries_type_id'>timeseries&#095;type&#095;id</a></td>
-		<td width='40%'> bigserial  NOT NULL  </td>
-		<td width='99%'>  </td>
-	</tr>
-	<tr>
-		<td><a name='timeseries_type'>timeseries&#095;type</a></td>
-		<td width='40%'> varchar  NOT NULL  </td>
-		<td width='99%'>  </td>
-	</tr>
-<tr><td colspan='3' class='subpart'><b>Indexes</b></td></tr>
-	<tr>		<td>pk&#095;timeseries&#095;type primary key</td>
-		<td> ON timeseries&#095;type&#095;id</td>
-		<td>  </td>
-	</tr>
-</tbody>
-</table>
-
-<br/><br/>
-<table id='dbs' >
-<thead>
-<tr><th colspan='3'><a name='portal_type'>portal_type</a></th></tr>
-<tr><td colspan='3'>What portals are available to show a study in </td></tr>
-</thead>
-<tbody>
-	<tr>
-		<td><a name='portal_type_id'>portal&#095;type&#095;id</a></td>
-		<td width='40%'> bigserial  NOT NULL  </td>
-		<td width='99%'>  </td>
-	</tr>
-	<tr>
-		<td><a name='portal'>portal</a></td>
-		<td width='40%'> varchar  NOT NULL  </td>
-		<td width='99%'>  </td>
-	</tr>
-	<tr>
-		<td><a name='description'>description</a></td>
-		<td width='40%'> varchar  NOT NULL  </td>
-		<td width='99%'>  </td>
-	</tr>
-<tr><td colspan='3' class='subpart'><b>Indexes</b></td></tr>
-	<tr>		<td>pk&#095;portal&#095;type primary key</td>
-		<td> ON portal&#095;type&#095;id</td>
-		<td>  </td>
-	</tr>
-</tbody>
-</table>
-
-<br/><br/>
-<table id='dbs' >
-<thead>
-<tr><th colspan='3'><a name='raw_data'>raw_data</a></th></tr>
-</thead>
-<tbody>
-	<tr>
-		<td><a name='raw_data_id'>raw&#095;data&#095;id</a></td>
-		<td width='40%'> bigserial  NOT NULL  </td>
-		<td width='99%'>  </td>
-	</tr>
-	<tr>
-		<td><a name='filetype_id'>filetype&#095;id</a></td>
-		<td width='40%'> bigint  NOT NULL  </td>
-		<td width='99%'>  </td>
-	</tr>
-<tr><td colspan='3' class='subpart'><b>Indexes</b></td></tr>
-	<tr>		<td>pk&#095;raw&#095;data unique</td>
-		<td> ON raw&#095;data&#095;id</td>
-		<td>  </td>
-	</tr>
-	<tr>		<td>idx&#095;raw&#095;data </td>
-		<td> ON filetype&#095;id</td>
-		<td>  </td>
-	</tr>
-<tr><td colspan='3' class='subpart'><b>Foreign Keys</b></td></tr>
-	<tr>
-		<td>fk_raw_data_filetype</td>
-		<td > ( filetype&#095;id ) ref <a href='#filetype'>filetype</a> (filetype&#095;id) </td>
-		<td>  </td>
-	</tr>
-</tbody>
-</table>
-
-<br/><br/>
-<table id='dbs' >
-<thead>
-<tr><th colspan='3'><a name='raw_preprocessed_data'>raw_preprocessed_data</a></th></tr>
-</thead>
-<tbody>
-	<tr>
-		<td><a name='raw_data_id'>raw&#095;data&#095;id</a></td>
-		<td width='40%'> bigint  NOT NULL  </td>
-		<td width='99%'>  </td>
-	</tr>
-	<tr>
-		<td><a name='preprocessed_data_id'>preprocessed&#095;data&#095;id</a></td>
-		<td width='40%'> bigint  NOT NULL  </td>
-		<td width='99%'>  </td>
-	</tr>
-<tr><td colspan='3' class='subpart'><b>Indexes</b></td></tr>
-	<tr>		<td>idx&#095;raw&#095;preprocessed&#095;data primary key</td>
-		<td> ON raw&#095;data&#095;id&#044; preprocessed&#095;data&#095;id</td>
-		<td>  </td>
-	</tr>
-	<tr>		<td>idx&#095;raw&#095;preprocessed&#095;data&#095;0 </td>
-		<td> ON raw&#095;data&#095;id</td>
-		<td>  </td>
-	</tr>
-	<tr>		<td>idx&#095;raw&#095;preprocessed&#095;data&#095;1 </td>
-		<td> ON preprocessed&#095;data&#095;id</td>
-		<td>  </td>
-	</tr>
-<tr><td colspan='3' class='subpart'><b>Foreign Keys</b></td></tr>
-	<tr>
-		<td>fk_raw_preprocessed_data</td>
-		<td > ( raw&#095;data&#095;id ) ref <a href='#raw&#095;data'>raw&#095;data</a> (raw&#095;data&#095;id) </td>
-		<td>  </td>
-	</tr>
-	<tr>
-		<td>fk_raw_preprocessed_data_0</td>
-		<td > ( preprocessed&#095;data&#095;id ) ref <a href='#preprocessed&#095;data'>preprocessed&#095;data</a> (preprocessed&#095;data&#095;id) </td>
-		<td>  </td>
-	</tr>
-</tbody>
-</table>
-
-<br/><br/>
-<table id='dbs' >
-<thead>
-<tr><th colspan='3'><a name='preprocessed_filepath'>preprocessed_filepath</a></th></tr>
-</thead>
-<tbody>
-	<tr>
-		<td><a name='preprocessed_data_id'>preprocessed&#095;data&#095;id</a></td>
-		<td width='40%'> bigint  NOT NULL  </td>
-		<td width='99%'>  </td>
-	</tr>
-	<tr>
-		<td><a name='filepath_id'>filepath&#095;id</a></td>
-		<td width='40%'> bigint  NOT NULL  </td>
-		<td width='99%'>  </td>
-	</tr>
-<tr><td colspan='3' class='subpart'><b>Indexes</b></td></tr>
-	<tr>		<td>idx&#095;preprocessed&#095;filepath primary key</td>
-		<td> ON preprocessed&#095;data&#095;id&#044; filepath&#095;id</td>
-		<td>  </td>
-	</tr>
-	<tr>		<td>idx&#095;preprocessed&#095;filepath&#095;0 </td>
-		<td> ON preprocessed&#095;data&#095;id</td>
-		<td>  </td>
-	</tr>
-	<tr>		<td>idx&#095;preprocessed&#095;filepath&#095;1 </td>
-		<td> ON filepath&#095;id</td>
-		<td>  </td>
-	</tr>
-<tr><td colspan='3' class='subpart'><b>Foreign Keys</b></td></tr>
-	<tr>
-		<td>fk_preprocessed_filepath</td>
-		<td > ( preprocessed&#095;data&#095;id ) ref <a href='#preprocessed&#095;data'>preprocessed&#095;data</a> (preprocessed&#095;data&#095;id) </td>
-		<td>  </td>
-	</tr>
-	<tr>
-		<td>fk_preprocessed_filepath_0</td>
-		<td > ( filepath&#095;id ) ref <a href='#filepath'>filepath</a> (filepath&#095;id) </td>
-		<td>  </td>
-	</tr>
-</tbody>
-</table>
-
-<br/><br/>
-<table id='dbs' >
-<thead>
-<tr><th colspan='3'><a name='preprocessed_data'>preprocessed_data</a></th></tr>
-</thead>
-<tbody>
-	<tr>
-		<td><a name='preprocessed_data_id'>preprocessed&#095;data&#095;id</a></td>
-		<td width='40%'> bigserial  NOT NULL  </td>
-		<td width='99%'>  </td>
-	</tr>
-	<tr>
-		<td><a name='preprocessed_params_table'>preprocessed&#095;params&#095;table</a></td>
-		<td width='40%'> varchar  NOT NULL  </td>
-		<td width='99%'> Name of table holding the params </td>
-	</tr>
-	<tr>
-		<td><a name='preprocessed_params_id'>preprocessed&#095;params&#095;id</a></td>
-		<td width='40%'> bigint  NOT NULL  </td>
-		<td width='99%'>  </td>
-	</tr>
-	<tr>
-		<td><a name='submitted_to_insdc'>submitted&#095;to&#095;insdc</a></td>
-		<td width='40%'> bool  NOT NULL  </td>
-		<td width='99%'>  </td>
-	</tr>
-<tr><td colspan='3' class='subpart'><b>Indexes</b></td></tr>
-	<tr>		<td>pk&#095;preprocessed&#095;data primary key</td>
-		<td> ON preprocessed&#095;data&#095;id</td>
-		<td>  </td>
-	</tr>
-</tbody>
-</table>
-
-<br/><br/>
-<table id='dbs' >
-<thead>
-<tr><th colspan='3'><a name='processed_filepath'>processed_filepath</a></th></tr>
-</thead>
-<tbody>
-	<tr>
-		<td><a name='processed_data_id'>processed&#095;data&#095;id</a></td>
-		<td width='40%'> bigint  NOT NULL  </td>
-		<td width='99%'>  </td>
-	</tr>
-	<tr>
-		<td><a name='filepath_id'>filepath&#095;id</a></td>
-		<td width='40%'> bigint  NOT NULL  </td>
-		<td width='99%'>  </td>
-	</tr>
-<tr><td colspan='3' class='subpart'><b>Indexes</b></td></tr>
-	<tr>		<td>idx&#095;processed&#095;filepath primary key</td>
-		<td> ON processed&#095;data&#095;id&#044; filepath&#095;id</td>
-		<td>  </td>
-	</tr>
-<tr><td colspan='3' class='subpart'><b>Foreign Keys</b></td></tr>
-	<tr>
-		<td>fk_processed_data_filepath</td>
-		<td > ( processed&#095;data&#095;id ) ref <a href='#processed&#095;data'>processed&#095;data</a> (processed&#095;data&#095;id) </td>
-		<td>  </td>
-	</tr>
-	<tr>
-		<td>fk_processed_data_filepath_0</td>
-		<td > ( filepath&#095;id ) ref <a href='#filepath'>filepath</a> (filepath&#095;id) </td>
-		<td>  </td>
-	</tr>
-</tbody>
-</table>
-
-<br/><br/>
-<table id='dbs' >
-<thead>
-<<<<<<< HEAD
-<tr><th colspan='3'><a name='command'>command</a></th></tr>
-<tr><td colspan='3'>Available commands for jobs </td></tr>
-</thead>
-<tbody>
-	<tr>
-		<td><a name='command_id'>command&#095;id</a></td>
-		<td width='40%'> bigserial  NOT NULL  </td>
-		<td width='99%'> Unique identifier for function </td>
-	</tr>
-	<tr>
-		<td><a name='name'>name</a></td>
-		<td width='40%'> varchar  NOT NULL  </td>
-		<td width='99%'>  </td>
-	</tr>
-	<tr>
-		<td><a name='command'>command</a></td>
-		<td width='40%'> varchar  NOT NULL  </td>
-		<td width='99%'> What command to call to run this function </td>
-	</tr>
-	<tr>
-		<td><a name='input'>input</a></td>
-		<td width='40%'> varchar  NOT NULL  </td>
-		<td width='99%'> JSON of input options for the command </td>
-	</tr>
-	<tr>
-		<td><a name='required'>required</a></td>
-		<td width='40%'> varchar  NOT NULL  </td>
-		<td width='99%'> JSON of required options for the command </td>
-	</tr>
-	<tr>
-		<td><a name='optional'>optional</a></td>
-		<td width='40%'> varchar  NOT NULL  </td>
-		<td width='99%'> JSON of optional options for command </td>
-=======
-<tr><th colspan='3'><a name='logging'>logging</a></th></tr>
-</thead>
-<tbody>
-	<tr>
-		<td><a name='logging_id'>logging&#095;id</a></td>
-		<td width='40%'> bigserial  NOT NULL  </td>
-		<td width='99%'>  </td>
-	</tr>
-	<tr>
-		<td><a name='time'>time</a></td>
-		<td width='40%'> timestamp  NOT NULL  </td>
-		<td width='99%'> Time the error was thrown </td>
-	</tr>
-	<tr>
-		<td><a name='severity_id'>severity&#095;id</a></td>
-		<td width='40%'> integer  NOT NULL  </td>
-		<td width='99%'>  </td>
-	</tr>
-	<tr>
-		<td><a name='msg'>msg</a></td>
-		<td width='40%'> varchar  NOT NULL  </td>
-		<td width='99%'> Error message thrown </td>
-	</tr>
-	<tr>
-		<td><a name='information'>information</a></td>
-		<td width='40%'> varchar   </td>
-		<td width='99%'> Other applicable information &#040;depending on error&#041; </td>
-	</tr>
-<tr><td colspan='3' class='subpart'><b>Indexes</b></td></tr>
-	<tr>		<td>idx&#095;logging&#095;0 </td>
-		<td> ON severity&#095;id</td>
-		<td>  </td>
->>>>>>> 704b843b
-	</tr>
-	<tr>		<td>pk&#095;logging primary key</td>
-		<td> ON logging&#095;id</td>
-		<td>  </td>
-	</tr>
-<tr><td colspan='3' class='subpart'><b>Foreign Keys</b></td></tr>
-	<tr>
-<<<<<<< HEAD
-		<td><a name='output'>output</a></td>
-		<td width='40%'> varchar  NOT NULL  </td>
-		<td width='99%'> JSON of output options for the command </td>
-	</tr>
-<tr><td colspan='3' class='subpart'><b>Indexes</b></td></tr>
-	<tr>		<td>pk&#095;command primary key</td>
-		<td> ON command&#095;id</td>
-=======
-		<td>fk_logging_severity</td>
-		<td > ( severity&#095;id ) ref <a href='#severity'>severity</a> (severity&#095;id) </td>
->>>>>>> 704b843b
-		<td>  </td>
-	</tr>
-</tbody>
-</table>
-
-<br/><br/>
-<table id='dbs' >
 <thead>
 <tr><th colspan='3'><a name='processed_params_uclust'>processed_params_uclust</a></th></tr>
 <tr><td colspan='3'>Parameters used for processing data using method uclust </td></tr>
