--- conflicted
+++ resolved
@@ -212,12 +212,8 @@
             qdb.sql_connection.TRN.add(sql, [_id])
             if qdb.sql_connection.TRN.execute_fetchlast():
                 raise qdb.exceptions.QiitaDBOperationNotPermittedError(
-<<<<<<< HEAD
-                    "Can't delete analysis %d, has artifacts attached")
-=======
                     "Can't delete analysis %d, has artifacts attached"
                     % _id)
->>>>>>> 93103260
 
             sql = "DELETE FROM qiita.analysis_filepath WHERE {0} = %s".format(
                 cls._analysis_id_column)
@@ -518,10 +514,6 @@
             qdb.sql_connection.TRN.add(sql, [pmid, self._id])
             qdb.sql_connection.TRN.execute()
 
-<<<<<<< HEAD
-    # ---- Functions ----
-=======
->>>>>>> 93103260
     def add_artifact(self, artifact):
         """Adds an artifact to the analysis
 
@@ -784,15 +776,9 @@
             self._build_mapping_file(samples, rename_dup_samples)
             biom_files = self._build_biom_tables(
                 grouped_samples, rename_dup_samples)
-<<<<<<< HEAD
 
             return biom_files
 
-=======
-
-            return biom_files
-
->>>>>>> 93103260
     def _build_biom_tables(self, grouped_samples, rename_dup_samples=False):
         """Build tables and add them to the analysis"""
         with qdb.sql_connection.TRN:
