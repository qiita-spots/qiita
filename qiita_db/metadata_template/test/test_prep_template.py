--- conflicted
+++ resolved
@@ -1520,15 +1520,9 @@
         sid = self.test_study.id
 
         ptA = qdb.metadata_template.prep_template.PrepTemplate.create(
-<<<<<<< HEAD
             self.metadata, self.test_study, self.data_type)
         ptB = qdb.metadata_template.prep_template.PrepTemplate.create(
             self.metadata, self.test_study, self.data_type)
-=======
-            self.metadata, self.test_study, self.data_type)
-        ptB = qdb.metadata_template.prep_template.PrepTemplate.create(
-            self.metadata, self.test_study, self.data_type)
->>>>>>> fd47ca82
         sample1 = '%s.SKB8.640193' % sid
         sample2 = '%s.SKD8.640184' % sid
         sample3 = '%s.SKB7.640196' % sid
