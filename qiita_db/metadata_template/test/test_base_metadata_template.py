--- conflicted
+++ resolved
@@ -77,11 +77,7 @@
 
     def test_identify_qiime2_reserved_words(self):
         MT = qdb.metadata_template.base_metadata_template.MetadataTemplate
-<<<<<<< HEAD
-        results = MT._identify_pgsql_reserved_words_in_column_names([
-=======
         results = MT._identify_qiime2_reserved_words_in_column_names([
->>>>>>> 6b388f31
             'feature id',
             'feature-id',
             'featureid',
