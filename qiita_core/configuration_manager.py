--- conflicted
+++ resolved
@@ -87,7 +87,11 @@
         The URL of EBI's sequence portal site
     ebi_skip_curl_cert : bool
         Whether or not to skip the certificate check when curling the metadata
-<<<<<<< HEAD
+    ebi_center_name : str
+        The name of the sequencing center to use when doing EBI submissions
+    ebi_organization_prefix : str
+        This string (with an underscore) will be prefixed to your EBI
+        submission and study aliases
     redis_host : str
         The host/ip for redis
     redis_port : int
@@ -96,13 +100,6 @@
         The password for redis
     redis_db : int
         The db for redis
-=======
-    ebi_center_name : str
-        The name of the sequencing center to use when doing EBI submissions
-    ebi_organization_prefix : str
-        This string (with an underscore) will be prefixed to your EBI
-        submission and study aliases
->>>>>>> c9c47db2
     """
     def __init__(self):
         # If conf_fp is None, we default to the test configuration file
