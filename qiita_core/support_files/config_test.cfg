--- conflicted
+++ resolved
@@ -193,11 +193,9 @@
 
 # ----------------------------- iframes settings ---------------------------
 [iframe]
-<<<<<<< HEAD
-# The real world QIIMP will always need to be accessed with https because Qiita
-# runs on https too
-QIIMP = https://localhost:8898/
-
+# On May 2024, we removed QIIMP from the code base but we will leave this
+# section in case we need to add access to another iframe in the future; note
+# that the qiita-terms are also accessed via iframe but this is internal
 
 # --------------------- External Identity Provider settings --------------------
 # user authentication happens per default within Qiita, i.e. when a user logs in,
@@ -258,9 +256,4 @@
 ## Identity Provider, e.g. "profile email eduperson_orcid".
 ## Will be automatically extended by the scope "openid", to enable the
 ## "authorize_code" OIDC flow.
-#SCOPE = openid
-=======
-# On May 2024, we removed QIIMP from the code base but we will leave this
-# section in case we need to add access to another iframe in the future; note
-# that the qiita-terms are also accessed via iframe but this is internal
->>>>>>> ffe1ec8c
+#SCOPE = openid