--- conflicted
+++ resolved
@@ -513,7 +513,6 @@
 
 # ----------------------------- iframes settings ---------------------------
 [iframe]
-<<<<<<< HEAD
 QIIMP = https://localhost:8898/
 
 # ------------------- External Identity Provider settings ------------------
@@ -547,8 +546,6 @@
 # Will be automatically extended by the scope "openid", to enable the
 # "authorize_code" OIDC flow.
 SCOPE = openid
-=======
->>>>>>> ffe1ec8c
 """
 
 if __name__ == '__main__':
