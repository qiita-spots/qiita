--- conflicted
+++ resolved
@@ -245,7 +245,50 @@
         obs._get_portal(self.conf)
         self.assertEqual(obs.portal_dir, "/gold_portal")
 
-<<<<<<< HEAD
+    def test_get_portal_latlong(self):
+        obs = ConfigurationManager()
+
+        # if parameters are given, but not set, they should default to Boulder
+        self.assertEqual(obs.stats_map_center_latitude, 40.01027)
+        self.assertEqual(obs.stats_map_center_longitude, -105.24827)
+
+        # a string cannot be parsed as a float
+        self.conf.set('portal', 'STATS_MAP_CENTER_LATITUDE', 'kurt')
+        with self.assertRaises(ValueError):
+            obs._get_portal(self.conf)
+
+        # check for illegal float values
+        self.conf.set('portal', 'STATS_MAP_CENTER_LATITUDE', "-200")
+        with self.assertRaises(ValueError):
+            obs._get_portal(self.conf)
+        self.conf.set('portal', 'STATS_MAP_CENTER_LATITUDE', "200")
+        with self.assertRaises(ValueError):
+            obs._get_portal(self.conf)
+
+        # check if value defaults if option is missing altogether
+        self.conf.remove_option('portal', 'STATS_MAP_CENTER_LATITUDE')
+        obs._get_portal(self.conf)
+        self.assertEqual(obs.stats_map_center_latitude, 40.01027)
+
+        # same as above, but for longitude
+        # a string cannot be parsed as a float
+        self.conf.set('portal', 'STATS_MAP_CENTER_LONGITUDE', 'kurt')
+        with self.assertRaises(ValueError):
+            obs._get_portal(self.conf)
+
+        # check for illegal float values
+        self.conf.set('portal', 'STATS_MAP_CENTER_LONGITUDE', "-200")
+        with self.assertRaises(ValueError):
+            obs._get_portal(self.conf)
+        self.conf.set('portal', 'STATS_MAP_CENTER_LONGITUDE', "200")
+        with self.assertRaises(ValueError):
+            obs._get_portal(self.conf)
+
+        # check if value defaults if option is missing altogether
+        self.conf.remove_option('portal', 'STATS_MAP_CENTER_LONGITUDE')
+        obs._get_portal(self.conf)
+        self.assertEqual(obs.stats_map_center_longitude, -105.24827)
+
     def test_get_oidc(self):
         SECTION_NAME = 'oidc_academicid'
         obs = ConfigurationManager()
@@ -278,52 +321,6 @@
         self.conf.set(SECTION_NAME, 'LABEL', '')
         obs._get_oidc(self.conf)
         self.assertEqual(obs.oidc['academicid']['label'], 'academicid')
-=======
-    def test_get_portal_latlong(self):
-        obs = ConfigurationManager()
-
-        # if parameters are given, but not set, they should default to Boulder
-        self.assertEqual(obs.stats_map_center_latitude, 40.01027)
-        self.assertEqual(obs.stats_map_center_longitude, -105.24827)
-
-        # a string cannot be parsed as a float
-        self.conf.set('portal', 'STATS_MAP_CENTER_LATITUDE', 'kurt')
-        with self.assertRaises(ValueError):
-            obs._get_portal(self.conf)
-
-        # check for illegal float values
-        self.conf.set('portal', 'STATS_MAP_CENTER_LATITUDE', "-200")
-        with self.assertRaises(ValueError):
-            obs._get_portal(self.conf)
-        self.conf.set('portal', 'STATS_MAP_CENTER_LATITUDE', "200")
-        with self.assertRaises(ValueError):
-            obs._get_portal(self.conf)
-
-        # check if value defaults if option is missing altogether
-        self.conf.remove_option('portal', 'STATS_MAP_CENTER_LATITUDE')
-        obs._get_portal(self.conf)
-        self.assertEqual(obs.stats_map_center_latitude, 40.01027)
-
-        # same as above, but for longitude
-        # a string cannot be parsed as a float
-        self.conf.set('portal', 'STATS_MAP_CENTER_LONGITUDE', 'kurt')
-        with self.assertRaises(ValueError):
-            obs._get_portal(self.conf)
-
-        # check for illegal float values
-        self.conf.set('portal', 'STATS_MAP_CENTER_LONGITUDE', "-200")
-        with self.assertRaises(ValueError):
-            obs._get_portal(self.conf)
-        self.conf.set('portal', 'STATS_MAP_CENTER_LONGITUDE', "200")
-        with self.assertRaises(ValueError):
-            obs._get_portal(self.conf)
-
-        # check if value defaults if option is missing altogether
-        self.conf.remove_option('portal', 'STATS_MAP_CENTER_LONGITUDE')
-        obs._get_portal(self.conf)
-        self.assertEqual(obs.stats_map_center_longitude, -105.24827)
->>>>>>> 83476d5c
-
 
 CONF = """
 # ------------------------------ Main settings --------------------------------
