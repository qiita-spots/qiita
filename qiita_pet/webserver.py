# login code modified from https://gist.github.com/guillaumevincent/4771570
import tornado.auth
import tornado.escape
import tornado.web
import tornado.websocket
from os.path import dirname, join, exists
from shutil import copy
from base64 import b64encode
from uuid import uuid4
from moi import moi_js, moi_list_js
from moi.websocket import MOIMessageHandler

from qiita_core.qiita_settings import qiita_config
from qiita_pet.handlers.base_handlers import (MainHandler, NoPageHandler)
from qiita_pet.handlers.auth_handlers import (
    AuthCreateHandler, AuthLoginHandler, AuthLogoutHandler, AuthVerifyHandler)
from qiita_pet.handlers.user_handlers import (
    ChangeForgotPasswordHandler, ForgotPasswordHandler, UserProfileHandler,
    UserMessagesHander)
from qiita_pet.handlers.analysis_handlers import (
    SelectCommandsHandler, AnalysisWaitHandler, AnalysisResultsHandler,
    ShowAnalysesHandler, ResultsHandler, SelectedSamplesHandler,
    AnalysisSummaryAJAX)
from qiita_pet.handlers.study_handlers import (
    StudyEditHandler, ListStudiesHandler, SearchStudiesAJAX,
    StudyDescriptionHandler, MetadataSummaryHandler, EBISubmitHandler,
    CreateStudyAJAX, ShareStudyAJAX, StudyApprovalList,
    PreprocessingSummaryHandler, VAMPSHandler)
from qiita_pet.handlers.websocket_handlers import (
    MessageHandler, SelectedSocketHandler, SelectSamplesHandler)
from qiita_pet.handlers.logger_handlers import LogEntryViewerHandler
from qiita_pet.handlers.upload import UploadFileHandler, StudyUploadFileHandler
from qiita_pet.handlers.compute import (
    ComputeCompleteHandler, AddFilesToRawData, UnlinkAllFiles, CreateRawData)
from qiita_pet.handlers.preprocessing_handlers import PreprocessHandler
from qiita_pet.handlers.processing_handlers import ProcessHandler
from qiita_pet.handlers.stats import StatsHandler
from qiita_pet.handlers.download import DownloadHandler
from qiita_db.handlers.processing_job import (JobHandler, HeartbeatHandler,
<<<<<<< HEAD
                                              StepHandler, CompleteHandler)
=======
                                              ActiveStepHandler,
                                              CompleteHandler)
>>>>>>> 89773d58
from qiita_db.handlers.artifact import ArtifactFilepathsHandler
from qiita_pet import uimodules
from qiita_db.util import get_mountpoint
if qiita_config.portal == "QIITA":
    from qiita_pet.handlers.portal import (
        StudyPortalHandler, StudyPortalAJAXHandler)


DIRNAME = dirname(__file__)
STATIC_PATH = join(DIRNAME, "static")
TEMPLATE_PATH = join(DIRNAME, "templates")  # base folder for webpages
_, RES_PATH = get_mountpoint('job')[0]
COOKIE_SECRET = b64encode(uuid4().bytes + uuid4().bytes)
DEBUG = qiita_config.test_environment


_vendor_js = join(STATIC_PATH, 'vendor', 'js')
if not exists(join(_vendor_js, 'moi.js')):
    copy(moi_js(), _vendor_js)
    copy(moi_list_js(), _vendor_js)


class Application(tornado.web.Application):
    def __init__(self):
        handlers = [
            (r"/", MainHandler),
            (r"/auth/login/", AuthLoginHandler),
            (r"/auth/logout/", AuthLogoutHandler),
            (r"/auth/create/", AuthCreateHandler),
            (r"/auth/verify/(.*)", AuthVerifyHandler),
            (r"/auth/forgot/", ForgotPasswordHandler),
            (r"/auth/reset/(.*)", ChangeForgotPasswordHandler),
            (r"/profile/", UserProfileHandler),
            (r"/user/messages/", UserMessagesHander),
            (r"/results/(.*)", ResultsHandler,
             {"path": RES_PATH}),
            (r"/static/(.*)", tornado.web.StaticFileHandler,
             {"path": STATIC_PATH}),
            (r"/analysis/3", SelectCommandsHandler),
            (r"/analysis/wait/(.*)", AnalysisWaitHandler),
            (r"/analysis/results/(.*)", AnalysisResultsHandler),
            (r"/analysis/show/", ShowAnalysesHandler),
            (r"/analysis/dflt/sumary/", AnalysisSummaryAJAX),
            (r"/analysis/selected/", SelectedSamplesHandler),
            (r"/analysis/selected/socket/", SelectedSocketHandler),
            (r"/moi-ws/", MOIMessageHandler),
            (r"/consumer/", MessageHandler),
            (r"/admin/error/", LogEntryViewerHandler),
            (r"/admin/approval/", StudyApprovalList),
            (r"/metadata_summary/(.*)", MetadataSummaryHandler),
            (r"/preprocessing_summary/(.*)", PreprocessingSummaryHandler),
            (r"/ebi_submission/(.*)", EBISubmitHandler),
            (r"/compute_complete/(.*)", ComputeCompleteHandler),
            (r"/study/create/", StudyEditHandler),
            (r"/study/edit/(.*)", StudyEditHandler),
            (r"/study/list/", ListStudiesHandler),
            (r"/study/list/socket/", SelectSamplesHandler),
            (r"/study/search/(.*)", SearchStudiesAJAX),
            (r"/study/add_files_to_raw_data", AddFilesToRawData),
            (r"/study/create_raw_data", CreateRawData),
            (r"/study/unlink_all_files", UnlinkAllFiles),
            (r"/study/preprocess", PreprocessHandler),
            (r"/study/process", ProcessHandler),
            (r"/study/sharing/", ShareStudyAJAX),
            (r"/study/description/(.*)", StudyDescriptionHandler),
            (r"/study/upload/(.*)", StudyUploadFileHandler),
            (r"/upload/", UploadFileHandler),
            (r"/check_study/", CreateStudyAJAX),
            (r"/stats/", StatsHandler),
            (r"/download/(.*)", DownloadHandler),
            (r"/vamps/(.*)", VAMPSHandler),
            # Plugin handlers - the order matters here so do not change
            # qiita_db/jobs/(.*) should go after any of the
            # qiita_db/jobs/(.*)/XXXX because otherwise it will match the
            # regular expression and the qiita_db/jobs/(.*)/XXXX will never
            # be hit.
            (r"/qiita_db/jobs/(.*)/heartbeat/", HeartbeatHandler),
            (r"/qiita_db/jobs/(.*)/step/", ActiveStepHandler),
            (r"/qiita_db/jobs/(.*)/complete/", CompleteHandler),
            (r"/qiita_db/jobs/(.*)", JobHandler),
            (r"/qiita_db/artifacts/(.*)/filepaths/", ArtifactFilepathsHandler)
        ]
        if qiita_config.portal == "QIITA":
            # Add portals editing pages only on main portal
            portals = [
                (r"/admin/portals/studies/", StudyPortalHandler),
                (r"/admin/portals/studiesAJAX/", StudyPortalAJAXHandler)
            ]
            handlers.extend(portals)
        # 404 PAGE MUST BE LAST IN THIS LIST!
        handlers.append((r".*", NoPageHandler))

        settings = {
            "template_path": TEMPLATE_PATH,
            "debug": DEBUG,
            "cookie_secret": COOKIE_SECRET,
            "login_url": "/auth/login/",
            "ui_modules": uimodules
        }
        tornado.web.Application.__init__(self, handlers, **settings)<|MERGE_RESOLUTION|>--- conflicted
+++ resolved
@@ -37,12 +37,8 @@
 from qiita_pet.handlers.stats import StatsHandler
 from qiita_pet.handlers.download import DownloadHandler
 from qiita_db.handlers.processing_job import (JobHandler, HeartbeatHandler,
-<<<<<<< HEAD
-                                              StepHandler, CompleteHandler)
-=======
                                               ActiveStepHandler,
                                               CompleteHandler)
->>>>>>> 89773d58
 from qiita_db.handlers.artifact import ArtifactFilepathsHandler
 from qiita_pet import uimodules
 from qiita_db.util import get_mountpoint
