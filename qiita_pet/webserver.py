# login code modified from https://gist.github.com/guillaumevincent/4771570
import tornado.auth
import tornado.escape
import tornado.web
import tornado.websocket
from os.path import dirname, join, exists
from shutil import copy
from base64 import b64encode
from uuid import uuid4
from moi import moi_js, moi_list_js
from moi.websocket import MOIMessageHandler

from qiita_core.qiita_settings import qiita_config
from qiita_core.util import is_test_environment
from qiita_pet.handlers.base_handlers import (MainHandler, NoPageHandler)
from qiita_pet.handlers.auth_handlers import (
    AuthCreateHandler, AuthLoginHandler, AuthLogoutHandler, AuthVerifyHandler)
from qiita_pet.handlers.user_handlers import (
    ChangeForgotPasswordHandler, ForgotPasswordHandler, UserProfileHandler,
    UserMessagesHander, UserJobs)
from qiita_pet.handlers.analysis_handlers import (
    ListAnalysesHandler, AnalysisSummaryAJAX, SelectedSamplesHandler,
    AnalysisDescriptionHandler, AnalysisGraphHandler, CreateAnalysisHandler,
    AnalysisJobsHandler)
from qiita_pet.handlers.study_handlers import (
    StudyIndexHandler, StudyBaseInfoAJAX, SampleTemplateAJAX,
    StudyEditHandler, ListStudiesHandler, SearchStudiesAJAX, EBISubmitHandler,
    CreateStudyAJAX, ShareStudyAJAX, StudyApprovalList, ArtifactGraphAJAX,
<<<<<<< HEAD
    VAMPSHandler, PrepTemplateGraphAJAX,
    ListCommandsHandler, ListOptionsHandler,
=======
    VAMPSHandler, PrepTemplateGraphAJAX, StudyTags, StudyGetTags,
    ProcessArtifactHandler, ListCommandsHandler, ListOptionsHandler,
>>>>>>> 9bb1fd5e
    PrepTemplateAJAX, NewArtifactHandler, SampleAJAX,
    StudyDeleteAjax, ArtifactAdminAJAX,
    NewPrepTemplateAjax, DataTypesMenuAJAX, StudyFilesAJAX,
<<<<<<< HEAD
    PrepTemplateSummaryAJAX,
=======
    PrepTemplateSummaryAJAX, ArtifactSummaryAJAX, ArtifactGetSamples,
>>>>>>> 9bb1fd5e
    WorkflowHandler, WorkflowRunHandler, JobAJAX, AutocompleteHandler)
from qiita_pet.handlers.artifact_handlers import (
    ArtifactSummaryAJAX, ArtifactAJAX, ArtifactSummaryHandler,
    ProcessArtifactHandler)
from qiita_pet.handlers.websocket_handlers import (
    MessageHandler, SelectedSocketHandler, SelectSamplesHandler)
from qiita_pet.handlers.logger_handlers import LogEntryViewerHandler
from qiita_pet.handlers.upload import UploadFileHandler, StudyUploadFileHandler
from qiita_pet.handlers.stats import StatsHandler
from qiita_pet.handlers.download import (
    DownloadHandler, DownloadStudyBIOMSHandler, DownloadRelease,
    DownloadRawData)
from qiita_pet.handlers.prep_template import PrepTemplateHandler
from qiita_pet.handlers.ontology import OntologyHandler
from qiita_db.handlers.processing_job import (
    JobHandler, HeartbeatHandler, ActiveStepHandler, CompleteHandler,
    ProcessingJobAPItestHandler)
from qiita_db.handlers.artifact import (
    ArtifactHandler, ArtifactAPItestHandler, ArtifactTypeHandler)
from qiita_db.handlers.prep_template import (
    PrepTemplateDataHandler, PrepTemplateAPItestHandler,
    PrepTemplateDBHandler)
from qiita_db.handlers.oauth2 import TokenAuthHandler
from qiita_db.handlers.reference import ReferenceHandler
from qiita_db.handlers.core import ResetAPItestHandler
from qiita_db.handlers.plugin import (
    PluginHandler, CommandHandler, CommandListHandler, CommandActivateHandler,
    ReloadPluginAPItestHandler)
from qiita_db.handlers.analysis import APIAnalysisMetadataHandler
from qiita_pet import uimodules
from qiita_db.util import get_mountpoint
from qiita_pet.handlers.rest import ENDPOINTS as REST_ENDPOINTS
if qiita_config.portal == "QIITA":
    from qiita_pet.handlers.portal import (
        StudyPortalHandler, StudyPortalAJAXHandler)


DIRNAME = dirname(__file__)
STATIC_PATH = join(DIRNAME, "static")
TEMPLATE_PATH = join(DIRNAME, "templates")  # base folder for webpages
_, RES_PATH = get_mountpoint('job')[0]
COOKIE_SECRET = b64encode(uuid4().bytes + uuid4().bytes)
DEBUG = qiita_config.test_environment


_vendor_js = join(STATIC_PATH, 'vendor', 'js')
if not exists(join(_vendor_js, 'moi.js')):
    copy(moi_js(), _vendor_js)
    copy(moi_list_js(), _vendor_js)


class Application(tornado.web.Application):
    def __init__(self):
        handlers = [
            (r"/", MainHandler),
            (r"/auth/login/", AuthLoginHandler),
            (r"/auth/logout/", AuthLogoutHandler),
            (r"/auth/create/", AuthCreateHandler),
            (r"/auth/verify/(.*)", AuthVerifyHandler),
            (r"/auth/forgot/", ForgotPasswordHandler),
            (r"/auth/reset/(.*)", ChangeForgotPasswordHandler),
            (r"/profile/", UserProfileHandler),
            (r"/user/messages/", UserMessagesHander),
            (r"/user/jobs/", UserJobs),
            (r"/static/(.*)", tornado.web.StaticFileHandler,
             {"path": STATIC_PATH}),
            # Analysis handlers
            (r"/analysis/list/", ListAnalysesHandler),
            (r"/analysis/dflt/sumary/", AnalysisSummaryAJAX),
            (r"/analysis/create/", CreateAnalysisHandler),
            (r"/analysis/selected/", SelectedSamplesHandler),
            (r"/analysis/selected/socket/", SelectedSocketHandler),
            (r"/analysis/description/(.*)/graph/", AnalysisGraphHandler),
            (r"/analysis/description/(.*)/jobs/", AnalysisJobsHandler),
            (r"/analysis/description/(.*)/", AnalysisDescriptionHandler),
            (r"/moi-ws/", MOIMessageHandler),
            (r"/consumer/", MessageHandler),
            (r"/admin/error/", LogEntryViewerHandler),
            (r"/admin/approval/", StudyApprovalList),
            (r"/admin/artifact/", ArtifactAdminAJAX),
            (r"/artifact/samples/", ArtifactGetSamples),
            (r"/ebi_submission/(.*)", EBISubmitHandler),
            # Study handlers
            (r"/study/create/", StudyEditHandler),
            (r"/study/edit/(.*)", StudyEditHandler),
            (r"/study/list/", ListStudiesHandler),
            (r"/study/process/commands/options/", ListOptionsHandler),
            (r"/study/process/commands/", ListCommandsHandler),
            (r"/study/process/workflow/run/", WorkflowRunHandler),
            (r"/study/process/workflow/", WorkflowHandler),
            (r"/study/process/job/", JobAJAX),
            (r"/study/list/socket/", SelectSamplesHandler),
            (r"/study/search/(.*)", SearchStudiesAJAX),
            (r"/study/new_artifact/", NewArtifactHandler),
            (r"/study/files/", StudyFilesAJAX),
            (r"/study/sharing/", ShareStudyAJAX),
            (r"/study/sharing/autocomplete/", AutocompleteHandler),
            (r"/study/new_prep_template/", NewPrepTemplateAjax),
            (r"/study/tags/(.*)", StudyTags),
            (r"/study/get_tags/", StudyGetTags),
            (r"/prep/graph/", PrepTemplateGraphAJAX),
            # Artifact handlers
            (r"/artifact/graph/", ArtifactGraphAJAX),
            (r"/artifact/(.*)/summary/", ArtifactSummaryAJAX),
            (r"/artifact/html_summary/(.*)", ArtifactSummaryHandler,
             {"path": qiita_config.base_data_dir}),
            (r"/artifact/(.*)/process/", ProcessArtifactHandler),
            (r"/artifact/(.*)/", ArtifactAJAX),
            (r"/prep_template/", PrepTemplateHandler),
            (r"/ontology/", OntologyHandler),
            # ORDER FOR /study/description/ SUBPAGES HERE MATTERS.
            # Same reasoning as below. /study/description/(.*) should be last.
            (r"/study/description/sample_template/", SampleTemplateAJAX),
            (r"/study/description/sample_summary/", SampleAJAX),
            (r"/study/description/prep_summary/", PrepTemplateSummaryAJAX),
            (r"/study/description/prep_template/", PrepTemplateAJAX),
            (r"/study/description/baseinfo/", StudyBaseInfoAJAX),
            (r"/study/description/data_type_menu/", DataTypesMenuAJAX),
            (r"/study/description/(.*)", StudyIndexHandler),
            (r"/study/delete/", StudyDeleteAjax),
            (r"/study/upload/(.*)", StudyUploadFileHandler),
            (r"/upload/", UploadFileHandler),
            (r"/check_study/", CreateStudyAJAX),
            (r"/stats/", StatsHandler),
            (r"/download/(.*)", DownloadHandler),
            (r"/download_study_bioms/(.*)", DownloadStudyBIOMSHandler),
            (r"/release/download/(.*)", DownloadRelease),
            (r"/download_raw_data/(.*)", DownloadRawData),
            (r"/vamps/(.*)", VAMPSHandler),
            # Plugin handlers - the order matters here so do not change
            # qiita_db/jobs/(.*) should go after any of the
            # qiita_db/jobs/(.*)/XXXX because otherwise it will match the
            # regular expression and the qiita_db/jobs/(.*)/XXXX will never
            # be hit.
            (r"/qiita_db/authenticate/", TokenAuthHandler),
            (r"/qiita_db/jobs/(.*)/heartbeat/", HeartbeatHandler),
            (r"/qiita_db/jobs/(.*)/step/", ActiveStepHandler),
            (r"/qiita_db/jobs/(.*)/complete/", CompleteHandler),
            (r"/qiita_db/jobs/(.*)", JobHandler),
            (r"/qiita_db/artifacts/types/", ArtifactTypeHandler),
            (r"/qiita_db/artifacts/(.*)/", ArtifactHandler),
            (r"/qiita_db/prep_template/(.*)/data/", PrepTemplateDataHandler),
            (r"/qiita_db/prep_template/(.*)/", PrepTemplateDBHandler),
            (r"/qiita_db/references/(.*)/", ReferenceHandler),
            (r"/qiita_db/plugins/(.*)/(.*)/commands/(.*)/activate/",
             CommandActivateHandler),
            (r"/qiita_db/plugins/(.*)/(.*)/commands/(.*)/", CommandHandler),
            (r"/qiita_db/plugins/(.*)/(.*)/commands/", CommandListHandler),
            (r"/qiita_db/plugins/(.*)/(.*)/", PluginHandler),
            (r"/qiita_db/analysis/(.*)/metadata/", APIAnalysisMetadataHandler)
        ]

        # rest endpoints
        handlers.extend(REST_ENDPOINTS)

        if qiita_config.portal == "QIITA":
            # Add portals editing pages only on main portal
            portals = [
                (r"/admin/portals/studies/", StudyPortalHandler),
                (r"/admin/portals/studiesAJAX/", StudyPortalAJAXHandler)
            ]
            handlers.extend(portals)

        if is_test_environment():
            # We add the endpoints for testing plugins
            test_handlers = [
                (r"/apitest/processing_job/", ProcessingJobAPItestHandler),
                (r"/apitest/reset/", ResetAPItestHandler),
                (r"/apitest/prep_template/", PrepTemplateAPItestHandler),
                (r"/apitest/artifact/", ArtifactAPItestHandler),
                (r"/apitest/reload_plugins/", ReloadPluginAPItestHandler)
            ]
            handlers.extend(test_handlers)

        # 404 PAGE MUST BE LAST IN THIS LIST!
        handlers.append((r".*", NoPageHandler))

        settings = {
            "template_path": TEMPLATE_PATH,
            "debug": DEBUG,
            "cookie_secret": qiita_config.cookie_secret,
            "login_url": "%s/auth/login/" % qiita_config.portal_dir,
            "ui_modules": uimodules,
        }
        tornado.web.Application.__init__(self, handlers, **settings)<|MERGE_RESOLUTION|>--- conflicted
+++ resolved
@@ -26,21 +26,11 @@
     StudyIndexHandler, StudyBaseInfoAJAX, SampleTemplateAJAX,
     StudyEditHandler, ListStudiesHandler, SearchStudiesAJAX, EBISubmitHandler,
     CreateStudyAJAX, ShareStudyAJAX, StudyApprovalList, ArtifactGraphAJAX,
-<<<<<<< HEAD
-    VAMPSHandler, PrepTemplateGraphAJAX,
-    ListCommandsHandler, ListOptionsHandler,
-=======
     VAMPSHandler, PrepTemplateGraphAJAX, StudyTags, StudyGetTags,
-    ProcessArtifactHandler, ListCommandsHandler, ListOptionsHandler,
->>>>>>> 9bb1fd5e
+    ListCommandsHandler, ListOptionsHandler, PrepTemplateSummaryAJAX,
     PrepTemplateAJAX, NewArtifactHandler, SampleAJAX,
     StudyDeleteAjax, ArtifactAdminAJAX,
-    NewPrepTemplateAjax, DataTypesMenuAJAX, StudyFilesAJAX,
-<<<<<<< HEAD
-    PrepTemplateSummaryAJAX,
-=======
-    PrepTemplateSummaryAJAX, ArtifactSummaryAJAX, ArtifactGetSamples,
->>>>>>> 9bb1fd5e
+    NewPrepTemplateAjax, DataTypesMenuAJAX, StudyFilesAJAX, ArtifactGetSamples,
     WorkflowHandler, WorkflowRunHandler, JobAJAX, AutocompleteHandler)
 from qiita_pet.handlers.artifact_handlers import (
     ArtifactSummaryAJAX, ArtifactAJAX, ArtifactSummaryHandler,
