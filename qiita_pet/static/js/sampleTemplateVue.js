var sampleTemplatePage = null;

<<<<<<< HEAD
function get_column_summary(portal, column, numSamples){
=======
function get_column_summary(study_id, portal, column, numSamples){
>>>>>>> b3268575
  var row = $('.' + column + 'collapsed');

  if (row.is(":hidden")) {
    var cell = $(row.children()[0]);
    cell.html('<img src="' + portal + '/static/img/waiting.gif" style="display:block;margin-left: auto;margin-right: auto"/>');
<<<<<<< HEAD
    $.get(portal + '/study/description/sample_template/columns/', {study_id: 1, column: column}, function(data) {
=======
    $.get(portal + '/study/description/sample_template/columns/', {study_id: study_id, column: column}, function(data) {
>>>>>>> b3268575
      cell.html('');
      var values = data['values'];
      var uniques = $.unique($.extend(true, [], data['values']));
      var table = $('<table>').addClass('table').appendTo(cell);
      if (uniques.length === 1) {
        var tr = $('<tr>').appendTo(table);
        var td = $('<td>').append(uniques[0] + ' is repeated in all rows.').appendTo(tr);
      } else if (uniques.length === numSamples) {
        var tr = $('<tr>').appendTo(table);
        var td = $('<td>').append('All the values in this category are different').appendTo(tr);
      } else {
        var counts = {};
        for (let u of uniques) { counts[u] = 0; }
        for (let v of values) { counts[v]++; }
        for (let u of uniques) {
          var tr = $('<tr>').appendTo(table);
          var td = $('<td>').append(u).appendTo(tr);
          var td = $('<td>').append(counts[u]).appendTo(tr);
        }
      }
    })
  }
}

Vue.component('sample-template-page', {
  template: '<div id="sample-template-main-div">' +
              // Title div
              '<div class="row">' +
                '<div class="col-md-12">' +
                  '<h3>Sample Information<span id="title-h3"></span></h3>' +
                '</div>' +
              '</div>' +
              // Processing div
              '<div class="row" id="st-processsing-div" style="border-radius: 10px; background: #EEE;">' +
                '<div class="col-md-12">' +
                  '<h4>We are processing your request via job "<span id="job-id-span"></span>". Status: "<span id="job-status-span"></span>"</h4>' +
                '</div>' +
              '</div>' +
              '</br>' +
              // Content div
              '<div class="row">' +
                '<div class="col-md-12" id="sample-template-contents">' +
                '</div>' +
              '</div>' +
            '</div>',
  props: ['portal', 'study-id'],
  methods: {
    /**
     *
     * Checks the status of the job performing some task over the sample
     * information
     *
     **/
    checkJob: function() {
      let vm = this;
      $.get(vm.portal + '/study/process/job/', {job_id: vm.job}, function(data) {
        var jobStatus;
        jobStatus = data['job_status'];
        $('#job-id-span').text(data['job_id']);
        $('#job-status-span').text(jobStatus);

        if (jobStatus === 'error' || jobStatus === 'success') {
          vm.stopJobCheckInterval();
          // Hide the processing div
          $('#st-processsing-div').hide();
          // Enable interaction bits
          $('#update-btn-div').show();
          $('.st-interactive').prop('disabled', false);
          if (jobStatus === 'error') {
            // The job errored - show the error
            bootstrapAlert(data['job_error'], "danger");
          } else {
            // The job succeeded - reload the interface to show changes
            if (vm.refresh) {
              vm.refresh = false;
              location.reload();
            } else {
              vm.updateSampleTemplateOverview();
            }
          }
        }
      })
        .fail(function(object, status, error_msg) {
          bootstrapAlert("Error checking the job status: " + object.statusText, "danger");
        });
    },

    /**
     *
     * Starts the interval that checks the status of the job.
     *
     **/
    startJobCheckInterval: function(jobId) {
      let vm = this;
      vm.job = jobId;

      // Hide the current error message (if any)
      $('#alert-message').alert('close');
      // Show the processing div
      $('#st-processsing-div').show();
      // Disable interaction bits
      $('.st-interactive').prop('disabled', true);
      $('#update-btn-div').hide();
      // Force the first check to happen now
      vm.checkJob();
      // Set the interval for further checking - this jobs tend to be way faster
      // hence setting the interval every 2 seconds.
      vm.interval = setInterval(vm.checkJob, 2000);
    },

    /**
     *
     * Stops the interval checking the status of the job
     *
     **/
    stopJobCheckInterval: function() {
      let vm = this;
      clearInterval(vm.interval);
    },

    /**
     *
     * Performs a call to the server API to create a new sample template
     *
     **/
    createSampleTemplate: function() {
      let vm = this;
      var fp = $('#file-select').val();
      var dtype = $('#data-type-select').val();
      vm.refresh = true;

      $.post(vm.portal + '/study/description/sample_template/', {study_id: vm.studyId, filepath: fp, data_type: dtype}, function(data) {
          vm.startJobCheckInterval(data['job']);
      })
        .fail(function(object, status, error_msg) {
          bootstrapAlert("Error creating sample information: " + object.statusText, "danger");
        });
    },

    /**
     *
     * Performs a call to the server API to udpate the sample information
     *
     **/
    updateSampleTemplate: function() {
      let vm = this;
      $.ajax({
        url: vm.portal + '/study/description/sample_template/',
        type: 'PATCH',
        data: {'op': 'replace', 'path': vm.studyId + '/data/', 'value': $('#file-select').val()},
        success: function(data) {
          vm.startJobCheckInterval(data['job']);
        },
        error: function (object, status, error_msg) {
          bootstrapAlert("Error updating sample template: " + error_msg, "danger")
        }
      });
    },

    /**
     *
     * Performs a call to the server API to delete a column from the sample template
     *
     * @param category str The category to be removed
     * @param rowId int The row number where this category was placed
     *
     **/
    deleteColumn: function(category, rowId) {
      let vm = this;
      $.ajax({
        url: vm.portal + '/study/description/sample_template/',
        type: 'PATCH',
        data: {'op': 'remove', 'path': vm.studyId + '/columns/' + category},
        success: function(data) {
          vm.rowId = rowId;
          vm.rowType = 'column';
          vm.startJobCheckInterval(data['job']);
        },
        error: function (object, status, error_msg) {
          bootstrapAlert("Error deleting column: " + error_msg, "danger")
        }
      });
    },

    /**
     *
     * Performs a call to the server API to delete a sample from the sample template
     *
     * @param sample str The sample to be removed
     * @param rowId int The row number where this sample was placed
     *
     **/
    deleteSample: function(sample, rowId) {
      let vm = this;
      $.ajax({
        url: vm.portal + '/study/description/sample_template/',
        type: 'PATCH',
        data: {'op': 'remove', 'path': vm.studyId + '/samples/' + sample},
        success: function(data) {
          vm.rowId = rowId;
          vm.rowType = 'sample';
          vm.startJobCheckInterval(data['job']);
        },
        error: function (object, status, error_msg) {
          bootstrapAlert("Error deleting sample: " + error_msg, "danger")
        }
      });
    },

    /**
     *
     * Performs a call to the server API to delete the sample template
     *
     **/
    deleteSampleTemplate: function() {
      let vm = this;
      if(confirm("Are you sure you want to delete the sample information?")) {
        vm.refresh = true;
        $.ajax({
          url: vm.portal + '/study/description/sample_template/?study_id=' + vm.studyId,
          type: 'DELETE',
          success: function(data) {
            vm.startJobCheckInterval(data['job']);
          },
          error: function (object, status, error_msg) {
            bootstrapAlert("Error deleting sample information: " + error_msg, "danger")
          }
        });
      }
    },

    /**
     *
     * Creates the GUI for the summary table
     *
     **/
    populateSampleInfoTable: function() {
      let vm = this;
      // Gathering this information is expensive in some studies. By issuing
      // a different AJAX call for it, we can keep showing the rest of the interface
      // (and interact with it) without having to wait for this information to
      // show up - also the creation of the table occurs now in client side
      // rather than in server side.
      $.get(vm.portal + '/study/description/sample_template/columns/', {study_id: vm.studyId}, function(data) {
        var catValues, $tr, $td, rowIdx, collapsedId, $trVal, $div, $btn;
        $div = $('<div>').addClass('panel panel-default').appendTo('#sample-info-tab');
        $('<div>').addClass('panel-heading').appendTo($div).append('Information summary');
        var $table = $('<table>').addClass('table').appendTo($div);
        var categories = data['values'];
        categories.sort(function(a, b){return a[0].localeCompare(b[0], 'en', {'sensitivity': 'base'});});

        rowIdx = 0;
        for (var cat of categories) {
          $tr = $('<tr>').attr('id', 'col-row-' + rowIdx).appendTo($table);
          if (vm.editable && vm.userCanEdit) {
            $td = $('<td>').appendTo($tr);
            $btn = $('<button>').addClass('btn btn-danger st-interactive').appendTo($td).attr('data-column', cat).attr('data-row-id', rowIdx);
            $('<span>').addClass('glyphicon glyphicon-trash').appendTo($btn);
            $btn.on('click', function () {
              if (confirm('Are you sure you want to delete `' + $(this).attr('data-column') + '`?')) {
                vm.deleteColumn($(this).attr('data-column'), $(this).attr('data-row-id'));
              }
            });
          }
          rowIdx += 1;
          $td = $('<td>').appendTo($tr);
          $('<b>').append(cat + ': ').appendTo($td);
          $td.append('&nbsp;&nbsp;&nbsp;&nbsp;');
          collapsedId = cat + 'collapsed';
<<<<<<< HEAD
          fcall = 'get_column_summary("' + vm.portal + '", "' + cat + '", ' + vm.numSamples + ')';
=======
          fcall = 'get_column_summary(' + vm.studyId + ', "' + vm.portal + '", "' + cat + '", ' + vm.numSamples + ')';
>>>>>>> b3268575
          $bt = $('<button>').addClass('btn btn-default').attr('onclick', fcall).attr('data-toggle', 'collapse').attr('data-target', '.' + collapsedId).append('Values').appendTo($td);
          $trVal = $('<tr>').addClass('collapse').addClass(collapsedId).appendTo($table);
          $('<td>').attr('colspan', '3').append('&nbsp;').appendTo($trVal);
        }

        // Scroll to the desired row
        if(vm.rowType === 'column' && vm.rowId !== null) {
          // taken from: http://stackoverflow.com/a/2906009
          var container = $('html, body');
          var scrollTo = $('#col-row-' + vm.rowId);
          container.animate({
              scrollTop: scrollTo.offset().top - container.offset().top + container.scrollTop()
          });
          vm.rowId = null;
        }
      })
        .fail(function(object, status, error_msg) {
          bootstrapAlert("Error loading sample information: " + object.statusText, "danger");
        });
    },

    /**
     *
     * Creates the GUI for the Sample-Prep table
     *
     **/
    populateSamplePrepTab: function() {
      let vm = this;
      show_loading('sample-prep-tab');
      $.get(vm.portal + '/study/description/sample_summary/', {study_id: vm.studyId}, function(data) {
        $('#sample-prep-tab').html(data);
      })
        .fail(function(object, status, error_msg) {
          bootstrapAlert("Error loading sample-prep information: " + object.statusText, "danger");
        });
    },

    /**
     *
     * Creates the GUI for the case that a sample template exists
     *
     **/
    populateExistingSampleTemplate: function() {
      let vm = this;
      var $btn, $div, $small, $row, $col, $ul, $li, $tab;

      //  Clear the contents of the div
      $('#sample-template-contents').empty();

      // Add the buttons next to the title
      // Download Sample Information button
      $('#title-h3').append(' ');
      $btn = $('<a>').addClass('btn btn-default').attr('href', vm.portal + '/download/' + vm.downloadId).appendTo('#title-h3');
      $('<span>').addClass('glyphicon glyphicon-download-alt').appendTo($btn);
      $btn.append(' Sample Info');
      // Delete button (only if the user can edit)
      if (vm.userCanEdit) {
        $('#title-h3').append(' ');
        $btn = $('<button>').addClass('btn btn-danger st-interactive').on('click', vm.deleteSampleTemplate).appendTo('#title-h3');
        $('<span>').addClass('glyphicon glyphicon-trash').appendTo($btn);
        $btn.append(' Delete');
      }
      // Show older files button (only if the sample information has older files)
      if (vm.oldFiles.length > 0) {
        // Add the button
        $('#title-h3').append(' ');
        $btn = $('<button>').addClass('btn btn-default').attr('data-toggle', 'collapse').attr('data-target', '#st-old-files').appendTo('#title-h3');
        $('<span>').addClass('glyphicon glyphicon-eye-open').appendTo($btn);
        $btn.append(' Show old files');

        // Add the div that hold the old files
        $div = $('<div>').attr('id', 'st-old-files').addClass('collapse').appendTo('#sample-template-contents');
        $div.css('padding', '10px 10px 10px 10px').css('border-radius', '10px').css('background', '#EEE');
        $small = $('<small>').appendTo($div).append('<label>Old files</label>');
        for (var oldFile of vm.oldFiles) {
          $small.append('<br/>' + oldFile);
        }
      }

      // After adding the buttons we can add the two tabs - one holding the Sample Information
      // and the other one holding the Sample and preparation summary
      $row = $('<div>').addClass('row').appendTo('#sample-template-contents');
      $col = $('<div>').addClass('col-md-12').appendTo($row);

      // The two "pills"
      $ul = $('<ul>').addClass('nav nav-pills').appendTo($col);
      $li = $('<li>').css('border', '1px solid #428bca').css('border-radius', '5px').appendTo($ul);
      if (vm.rowType == 'column') {
        $li.addClass('active');
      }
      $('<a>').attr('data-toggle', 'tab').attr('href', '#sample-info-tab').appendTo($li).append('Sample Information');
      $li = $('<li>').css('border', '1px solid #428bca').css('border-radius', '5px').appendTo($ul);
      if (vm.rowType == 'sample') {
        $li.addClass('active');
      }
      $('<a>').attr('data-toggle', 'tab').attr('href', '#sample-prep-tab').appendTo($li).append('Sample-Prep Summary');

      // The two tab divs are contained in a single tab-content div
      $div = $('<div>').addClass('tab-content').appendTo($col);
      $tab = $('<div>').addClass('tab-pane').attr('id', 'sample-info-tab').appendTo($div);
      if (vm.rowType == 'column') {
        $tab.addClass('active');
      }
      // Add the number of samples
      $tab.append('<label>Number of samples:</label> ' + vm.numSamples + '</br>')
      // Add the number of columns
      $tab.append('<label>Number of columns:</label> ' + vm.numColumns + '</br>')
      // Add the select to update the sample information
      if (vm.userCanEdit) {
        $row = $('<div>').attr('id', 'update-st-div').addClass('row form-group').appendTo($tab);
        $('<label>').addClass('col-sm-2 col-form-label').append('Update sample information:').appendTo($row);
        $col = $('<div>').addClass('col-sm-3').appendTo($row);
        $select = $('<select>').attr('id', 'file-select').addClass('form-control').appendTo($col);
        $('<option>').attr('value', "").append('Choose file...').appendTo($select);
        for (var opt of vm.uploadedFiles) {
          $('<option>').attr('value', opt).append(opt).appendTo($select);
        }
        // Add the button to trigger the update
        $col = $('<div>').addClass('col-sm-1').attr('id', 'update-btn-div').appendTo($row).hide();
        $('<button>').addClass('btn btn-success form-control').append('Update').appendTo($col).on('click', vm.updateSampleTemplate);
        $('#file-select').on('change', function() {
          if (this.value === "") {
            $('#update-btn-div').hide()
          } else {
            $('#update-btn-div').show()
          }
        });
      }

      // Populate the sample information table
      vm.populateSampleInfoTable();

      // Sample-prep tab
      $tab = $('<div>').addClass('tab-pane').attr('id', 'sample-prep-tab').appendTo($div);
      if (vm.rowType === 'sample') {
        $tab.addClass('active');
      }
      vm.populateSamplePrepTab();
    },

    /**
     *
     * Creates the GUI to create a new sample template
     *
     **/
    populateNewSampleTemplateForm: function() {
      let vm = this;
      var $row, $col, $select;

      // Clear the contents of the div
      $('#sample-template-contents').empty();

      // To avoid code duplication creating the DOM elements, create a list
      // with the contents and create the DOM elements in the for loop
      var rowContents = [
        // First one contains the uploaded files
        {label: 'Select sample information file:', selectId: 'file-select', options: vm.uploadedFiles, placeholder: 'Choose file...'},
        // Second one contains the data types
        {label: 'If uploading a QIIME mapping file, select the data type of the prep information:', selectId: 'data-type-select', options: vm.dataTypes, placeholder: 'Choose a data type...'}]

      // Create the DOM elements
      for (var rC of rowContents) {
        $row = $('<div>').addClass('row form-group').appendTo('#sample-template-contents');
        $('<label>').addClass('col-sm-3 col-form-label').append(rC.label).appendTo($row);
        $col = $('<div>').addClass('col-sm-3').appendTo($row);
        $select = $('<select>').attr('id', rC.selectId).addClass('form-control').appendTo($col);
        $('<option>').attr('value', "").append(rC.placeholder).appendTo($select);
        for (var opt of rC.options) {
          $('<option>').attr('value', opt).append(opt).appendTo($select);
        }
      }

      // Add the button - by default hidden
      $row = $('<div>').attr('id', 'create-btn-div').addClass('row form-group').appendTo('#sample-template-contents').hide();
      $col = $('<div>').addClass('col-sm-1').appendTo($row);
      $('<button>').addClass('btn btn-success form-control st-interactive').append('Create').appendTo($col).on('click', vm.createSampleTemplate);

      // Show/hide the button base on the value of the file selector
      $('#file-select').on('change', function() {
        if (this.value === "") {
          $('#create-btn-div').hide()
        } else {
          $('#create-btn-div').show()
        }
      });
    },

    /**
     *
     * Performs a query to the server to update the sample template overview information
     *
     **/
    updateSampleTemplateOverview: function () {
      let vm = this;

      $.get(vm.portal + '/study/description/sample_template/overview/', {study_id: vm.studyId}, function(data) {
        vm.exists = data['exists'];
        vm.dataTypes = data['data_types'];
        vm.uploadedFiles = data['uploaded_files'];
        vm.userCanEdit = data['user_can_edit'];
        vm.job = data['job'];
        vm.downloadId = data['download_id'];
        vm.oldFiles = data['old_files'];
        vm.numSamples = data['num_samples'];
        vm.numColumns = data['num_columns'];

        // Populate the sample-template-contents
        $('#title-h3').empty();
        if (!vm.exists) {
          vm.populateNewSampleTemplateForm();
        } else {
          vm.populateExistingSampleTemplate();
        }

        // Check the job for first time
        if (vm.job !== null) {
          $.get(vm.portal + '/study/process/job/', {job_id: vm.job}, function(data) {
            var jobStatus = data['job_status'];
            if (jobStatus === 'error') {
              bootstrapAlert(data['job_error'], "danger");
            } else if (jobStatus !== 'success') {
              vm.startJobCheckInterval(vm.job);
            }
          })
            .fail(function(object, status, error_msg) {
              bootstrapAlert("Error checking the job status: " + object.statusText, "danger");
            });
        }

      })
        .fail(function(object, status, error_msg) {
          bootstrapAlert("Error gathering Sample Information from server: " + object.statusText, "danger");
        });
    },

    /**
     *
     * Cleans up the current object
     *
     **/
    destroy: function() {
      let vm = this;
      vm.stopJobCheckInterval()
    }
  },
  /**
   *
   * This function gets called by Vue once the HTML template is ready in the DOM
   *
   **/
  mounted() {
    let vm = this;

    vm.interval = null;
    vm.job = null;
    vm.editable = true;
    vm.rowId = null;
    vm.rowType = 'column';
    vm.refresh = false;
    $('#st-processsing-div').hide();

    show_loading('sample-template-contents');

    // Get the overview information from the server
    vm.updateSampleTemplateOverview();
  }
});

/**
 *
 * Creates a new Vue object for the Sample Template in a safe way
 *
 * @param target str The id of the target div for the new Vue object
 *
 **/
function newSampleTemplateVue(target) {
  if (sampleTemplatePage !== null) {
    sampleTemplatePage.$refs.stElem.destroy();
  }
  sampleTemplatePage = new Vue({el: target});
};<|MERGE_RESOLUTION|>--- conflicted
+++ resolved
@@ -1,20 +1,12 @@
 var sampleTemplatePage = null;
 
-<<<<<<< HEAD
-function get_column_summary(portal, column, numSamples){
-=======
 function get_column_summary(study_id, portal, column, numSamples){
->>>>>>> b3268575
   var row = $('.' + column + 'collapsed');
 
   if (row.is(":hidden")) {
     var cell = $(row.children()[0]);
     cell.html('<img src="' + portal + '/static/img/waiting.gif" style="display:block;margin-left: auto;margin-right: auto"/>');
-<<<<<<< HEAD
-    $.get(portal + '/study/description/sample_template/columns/', {study_id: 1, column: column}, function(data) {
-=======
     $.get(portal + '/study/description/sample_template/columns/', {study_id: study_id, column: column}, function(data) {
->>>>>>> b3268575
       cell.html('');
       var values = data['values'];
       var uniques = $.unique($.extend(true, [], data['values']));
@@ -284,11 +276,7 @@
           $('<b>').append(cat + ': ').appendTo($td);
           $td.append('&nbsp;&nbsp;&nbsp;&nbsp;');
           collapsedId = cat + 'collapsed';
-<<<<<<< HEAD
-          fcall = 'get_column_summary("' + vm.portal + '", "' + cat + '", ' + vm.numSamples + ')';
-=======
           fcall = 'get_column_summary(' + vm.studyId + ', "' + vm.portal + '", "' + cat + '", ' + vm.numSamples + ')';
->>>>>>> b3268575
           $bt = $('<button>').addClass('btn btn-default').attr('onclick', fcall).attr('data-toggle', 'collapse').attr('data-target', '.' + collapsedId).append('Values').appendTo($td);
           $trVal = $('<tr>').addClass('collapse').addClass(collapsedId).appendTo($table);
           $('<td>').attr('colspan', '3').append('&nbsp;').appendTo($trVal);
