# -----------------------------------------------------------------------------
# Copyright (c) 2014--, The Qiita Development Team.
#
# Distributed under the terms of the BSD 3-clause License.
#
# The full license is in the file LICENSE, distributed with this software.
# -----------------------------------------------------------------------------

from .listing_handlers import (ListStudiesHandler, StudyApprovalList,
                               ShareStudyAJAX, SearchStudiesAJAX)
from .edit_handlers import StudyEditHandler, CreateStudyAJAX
from .description_handlers import (StudyDescriptionHandler,
                                   PreprocessingSummaryHandler)
from .ebi_handlers import EBISubmitHandler
from .vamps_handlers import VAMPSHandler
<<<<<<< HEAD
from .base import StudyIndexHandler, StudyBaseInfoAJAX
from .prep_template import (
    PrepTemplateGraphAJAX, PrepTemplateAJAX, PrepFilesHandler)
from .artifact import ArtifactGraphAJAX, NewArtifactHandler
from .sample_template import SampleTemplateAJAX
=======
from .base import StudyIndexHandler, StudyBaseInfoAJAX, StudyDeleteAjax
from .prep_template import PrepTemplateGraphAJAX, PrepTemplateAJAX
from .artifact import ArtifactGraphAJAX
from .sample_template import SampleTemplateAJAX, SampleAJAX
>>>>>>> c62daae8

__all__ = ['ListStudiesHandler', 'StudyApprovalList', 'ShareStudyAJAX',
           'StudyEditHandler', 'CreateStudyAJAX', 'StudyDescriptionHandler',
           'PreprocessingSummaryHandler', 'EBISubmitHandler',
           'MetadataSummaryHandler', 'VAMPSHandler', 'SearchStudiesAJAX',
           'PrepTemplateGraphAJAX', 'ArtifactGraphAJAX',
           'StudyIndexHandler', 'StudyBaseInfoAJAX', 'SampleTemplateAJAX',
<<<<<<< HEAD
           'PrepTemplateAJAX', 'NewArtifactHandler', 'PrepFilesHandler']
=======
           'PrepTemplateAJAX', 'SampleAJAX', 'StudyDeleteAjax']
>>>>>>> c62daae8
<|MERGE_RESOLUTION|>--- conflicted
+++ resolved
@@ -13,18 +13,11 @@
                                    PreprocessingSummaryHandler)
 from .ebi_handlers import EBISubmitHandler
 from .vamps_handlers import VAMPSHandler
-<<<<<<< HEAD
-from .base import StudyIndexHandler, StudyBaseInfoAJAX
+from .base import StudyIndexHandler, StudyBaseInfoAJAX, StudyDeleteAjax
 from .prep_template import (
     PrepTemplateGraphAJAX, PrepTemplateAJAX, PrepFilesHandler)
 from .artifact import ArtifactGraphAJAX, NewArtifactHandler
-from .sample_template import SampleTemplateAJAX
-=======
-from .base import StudyIndexHandler, StudyBaseInfoAJAX, StudyDeleteAjax
-from .prep_template import PrepTemplateGraphAJAX, PrepTemplateAJAX
-from .artifact import ArtifactGraphAJAX
 from .sample_template import SampleTemplateAJAX, SampleAJAX
->>>>>>> c62daae8
 
 __all__ = ['ListStudiesHandler', 'StudyApprovalList', 'ShareStudyAJAX',
            'StudyEditHandler', 'CreateStudyAJAX', 'StudyDescriptionHandler',
@@ -32,8 +25,5 @@
            'MetadataSummaryHandler', 'VAMPSHandler', 'SearchStudiesAJAX',
            'PrepTemplateGraphAJAX', 'ArtifactGraphAJAX',
            'StudyIndexHandler', 'StudyBaseInfoAJAX', 'SampleTemplateAJAX',
-<<<<<<< HEAD
-           'PrepTemplateAJAX', 'NewArtifactHandler', 'PrepFilesHandler']
-=======
-           'PrepTemplateAJAX', 'SampleAJAX', 'StudyDeleteAjax']
->>>>>>> c62daae8
+           'NewArtifactHandler', 'PrepFilesHandler', 'PrepTemplateAJAX',
+           'SampleAJAX', 'StudyDeleteAjax']