# -----------------------------------------------------------------------------
# Copyright (c) 2014--, The Qiita Development Team.
#
# Distributed under the terms of the BSD 3-clause License.
#
# The full license is in the file LICENSE, distributed with this software.
# -----------------------------------------------------------------------------
from __future__ import division

from tornado.web import authenticated

<<<<<<< HEAD
from qiita_db.util import get_files_from_uploads_folders
from qiita_pet.handlers.util import to_int
from qiita_pet.handlers.base_handlers import BaseHandler
from qiita_pet.handlers.api_proxy import (
    artifact_graph_get_req, artifact_types_get_req, data_types_get_req,
    ena_ontology_get_req, prep_template_post_req, artifact_post_req)
=======
from qiita_core.qiita_settings import qiita_config
from qiita_pet.handlers.util import to_int
from qiita_pet.handlers.base_handlers import BaseHandler
from qiita_pet.handlers.api_proxy import (artifact_status_put_req,
                                          artifact_get_req,
                                          artifact_delete_req,
                                          artifact_graph_get_req)
>>>>>>> a5889a73


class ArtifactGraphAJAX(BaseHandler):
    @authenticated
    def get(self):
        direction = self.get_argument('direction')
        artifact = to_int(self.get_argument('artifact_id'))
        self.write(artifact_graph_get_req(artifact, direction,
                                          self.current_user.id))


<<<<<<< HEAD
class NewArtifactHandler(BaseHandler):
    @authenticated
    def get(self, study_id):
        prep_files = [f for _, f in get_files_from_uploads_folders(study_id)
                      if f.endswith(('txt', 'tsv'))]
        artifact_types = artifact_types_get_req()['types']
        data_types = sorted(data_types_get_req()['data_types'])
        ontology = ena_ontology_get_req()
        self.render("study_ajax/add_prep_artifact.html", prep_files=prep_files,
                    artifact_types=artifact_types, data_types=data_types,
                    ontology=ontology, study_id=study_id)

    @authenticated
    def post(self, study_id):
        study_id = int(study_id)
        name = self.get_argument('name')
        data_type = self.get_argument('data-type')
        ena_ontology = self.get_argument('ena-ontology', None)
        user_ontology = self.get_argument('user-ontology', None)
        new_ontology = self.get_argument('new-ontology', None)
        artifact_type = self.get_argument('type')
        prep_file = self.get_argument('prep-file')

        # Remove known columns, leaving just file types and files
        files = self.request.arguments
        for arg in ['name', 'data-type', 'ena-ontology', 'user-ontology',
                    'new-ontology', 'type', 'prep-file']:
            files.pop(arg, None)

        prep = prep_template_post_req(study_id, self.current_user.id,
                                      prep_file, data_type, ena_ontology,
                                      user_ontology, new_ontology)
        if prep['status'] != 'success':
            self.write(prep)
            return

        artifact = artifact_post_req(
            self.current_user.id, files, artifact_type, name, prep['id'])
        if artifact['status'] == 'success':
            self.redirect('/study/description/%d' % study_id)
        else:
            self.write(prep)
=======
class ArtifactAJAX(BaseHandler):
    def get(self):
        artifact_id = to_int(self.get_argument('artifact_id'))
        self.write('TITLE FOR ARTIFACT %d' % artifact_id)

    def post(self):
        artifact_id = to_int(self.get_argument('artifact_id'))
        self.write(artifact_delete_req(artifact_id, self.current_user.id))


class ArtifactAdminAJAX(BaseHandler):
    def get(self):
        artifact_id = to_int(self.get_argument('artifact_id'))
        info = artifact_get_req(artifact_id, self.current_user.id)
        status = info['visibility']
        buttons = []

        btn_base = ('<button onclick="set_admin_visibility(\'%s\', {0})" '
                    'class="btn btn-primary">%s</button>').format(artifact_id)

        if all([status == 'sandbox', qiita_config.require_approval]):
            # The request approval button only appears if the processed data is
            # sandboxed and the qiita_config specifies that the approval should
            # be requested
            buttons.append(
                btn_base % ('awaiting_approval', 'Request approval'))
        elif all([self.current_user.level == 'admin',
                  status == 'awaiting_approval',
                  qiita_config.require_approval]):
            # The approve processed data button only appears if the user is an
            # admin, the processed data is waiting to be approved and the qiita
            # config requires processed data approval
            buttons.append(btn_base % ('private', 'Approve artifact'))
        elif status == 'private':
            # The make public button only appears if the status is private
            buttons.append(btn_base % ('public', 'Make public'))

        # The revert to sandbox button only appears if the processed data is
        # not sandboxed or public
        if status not in {'sandbox', 'public'}:
            buttons.append(btn_base % ('sandbox', 'Revert to sandbox'))

        # Add EBI and VAMPS submission buttons if allowed
        if all([not info['ebi_run_accessions'],
                info['can_be_submitted_to_ebi']]):
            buttons.append('<a class="btn btn-primary glyphicon '
                           'glyphicon-export" href="/ebi_submission/{{ppd_id}}'
                           '" style="word-spacing: -10px;"> Submit to EBI</a>')
        if all([not info['is_submitted_to_vamps'],
                info['can_be_submitted_to_vamps']]):
            buttons.append('<a class="btn btn-primary glyphicon '
                           'glyphicon-export" href="/vamps/{{ppd_id}}" '
                           'style="word-spacing: -10px;"> Submit to VAMPS</a>')
        # Add delete button if in sandbox status
        if status == 'sandbox':
            buttons = ['<button class="btn btn-danger" '
                       'onclick="delete_artifact(%d)">Delete Artifact</button>'
                       % (artifact_id)]

        self.write(' '.join(buttons))

    def post(self):
        visibility = self.get_argument('visibility')
        artifact_id = int(self.get_argument('artifact_id'))
        response = artifact_status_put_req(artifact_id, self.current_user.id,
                                           visibility)
        self.write(response)
>>>>>>> a5889a73
<|MERGE_RESOLUTION|>--- conflicted
+++ resolved
@@ -9,22 +9,15 @@
 
 from tornado.web import authenticated
 
-<<<<<<< HEAD
+
 from qiita_db.util import get_files_from_uploads_folders
 from qiita_pet.handlers.util import to_int
 from qiita_pet.handlers.base_handlers import BaseHandler
 from qiita_pet.handlers.api_proxy import (
     artifact_graph_get_req, artifact_types_get_req, data_types_get_req,
-    ena_ontology_get_req, prep_template_post_req, artifact_post_req)
-=======
+    ena_ontology_get_req, prep_template_post_req, artifact_post_req,
+    artifact_status_put_req, artifact_get_req, artifact_delete_req)
 from qiita_core.qiita_settings import qiita_config
-from qiita_pet.handlers.util import to_int
-from qiita_pet.handlers.base_handlers import BaseHandler
-from qiita_pet.handlers.api_proxy import (artifact_status_put_req,
-                                          artifact_get_req,
-                                          artifact_delete_req,
-                                          artifact_graph_get_req)
->>>>>>> a5889a73
 
 
 class ArtifactGraphAJAX(BaseHandler):
@@ -36,7 +29,6 @@
                                           self.current_user.id))
 
 
-<<<<<<< HEAD
 class NewArtifactHandler(BaseHandler):
     @authenticated
     def get(self, study_id):
@@ -79,7 +71,8 @@
             self.redirect('/study/description/%d' % study_id)
         else:
             self.write(prep)
-=======
+
+
 class ArtifactAJAX(BaseHandler):
     def get(self):
         artifact_id = to_int(self.get_argument('artifact_id'))
@@ -146,5 +139,4 @@
         artifact_id = int(self.get_argument('artifact_id'))
         response = artifact_status_put_req(artifact_id, self.current_user.id,
                                            visibility)
-        self.write(response)
->>>>>>> a5889a73
+        self.write(response)