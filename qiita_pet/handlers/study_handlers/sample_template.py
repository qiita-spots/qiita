# -----------------------------------------------------------------------------
# Copyright (c) 2014--, The Qiita Development Team.
#
# Distributed under the terms of the BSD 3-clause License.
#
# The full license is in the file LICENSE, distributed with this software.
# -----------------------------------------------------------------------------

from os.path import basename
from json import loads, dumps

from tornado.web import authenticated, HTTPError
from natsort import natsorted

<<<<<<< HEAD
from os.path import basename

=======
from qiita_core.qiita_settings import r_client
>>>>>>> c94cae14
from qiita_pet.handlers.base_handlers import BaseHandler
from qiita_db.util import get_files_from_uploads_folders
from qiita_db.study import Study
from qiita_db.metadata_template.sample_template import SampleTemplate
from qiita_db.metadata_template.util import looks_like_qiime_mapping_file
from qiita_db.software import Software, Parameters
from qiita_db.processing_job import ProcessingJob
from qiita_db.exceptions import QiitaDBUnknownIDError

from qiita_pet.handlers.api_proxy import (
    data_types_get_req, sample_template_samples_get_req,
    prep_template_samples_get_req, study_prep_get_req,
    sample_template_meta_cats_get_req, sample_template_category_get_req,
    get_sample_template_processing_status,
    check_fp)


SAMPLE_TEMPLATE_KEY_FORMAT = 'sample_template_%s'


def sample_template_checks(study_id, user, check_exists=False):
    """Performs different checks and raises errors if any of the checks fail

    Parameters
    ----------
    study_id : int
        The study id
    user : qiita_db.user.User
        The user trying to access the study
    check_exists : bool, optional
        If true, check if the sample template exists

    Raises
    ------
    HTTPError
        404 if the study does not exist
        403 if the user does not have access to the study
        404 if check_exists == True and the sample template doesn't exist
    """
    try:
        study = Study(int(study_id))
    except QiitaDBUnknownIDError:
        raise HTTPError(404, 'Study does not exist')
    if not study.has_access(user):
        raise HTTPError(403, 'User does not have access to study')

    # Check if the sample template exists
    if check_exists and not SampleTemplate.exists(study_id):
        raise HTTPError(404, "Study %s doesn't have sample information"
                             % study_id)


def sample_template_handler_post_request(study_id, user, filepath,
                                         data_type=None):
    """Creates a new sample template

    Parameters
    ----------
    study_id: int
        The study to add the sample information
    user: qiita_db.user import User
        The user performing the request
    filepath: str
        The path to the sample template file
    data_type: str, optional
        If filepath is a QIIME mapping file, the data type of the prep
        information file

    Returns
    -------
    dict of {'job': str}
        job: the id of the job adding the sample information to the study

    Raises
    ------
    HTTPError
        404 if the filepath doesn't exist
    """
    # Check if the current user has access to the study
    sample_template_checks(study_id, user)

    # Check if the file exists
    fp_rsp = check_fp(study_id, filepath)
    if fp_rsp['status'] != 'success':
        raise HTTPError(404, 'Filepath not found')
    filepath = fp_rsp['file']

    is_mapping_file = looks_like_qiime_mapping_file(filepath)
    if is_mapping_file and not data_type:
        raise HTTPError(400, 'Please, choose a data type if uploading a '
                             'QIIME mapping file')

    qiita_plugin = Software.from_name_and_version('Qiita', 'alpha')
    cmd = qiita_plugin.get_command('create_sample_template')
    params = Parameters.load(
        cmd, values_dict={'fp': filepath, 'study_id': study_id,
                          'is_mapping_file': is_mapping_file,
                          'data_type': data_type})
    job = ProcessingJob.create(user, params, True)
    r_client.set(SAMPLE_TEMPLATE_KEY_FORMAT % study_id,
                 dumps({'job_id': job.id}))
    job.submit()
    return {'job': job.id}


def sample_template_handler_patch_request(user, req_op, req_path,
                                          req_value=None, req_from=None):
    """Patches the sample template

    Parameters
    ----------
    user: qiita_db.user.User
        The user performing the request
    req_op : str
        The operation to perform on the sample template
    req_path : str
        The path to the attribute to patch
    req_value : str, optional
        The new value
    req_from : str, optional
        The original path of the element

    Returns
    -------

    Raises
    ------
    HTTPError
        400 If the path parameter doens't follow the expected format
        400 If the given operation is not supported
    """
    req_path = [v for v in req_path.split('/') if v]
    # At this point we know the path should be at least length 2
    if len(req_path) < 2:
        raise HTTPError(400, 'Incorrect path parameter')

    study_id = int(req_path[0])
    # Check if the current user has access to the study and if the sample
    # template exists
    sample_template_checks(study_id, user, check_exists=True)

    if req_op == 'remove':
        # Path format
        # column: study_id/columns/column_name
        # sample: study_id/samples/sample_id
        if len(req_path) != 3:
            raise HTTPError(400, 'Incorrect path parameter')

        attribute = req_path[1]
        attr_id = req_path[2]

        qiita_plugin = Software.from_name_and_version('Qiita', 'alpha')
        cmd = qiita_plugin.get_command('delete_sample_or_column')
        params = Parameters.load(
            cmd, values_dict={'obj_class': 'SampleTemplate',
                              'obj_id': study_id,
                              'sample_or_col': attribute,
                              'name': attr_id})
        job = ProcessingJob.create(user, params, True)
        # Store the job id attaching it to the sample template id
        r_client.set(SAMPLE_TEMPLATE_KEY_FORMAT % study_id,
                     dumps({'job_id': job.id}))
        job.submit()
        return {'job': job.id}
    elif req_op == 'replace':
        # WARNING: Although the patch operation is a replace, is not a full
        # true replace. A replace is in theory equivalent to a remove + add.
        # In this case, the replace operation doesn't necessarily removes
        # anything (e.g. when only new columns/samples are being added to the)
        # sample information.
        # Path format: study_id/data
        # Forcing to specify data for extensibility. In the future we may want
        # to use this function to replace other elements of the sample
        # information
        if len(req_path) != 2:
            raise HTTPError(400, 'Incorrect path parameter')

        attribute = req_path[1]

        if attribute == 'data':
            # Update the sample information
            if req_value is None:
                raise HTTPError(400, "Value is required when updating "
                                     "sample information")

            # Check if the file exists
            fp_rsp = check_fp(study_id, req_value)
            if fp_rsp['status'] != 'success':
                raise HTTPError(404, 'Filepath not found')
            filepath = fp_rsp['file']

            qiita_plugin = Software.from_name_and_version('Qiita', 'alpha')
            cmd = qiita_plugin.get_command('update_sample_template')
            params = Parameters.load(
                cmd, values_dict={'study': study_id,
                                  'template_fp': filepath})
            job = ProcessingJob.create(user, params, True)

            # Store the job id attaching it to the sample template id
            r_client.set(SAMPLE_TEMPLATE_KEY_FORMAT % study_id,
                         dumps({'job_id': job.id}))

            job.submit()
            return {'job': job.id}
        else:
            raise HTTPError(404, 'Attribute %s not found' % attribute)

    else:
        raise HTTPError(400, 'Operation %s not supported. Current supported '
                             'operations: remove, replace' % req_op)


def sample_template_handler_delete_request(study_id, user):
    """Deletes the sample template

    Parameters
    ----------
    study_id: int
        The study to delete the sample information
    user: qiita_db.user
        The user performing the request

    Returns
    -------
    dict of {'job': str}
        job: the id of the job deleting the sample information to the study

    Raises
    ------
    HTTPError
        404 If the sample template doesn't exist
    """
    # Check if the current user has access to the study and if the sample
    # template exists
    sample_template_checks(study_id, user, check_exists=True)

    qiita_plugin = Software.from_name_and_version('Qiita', 'alpha')
    cmd = qiita_plugin.get_command('delete_sample_template')
    params = Parameters.load(cmd, values_dict={'study': int(study_id)})
    job = ProcessingJob.create(user, params, True)

    # Store the job if deleteing the sample template
    r_client.set(SAMPLE_TEMPLATE_KEY_FORMAT % study_id,
                 dumps({'job_id': job.id}))

    job.submit()

    return {'job': job.id}


class SampleTemplateHandler(BaseHandler):
    @authenticated
    def get(self):
        study_id = self.get_argument('study_id')

        # Check if the current user has access to the study
        sample_template_checks(study_id, self.current_user)

        self.render('study_ajax/sample_summary.html', study_id=study_id)

    @authenticated
    def post(self):
        study_id = int(self.get_argument('study_id'))
        filepath = self.get_argument('filepath')
        data_type = self.get_argument('data_type')

        self.write(sample_template_handler_post_request(
            study_id, self.current_user, filepath, data_type=data_type))

    @authenticated
    def patch(self):
        req_op = self.get_argument('op')
        req_path = self.get_argument('path')
        req_value = self.get_argument('value', None)
        req_from = self.get_argument('from', None)

        self.write(sample_template_handler_patch_request(
            self.current_user, req_op, req_path, req_value, req_from))

    @authenticated
    def delete(self):
        study_id = int(self.get_argument('study_id'))
        self.write(sample_template_handler_delete_request(
            study_id, self.current_user))


def sample_template_overview_handler_get_request(study_id, user):
    # Check if the current user has access to the sample template
    sample_template_checks(study_id, user)

    # Check if the sample template exists
    exists = SampleTemplate.exists(study_id)

    # The following information should always be provided:
    # The files that have been uploaded to the system and can be a
    # sample template file
    files = [f for _, f in get_files_from_uploads_folders(study_id)
             if f.endswith(('txt', 'tsv'))]
    # If there is a job associated with the sample information, the job id
    job = None
    job_info = r_client.get(SAMPLE_TEMPLATE_KEY_FORMAT % study_id)
    if job_info:
        job = loads(job_info)['job_id']

    # Specific information if it exists or not:
    data_types = []
    st_fp_id = None
    old_files = []
    num_samples = 0
    num_cols = 0
    if exists:
        # If it exists we need to provide:
        # The id of the sample template file so the user can download it and
        # the list of old filepaths
        st = SampleTemplate(study_id)
        all_st_files = st.get_filepaths()
        # The current sample template file is the first one in the list
        # (pop(0)) and we are interested only in the id ([0])
        st_fp_id = all_st_files.pop(0)[0]
        # For the old filepaths we are only interested in their basename
        old_files = [basename(fp) for _, fp in all_st_files]
        # The number of samples - this is a space efficient way of counting
        # the number of samples. Doing len(list(st.keys())) creates a list
        # that we are not using
        num_samples = sum(1 for _ in st.keys())
        # The number of columns
        num_cols = len(st.categories())
    else:
        # It doesn't exist, we also need to provide the data_types in case
        # the user uploads a QIIME mapping file
        data_types = sorted(data_types_get_req()['data_types'])

    return {'exists': exists,
            'uploaded_files': files,
            'data_types': data_types,
            'user_can_edit': Study(study_id).can_edit(user),
            'job': job,
            'download_id': st_fp_id,
            'old_files': old_files,
            'num_samples': num_samples,
            'num_columns': num_cols}


class SampleTemplateOverviewHandler(BaseHandler):
    @authenticated
    def get(self):
        study_id = int(self.get_argument('study_id'))
        self.write(
            sample_template_overview_handler_get_request(
                study_id, self.current_user))


def sample_template_summary_get_req(study_id, user):
    """Returns a summary of the sample template metadata columns

    Parameters
    ----------
    study_id: int
        The study to retrieve the sample information summary
    user: qiita_db.user
        The user performing the request

    Returns
    -------
    dict of {str: object}
        Keys are metadata categories and the values are list of tuples. Each
        tuple is an observed value in the category and the number of times
        it's seen.

    Raises
    ------
    HTTPError
        404 If the sample template doesn't exist
    """
    # Check if the current user has access to the study and if the sample
    # template exists
    sample_template_checks(study_id, user, check_exists=True)

    st = SampleTemplate(study_id)
    df = st.to_dataframe()

    # Drop the study_id column if it exists
    if 'study_id' in df.columns:
        df.drop('study_id', axis=1, inplace=True)

    res = {}
    for column in df.columns:
        counts = df[column].value_counts()
        res[str(column)] = [(str(key), counts[key])
                            for key in natsorted(
                                counts.index,
                                key=lambda x: unicode(x, errors='ignore'))]

    return res


class SampleTemplateSummaryHandler(BaseHandler):
    @authenticated
    def get(self):
        """Send formatted summary page of sample template"""
        study_id = int(self.get_argument('study_id'))
        self.write(
            sample_template_summary_get_req(study_id, self.current_user))


def _build_sample_summary(study_id, user_id):
    """Builds the initial table of samples associated with prep templates

    Parameters
    ----------
    study_id : int
        Study to get samples from
    user_id : str
        User requesting the information

    Returns
    -------
    columns : list of dict
        SlickGrid formatted list of columns
    samples_table : list of dict
        SlickGrid formatted table information
    """
    # Load all samples available into dictionary and set
    samps_table = {s: {'sample': s} for s in
                   sample_template_samples_get_req(
        study_id, user_id)['samples']}
    all_samps = set(samps_table.keys())
    columns = [{"id": "sample", "name": "Sample", "field": "sample",
                "width": 240, "sortable": False}]
    # Add one column per prep template highlighting what samples exist
    preps = study_prep_get_req(study_id, user_id)["info"]
    for dt in preps:
        for prep in preps[dt]:
            col_field = "prep%d" % prep["id"]
            col_name = "%s - %d" % (prep["name"], prep["id"])
            columns.append({"id": col_field,
                            "name": col_name,
                            "field": col_field,
                            "sortable": False,
                            "width": 240})

            prep_samples = prep_template_samples_get_req(
                prep['id'], user_id)['samples']
            # Empty cell for samples not in the prep template
            for s in all_samps.difference(prep_samples):
                samps_table[s][col_field] = ""
            # X in cell for samples in the prep template
            for s in all_samps.intersection(prep_samples):
                samps_table[s][col_field] = "X"

    return columns, samps_table.values()


<<<<<<< HEAD
class SampleTemplateAJAX(BaseHandler):
    @authenticated
    def get(self):
        """Send formatted summary page of sample template"""
        study_id = self.get_argument('study_id')
        row_id = self.get_argument('row_id', '0')

        files = [f for _, f in get_files_from_uploads_folders(study_id)
                 if f.endswith(('txt', 'tsv'))]
        data_types = sorted(data_types_get_req()['data_types'])

        download_id = None
        download = sample_template_filepaths_get_req(
            study_id, self.current_user.id)
        if download['status'] == 'success':
            download_id = download['filepaths'].pop(0)[0]

        stats = sample_template_summary_get_req(study_id, self.current_user.id)
        if stats['status'] != 'success':
            if 'does not exist' in stats['message']:
                raise HTTPError(404, stats['message'])
            if 'User does not have access to study' in stats['message']:
                raise HTTPError(403, stats['message'])

        stats['download_id'] = download_id
        stats['files'] = files
        stats['study_id'] = study_id
        stats['data_types'] = data_types
        stats['row_id'] = row_id
        if 'filepaths' in download:
            stats['other_filepaths'] = [
                basename(fp) for _, fp in download['filepaths']]
        else:
            stats['other_filepaths'] = []
        # URL encode in case message has javascript-breaking characters in it
        stats['alert_message'] = url_escape(stats['alert_message'])
        self.render('study_ajax/sample_summary.html', **stats)

    @authenticated
    def post(self):
        """Edit/delete/create sample template"""
        action = self.get_argument('action')
        study_id = self.get_argument('study_id')
        if action == 'create':
            filepath = self.get_argument('filepath')
            data_type = self.get_argument('data_type')
            result = sample_template_post_req(study_id, self.current_user.id,
                                              data_type, filepath)
        elif action == 'update':
            filepath = self.get_argument('filepath')
            result = sample_template_put_req(study_id, self.current_user.id,
                                             filepath)
        elif action == 'delete':
            result = sample_template_delete_req(study_id, self.current_user.id)
        else:
            raise HTTPError(400, 'Unknown sample information action: %s'
                            % action)
        self.write(result)

    @authenticated
    def patch(self):
        """Patches a sample template in the system

        Follows the JSON PATCH specification:
        https://tools.ietf.org/html/rfc6902
        """
        req_op = self.get_argument('op')
        req_path = self.get_argument('path')
        req_value = self.get_argument('value', None)
        req_from = self.get_argument('from', None)

        response = sample_template_patch_request(
            self.current_user.id, req_op, req_path, req_value, req_from)

        self.write(response)


=======
>>>>>>> c94cae14
class SampleAJAX(BaseHandler):
    @authenticated
    def get(self):
        """Show the sample summary page"""
        study_id = self.get_argument('study_id')

        res = sample_template_meta_cats_get_req(
            int(study_id), self.current_user.id)

        if res['status'] == 'error':
            if 'does not exist' in res['message']:
                raise HTTPError(404, res['message'])
            elif 'User does not have access to study' in res['message']:
                raise HTTPError(403, res['message'])
            else:
                raise HTTPError(500, res['message'])

        meta_cats = res['categories']
        cols, samps_table = _build_sample_summary(study_id,
                                                  self.current_user.id)
        _, alert_type, alert_msg = get_sample_template_processing_status(
            study_id)
        self.render('study_ajax/sample_prep_summary.html',
                    table=samps_table, cols=cols, meta_available=meta_cats,
                    study_id=study_id, alert_type=alert_type,
                    alert_message=alert_msg,
                    user_can_edit=Study(study_id).can_edit(self.current_user))

    @authenticated
    def post(self):
        study_id = int(self.get_argument('study_id'))
        meta_col = self.get_argument('meta_col')
        values = sample_template_category_get_req(meta_col, study_id,
                                                  self.current_user.id)
        if values['status'] != 'success':
            self.write(values)
        else:
            self.write({'status': 'success',
                        'message': '',
                        'values': values['values']
                        })<|MERGE_RESOLUTION|>--- conflicted
+++ resolved
@@ -12,12 +12,8 @@
 from tornado.web import authenticated, HTTPError
 from natsort import natsorted
 
-<<<<<<< HEAD
 from os.path import basename
 
-=======
-from qiita_core.qiita_settings import r_client
->>>>>>> c94cae14
 from qiita_pet.handlers.base_handlers import BaseHandler
 from qiita_db.util import get_files_from_uploads_folders
 from qiita_db.study import Study
@@ -471,7 +467,6 @@
     return columns, samps_table.values()
 
 
-<<<<<<< HEAD
 class SampleTemplateAJAX(BaseHandler):
     @authenticated
     def get(self):
@@ -549,8 +544,6 @@
         self.write(response)
 
 
-=======
->>>>>>> c94cae14
 class SampleAJAX(BaseHandler):
     @authenticated
     def get(self):
