--- conflicted
+++ resolved
@@ -37,10 +37,6 @@
                'analysis_id': 1,
                'analysis_description': 'A test analysis',
                'analysis_mapping_id': 16,
-<<<<<<< HEAD
-=======
-               'analysis_is_public': False,
->>>>>>> c94cae14
                'alert_type': 'info',
                'alert_msg': ''}
         self.assertEqual(obs, exp)
@@ -52,10 +48,6 @@
                'analysis_id': 1,
                'analysis_description': 'A test analysis',
                'analysis_mapping_id': 16,
-<<<<<<< HEAD
-=======
-               'analysis_is_public': False,
->>>>>>> c94cae14
                'alert_type': 'info',
                'alert_msg': 'An artifact is being deleted from this analysis'}
         self.assertEqual(obs, exp)
@@ -69,10 +61,6 @@
                'analysis_id': 1,
                'analysis_description': 'A test analysis',
                'analysis_mapping_id': 16,
-<<<<<<< HEAD
-=======
-               'analysis_is_public': False,
->>>>>>> c94cae14
                'alert_type': 'danger',
                'alert_msg': 'Error deleting artifact'}
         self.assertEqual(obs, exp)
