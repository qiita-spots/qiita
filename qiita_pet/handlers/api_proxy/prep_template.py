# -----------------------------------------------------------------------------
# Copyright (c) 2014--, The Qiita Development Team.
#
# Distributed under the terms of the BSD 3-clause License.
#
# The full license is in the file LICENSE, distributed with this software.
# -----------------------------------------------------------------------------
from __future__ import division
import warnings

from os import remove
from natsort import natsorted

from qiita_core.util import execute_as_transaction
from qiita_pet.handlers.api_proxy.util import check_access, check_fp
from qiita_db.metadata_template.util import load_template_to_dataframe
from qiita_db.util import convert_to_id
from qiita_db.study import Study
from qiita_db.ontology import Ontology
from qiita_db.metadata_template.prep_template import PrepTemplate


@execute_as_transaction
def _process_investigation_type(inv_type, user_def_type, new_type):
    """Return the investigation_type and add it to the ontology if needed

    Parameters
    ----------
    inv_type : str
        The investigation type
    user_def_type : str
        The user-defined investigation type
    new_type : str
        The new user-defined investigation_type

    Returns
    -------
    str
        The investigation type chosen by the user
    """
    if inv_type == '':
        inv_type = None
    elif inv_type == 'Other' and user_def_type == 'New Type':
        # This is a new user defined investigation type so store it
        inv_type = new_type
        ontology = Ontology(convert_to_id('ENA', 'ontology'))
        ontology.add_user_defined_term(inv_type)
    elif inv_type == 'Other' and user_def_type != 'New Type':
        inv_type = user_def_type
    return inv_type


def _check_prep_template_exists(prep_id):
    """Make sure a prep template exists in the system

    Parameters
    ----------
    prep_id : int or str castable to int
        PrepTemplate id to check

    Returns
    -------
    dict
        {'status': status,
         'message': msg}
    """
    if not PrepTemplate.exists(int(prep_id)):
        return {'status': 'error',
                'message': 'Prep template %d does not exist' % int(prep_id)
                }
    return {'status': 'success',
            'message': ''}


def prep_template_get_req(prep_id, user_id):
    """Gets the json of the full prep template

    Parameters
    ----------
    prep_id : int
        PrepTemplate id to get info for
    user_id : str
        User requesting the sample template info

    Returns
    -------
    dict of objects
    {'status': status,
     'message': message,
     'template': {sample: {column: value, ...}, ...}
    """
    exists = _check_prep_template_exists(int(prep_id))
    if exists['status'] != 'success':
        return exists

    prep = PrepTemplate(int(prep_id))
    access_error = check_access(prep.study_id, user_id)
    if access_error:
        return access_error
    df = prep.to_dataframe()
    return {'status': 'success',
            'message': '',
            'template': df.to_dict(orient='index')}


def prep_template_summary_get_req(prep_id, user_id):
    """Get the summarized prep template data for each metadata column

    Parameters
    ----------
    prep_id : int
        PrepTemplate id to get info for
    user_id : str
        User requesting the sample template info

    Returns
    -------
    dict of objects
        Dictionary object where the keys are the metadata categories
        and the values are list of tuples. Each tuple is an observed value in
        the category and the number of times its seen.
        Format {'status': status,
                'message': message,
                'num_samples': value,
                'category': [(val1, count1), (val2, count2), ...], ...}
    """
    exists = _check_prep_template_exists(int(prep_id))
    if exists['status'] != 'success':
        return exists

    prep = PrepTemplate(int(prep_id))
    access_error = check_access(prep.study_id, user_id)
    if access_error:
        return access_error
    df = prep.to_dataframe()
    out = {'num_samples': df.shape[0],
           'summary': {},
           'status': 'success',
           'message': ''}

    cols = list(df.columns)
    for column in cols:
        counts = df[column].value_counts()
        out['summary'][str(column)] = [(str(key), counts[key])
                                       for key in natsorted(counts.index)]
    return out


@execute_as_transaction
def prep_template_post_req(study_id, user_id, prep_template, data_type,
                           investigation_type=None,
                           user_defined_investigation_type=None,
                           new_investigation_type=None):
    """Adds a prep template to the system

    Parameters
    ----------
    study_id : int
        Study to attach the prep template to
    user_id : str
        User adding the prep template
    prep_template : str
        Filepath to the prep template being added
    data_type : str
        Data type of the processed samples
    investigation_type: str, optional
        Existing investigation type to attach to the prep template
    user_defined_investigation_type: str, optional
        Existing user added investigation type to attach to the prep template
    new_investigation_type: str, optional
        Investigation type to add to the system

    Returns
    -------
    dict of str
        {'status': status,
         'message': message,
         'file': prep_template,
         'id': id}
    """
    access_error = check_access(study_id, user_id)
    if access_error:
        return access_error
    fp_rpt = check_fp(study_id, prep_template)
    if fp_rpt['status'] != 'success':
        # Unknown filepath, so return the error message
        return fp_rpt
    fp_rpt = fp_rpt['file']

    # Add new investigation type if needed
    investigation_type = _process_investigation_type(
        investigation_type, user_defined_investigation_type,
        new_investigation_type)

    msg = ''
    status = 'success'
<<<<<<< HEAD
    prep = False
=======
    prep = None
>>>>>>> 9ef8af34
    try:
        with warnings.catch_warnings(record=True) as warns:
            data_type_id = convert_to_id(data_type, 'data_type')
            # deleting previous uploads and inserting new one
            prep = PrepTemplate.create(load_template_to_dataframe(fp_rpt),
                                       Study(int(study_id)), int(data_type_id),
                                       investigation_type=investigation_type)
            remove(fp_rpt)

            # join all the warning messages into one. Note that this info
            # will be ignored if an exception is raised
            if warns:
                msg = '; '.join([str(w.message) for w in warns])
                status = 'warning'
    except Exception as e:
        # Some error occurred while processing the prep template
        # Show the error to the user so he can fix the template
        status = 'error'
        msg = str(e)
    info = {'status': status,
            'message': msg,
            'file': prep_template,
<<<<<<< HEAD
            'id': prep.id if prep else None}

    return info
=======
            'id': prep.id if prep is not None else None}

    return info


def prep_template_samples_get_req(prep_id, user_id):
    """Returns list of samples in the prep template

    Parameters
    ----------
    prep_id : int or str typecastable to int
        PrepTemplate id to get info for
    user_id : str
        User requesting the prep template info

    Returns
    -------
    dict
        Returns summary information in the form
        {'status': str,
         'message': str,
         'samples': list of str}
         samples is list of samples in the template
    """
    exists = _check_prep_template_exists(int(prep_id))
    if exists['status'] != 'success':
        return exists
    prep = PrepTemplate(int(prep_id))
    access_error = check_access(prep.study_id, user_id)
    if access_error:
        return access_error
    return {'status': 'success',
            'message': '',
            'samples': sorted(x for x in PrepTemplate(int(prep_id)))
            }
>>>>>>> 9ef8af34


@execute_as_transaction
def prep_template_put_req(prep_id, user_id, prep_template=None,
                          investigation_type=None,
                          user_defined_investigation_type=None,
                          new_investigation_type=None):
    """Updates the prep template with the changes in the given file

    Parameters
    ----------
    prep_id : int
        The prep template to update
    user_id : str
        The current user object id
    prep_template : str, optional
        filepath to use for updating
    investigation_type: str, optional
        Existing investigation type to attach to the prep template
    user_defined_investigation_type: str, optional
        Existing user added investigation type to attach to the prep template
    new_investigation_type: str, optional
        Investigation type to add to the system

    Returns
    -------
    dict of str
        {'status': status,
         'message': message,
         'file': prep_template}
    """
    exists = _check_prep_template_exists(int(prep_id))
    if exists['status'] != 'success':
        return exists

    prep = PrepTemplate(int(prep_id))
    study_id = prep.study_id
    access_error = check_access(study_id, user_id)
    if access_error:
        return access_error

    if investigation_type:
        investigation_type = _process_investigation_type(
            investigation_type, user_defined_investigation_type,
            new_investigation_type)
        prep.investigation_type = investigation_type

    msg = ''
    status = 'success'
    if prep_template:
        fp = check_fp(study_id, prep_template)
        if fp['status'] != 'success':
            # Unknown filepath, so return the error message
            return fp
        fp = fp['file']
        try:
            with warnings.catch_warnings(record=True) as warns:
                pt = PrepTemplate(int(prep_id))
                df = load_template_to_dataframe(fp)
                pt.extend(df)
                pt.update(df)
                remove(fp)

                # join all the warning messages into one. Note that this info
                # will be ignored if an exception is raised
                if warns:
                    msg = '\n'.join(set(str(w.message) for w in warns))
                    status = 'warning'

        except Exception as e:
            # Some error occurred while processing the sample template
            # Show the error to the user so they can fix the template
            status = 'error'
            msg = str(e)
    return {'status': status,
            'message': msg,
            'file': prep_template}


def prep_template_delete_req(prep_id, user_id):
    """Delete the prep template

    Parameters
    ----------
    prep_id : int
        The prep template to update
    user_id : str
        The current user object id

    Returns
    -------
    dict of str
        {'status': status,
         'message': message}
    """
    exists = _check_prep_template_exists(int(prep_id))
    if exists['status'] != 'success':
        return exists

    prep = PrepTemplate(int(prep_id))
    access_error = check_access(prep.study_id, user_id)
    if access_error:
        return access_error
    msg = ''
    status = 'success'
    try:
        PrepTemplate.delete(prep.id)
    except Exception as e:
        msg = ("Couldn't remove prep template: %s" % str(e))
        status = 'error'

    return {'status': status,
            'message': msg}


@execute_as_transaction
def prep_template_filepaths_get_req(prep_id, user_id):
    """Returns all filepaths attached to a prep template

    Parameters
    ----------
    prep_id : int
        The current prep template id
    user_id : int
        The current user object id

    Returns
    -------
    dict of objects
        {'status': status,
         'message': message,
         'filepaths': [(filepath_id, filepath), ...]}
    """
    exists = _check_prep_template_exists(int(prep_id))
    if exists['status'] != 'success':
        return exists

    prep = PrepTemplate(int(prep_id))
    access_error = check_access(prep.study_id, user_id)
    if access_error:
        return access_error
    return {'status': 'success',
            'message': '',
            'filepaths': prep.get_filepaths()
            }


def ena_ontology_get_req():
    """Returns all system and user defined terms for prep template type

    Returns
    -------
    dict of objects
        {'status': status,
         'message': message,
         'ENA': [term1, term2, ...],
         'User': [userterm1, userterm2, ...]}
    """
    # Get all the ENA terms for the investigation type
    ontology = Ontology(convert_to_id('ENA', 'ontology'))
    ena_terms = sorted(ontology.terms)
    # make "Other" last on the list
    ena_terms.remove('Other')
    ena_terms.append('Other')

    return {'status': 'success',
            'message': '',
            'ENA': ena_terms,
            'User': sorted(ontology.user_defined_terms)
            }


def prep_template_graph_get_req(prep_id, user_id):
    """Returns graph of all artifacts created from the prep base artifact

    Parameters
    ----------
    prep_id : int
        Prep template ID to get graph for
    user_id : str
        User making the request

    Returns
    -------
    dict of lists of tuples
        A dictionary containing the edge list representation of the graph,
        and the node labels. Formatted as:
        {'status': status,
         'message': message,
         'edge_list': [(0, 1), (0, 2)...],
         'node_labels': [(0, 'label0'), (1, 'label1'), ...]}

    Notes
    -----
    Nodes are identified by the corresponding Artifact ID.
    """
    exists = _check_prep_template_exists(int(prep_id))
    if exists['status'] != 'success':
        return exists

    prep = PrepTemplate(int(prep_id))
    access_error = check_access(prep.study_id, user_id)
    if access_error:
        return access_error
    G = prep.artifact.descendants
    node_labels = [(n.id, ' - '.join([n.name, n.artifact_type]))
                   for n in G.nodes()]
    return {'status': 'success',
            'message': '',
            'edge_list': [(n.id, m.id) for n, m in G.edges()],
            'node_labels': node_labels}<|MERGE_RESOLUTION|>--- conflicted
+++ resolved
@@ -194,11 +194,7 @@
 
     msg = ''
     status = 'success'
-<<<<<<< HEAD
-    prep = False
-=======
     prep = None
->>>>>>> 9ef8af34
     try:
         with warnings.catch_warnings(record=True) as warns:
             data_type_id = convert_to_id(data_type, 'data_type')
@@ -221,11 +217,6 @@
     info = {'status': status,
             'message': msg,
             'file': prep_template,
-<<<<<<< HEAD
-            'id': prep.id if prep else None}
-
-    return info
-=======
             'id': prep.id if prep is not None else None}
 
     return info
@@ -261,7 +252,6 @@
             'message': '',
             'samples': sorted(x for x in PrepTemplate(int(prep_id)))
             }
->>>>>>> 9ef8af34
 
 
 @execute_as_transaction
