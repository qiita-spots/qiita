--- conflicted
+++ resolved
@@ -76,11 +76,7 @@
     ----------
     user_id : str
         User adding the atrifact
-<<<<<<< HEAD
-    filepaths : dict of {str: str}
-=======
     filepaths : str
->>>>>>> ee5edb9d
         Comma-separated list of files to attach to the artifact,
         keyed by file type
     artifact_type : str
@@ -112,17 +108,11 @@
     for ftype, file_list in viewitems(filepaths):
         # JavaScript sends us this list as a comma-separated list
         for fp in file_list.split(','):
-<<<<<<< HEAD
-            # If the list was initially empty, the elemnt fp will the empty
-            # string, which will make the check below for "exists" to check
-            # for the directory, instead than for the actual file
-=======
             # JavaScript will send this value as an empty string if the
             # list of files was empty. In such case, the split will generate
             # a single element containing the empty string. Check for that case
             # here and, if fp is not the empty string, proceed to check if
             # the file exists
->>>>>>> ee5edb9d
             if fp:
                 # Check if filepath being passed exists for study
                 full_fp = path_builder(fp)
