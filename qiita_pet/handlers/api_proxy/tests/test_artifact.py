# -----------------------------------------------------------------------------
# Copyright (c) 2014--, The Qiita Development Team.
#
# Distributed under the terms of the BSD 3-clause License.
#
# The full license is in the file LICENSE, distributed with this software.
# -----------------------------------------------------------------------------
from unittest import TestCase, main
from os.path import join, exists
from os import remove, close
from datetime import datetime
from tempfile import mkstemp

import pandas as pd
import numpy.testing as npt

from qiita_core.util import qiita_test_checker
from qiita_core.testing import wait_for_prep_information_job
from qiita_core.qiita_settings import r_client
from qiita_db.artifact import Artifact
from qiita_db.metadata_template.prep_template import PrepTemplate
from qiita_db.study import Study
from qiita_db.util import get_mountpoint
from qiita_db.software import Parameters, DefaultParameters
from qiita_db.exceptions import QiitaDBWarning
from qiita_pet.handlers.api_proxy.artifact import (
    artifact_get_req, artifact_status_put_req, artifact_graph_get_req,
    artifact_types_get_req, artifact_post_req, artifact_patch_request,
    artifact_get_prep_req, artifact_get_info)


class TestArtifactAPIReadOnly(TestCase):
    def test_artifact_get_req_no_access(self):
        obs = artifact_get_req('demo@microbio.me', 1)
        exp = {'status': 'error',
               'message': 'User does not have access to study'}
        self.assertEqual(obs, exp)

    def test_artifact_get_req(self):
        obs = artifact_get_req('test@foo.bar', 1)
        exp = {'id': 1,
               'type': 'FASTQ',
               'study': 1,
               'data_type': '18S',
               'timestamp': datetime(2012, 10, 1, 9, 30, 27),
               'visibility': 'private',
               'can_submit_vamps': False,
               'can_submit_ebi': False,
               'processing_parameters': None,
               'ebi_run_accessions': None,
               'is_submitted_vamps': False,
               'parents': [],
               'filepaths': [
                   (1, join(get_mountpoint('raw_data')[0][1],
                    '1_s_G1_L001_sequences.fastq.gz'), 'raw_forward_seqs'),
                   (2,  join(get_mountpoint('raw_data')[0][1],
                    '1_s_G1_L001_sequences_barcodes.fastq.gz'),
                    'raw_barcodes')]
               }
        self.assertEqual(obs, exp)

    def test_artifact_graph_get_req_ancestors(self):
        obs = artifact_graph_get_req(1, 'ancestors', 'test@foo.bar')
        exp = {'status': 'success',
               'message': '',
               'edge_list': [],
               'node_labels': [(1, 'Raw data 1 - FASTQ')]}
        self.assertEqual(obs, exp)

    def test_artifact_graph_get_req_descendants(self):
        obs = artifact_graph_get_req(1, 'descendants', 'test@foo.bar')
        exp = {'status': 'success',
               'message': '',
               'node_labels': [(1, 'Raw data 1 - FASTQ'),
                               (3, 'Demultiplexed 2 - Demultiplexed'),
                               (2, 'Demultiplexed 1 - Demultiplexed'),
                               (4, 'BIOM - BIOM'),
                               (5, 'BIOM - BIOM'),
                               (6, 'BIOM - BIOM')],
               'edge_list': [(1, 3), (1, 2), (2, 5), (2, 4), (2, 6)]}
        self.assertEqual(obs['message'], exp['message'])
        self.assertEqual(obs['status'], exp['status'])
        self.assertItemsEqual(obs['node_labels'], exp['node_labels'])
        self.assertItemsEqual(obs['edge_list'], exp['edge_list'])

    def test_artifact_graph_get_req_no_access(self):
        obs = artifact_graph_get_req(1, 'ancestors', 'demo@microbio.me')
        exp = {'status': 'error',
               'message': 'User does not have access to study'}
        self.assertEqual(obs, exp)

    def test_artifact_graph_get_req_bad_direction(self):
        obs = artifact_graph_get_req(1, 'WRONG', 'test@foo.bar')
        exp = {'status': 'error', 'message': 'Unknown directon WRONG'}
        self.assertEqual(obs, exp)

    def test_artifact_types_get_req(self):
        obs = artifact_types_get_req()
        exp = {'message': '',
               'status': 'success',
               'types': [['BIOM', 'BIOM table', False, False, True],
                         ['Demultiplexed', 'Demultiplexed and QC sequences',
                          True, True, False],
                         ['FASTA', None, False, False, False],
                         ['FASTA_Sanger', None, False, False, False],
                         ['FASTQ', None, False, False, True],
                         ['SFF', None, False, False, False],
                         ['beta_div_plots', 'Qiime 1 beta diversity results',
                          False, False, False],
                         ['per_sample_FASTQ', None, True, False, True],
                         ['rarefaction_curves', 'Rarefaction curves', False,
                          False, False],
                         ['taxa_summary', 'Taxa summary plots', False, False,
                          False]]}

        self.assertEqual(obs['message'], exp['message'])
        self.assertEqual(obs['status'], exp['status'])
        self.assertItemsEqual(obs['types'], exp['types'])


@qiita_test_checker()
class TestArtifactAPI(TestCase):
    def setUp(self):
        uploads_path = get_mountpoint('uploads')[0][1]
        # Create prep test file to point at
        self.update_fp = join(uploads_path, '1', 'update.txt')
        with open(self.update_fp, 'w') as f:
            f.write("""sample_name\tnew_col\n1.SKD6.640190\tnew_value\n""")

        self._files_to_remove = [self.update_fp]
        self._files_to_remove = []

        # creating temporal files and artifact
        # NOTE: we don't need to remove the artifact created cause it's
        # used to test the delete functionality
        fd, fp = mkstemp(suffix='_seqs.fna')
        close(fd)
        with open(fp, 'w') as f:
            f.write(">1.sid_r4_0 M02034:17:000000000-A5U18:1:1101:15370:1394 "
                    "1:N:0:1 orig_bc=CATGAGCT new_bc=CATGAGCT bc_diffs=0\n"
                    "GTGTGCCAGCAGCCGCGGTAATACGTAGGG\n")
        # 4 Demultiplexed
        filepaths_processed = [(fp, 4)]
        # 1 for default parameters and input data
        exp_params = Parameters.from_default_params(DefaultParameters(1),
                                                    {'input_data': 1})
        self.artifact = Artifact.create(filepaths_processed, "Demultiplexed",
                                        parents=[Artifact(1)],
                                        processing_parameters=exp_params)

    def tearDown(self):
        for fp in self._files_to_remove:
            if exists(fp):
                remove(fp)

        # Replace file if removed as part of function testing
        uploads_path = get_mountpoint('uploads')[0][1]
        fp = join(uploads_path, '1', 'uploaded_file.txt')
        if not exists(fp):
            with open(fp, 'w') as f:
                f.write('')

        r_client.flushdb()

    def test_artifact_patch_request(self):
        obs = artifact_patch_request('test@foo.bar', 'replace',
                                     '/%d/name/' % self.artifact.id,
                                     req_value='NEW_NAME')
        exp = {'status': 'success', 'message': ''}
        self.assertEqual(obs, exp)

        self.assertEqual(Artifact(self.artifact.id).name, 'NEW_NAME')

    def test_artifact_patch_request_errors(self):
        # No access to the study
        obs = artifact_patch_request('demo@microbio.me', 'replace',
                                     '/1/name/', req_value='NEW_NAME')
        exp = {'status': 'error',
               'message': 'User does not have access to study'}
        self.assertEqual(obs, exp)
        # Incorrect path parameter
        obs = artifact_patch_request('test@foo.bar', 'replace',
                                     '/1/name/oops/', req_value='NEW_NAME')
        exp = {'status': 'error',
               'message': 'Incorrect path parameter'}
        self.assertEqual(obs, exp)
        # Missing value
        obs = artifact_patch_request('test@foo.bar', 'replace', '/1/name/')
        exp = {'status': 'error',
               'message': 'A value is required'}
        self.assertEqual(obs, exp)
        # Wrong attribute
        obs = artifact_patch_request('test@foo.bar', 'replace', '/1/oops/',
                                     req_value='NEW_NAME')
        exp = {'status': 'error',
               'message': 'Attribute "oops" not found. Please, check the '
                          'path parameter'}
        self.assertEqual(obs, exp)
        # Wrong operation
        obs = artifact_patch_request('test@foo.bar', 'add', '/1/name/',
                                     req_value='NEW_NAME')
        exp = {'status': 'error',
               'message': 'Operation "add" not supported. Current supported '
                          'operations: replace'}
        self.assertEqual(obs, exp)

    def test_artifact_get_prep_req(self):
        obs = artifact_get_prep_req('test@foo.bar', [4])
        exp = {'status': 'success', 'msg': '', 'data': {
            4: ['1.SKB2.640194', '1.SKM4.640180', '1.SKB3.640195',
                '1.SKB6.640176', '1.SKD6.640190', '1.SKM6.640187',
                '1.SKD9.640182', '1.SKM8.640201', '1.SKM2.640199',
                '1.SKD2.640178', '1.SKB7.640196', '1.SKD4.640185',
                '1.SKB8.640193', '1.SKM3.640197', '1.SKD5.640186',
                '1.SKB1.640202', '1.SKM1.640183', '1.SKD1.640179',
                '1.SKD3.640198', '1.SKB5.640181', '1.SKB4.640189',
                '1.SKB9.640200', '1.SKM9.640192', '1.SKD8.640184',
                '1.SKM5.640177', '1.SKM7.640188', '1.SKD7.640191']}}
        self.assertEqual(obs, exp)

        obs = artifact_get_prep_req('demo@microbio.me', [4])
        exp = {'status': 'error',
               'message': 'User does not have access to study'}
        self.assertEqual(obs, exp)

    def test_artifact_get_info(self):
        obs = artifact_get_info('test@foo.bar', [5, 6, 7])
        data = [
<<<<<<< HEAD
            {'files': ['1_study_1001_closed_reference_otu_table_Silva.biom'],
             'artifact_id': 6, 'data_type': '16S',
             'timestamp': '2012-10-02 17:30:00', 'target_gene': '16S rRNA',
             'name': 'BIOM', 'target_subfragment': ['V4'],
             'parameters': {
                'reference': '2', 'similarity': '0.97',
                'sortmerna_e_value': '1', 'sortmerna_max_pos': '10000',
                'threads': '1', 'sortmerna_coverage': '0.97'},
             'algorithm': 'Pick closed-reference OTUs | Split libraries FASTQ',
             'platform': 'Illumina',
             'algorithm_az': 'd480799a0a7a2fbe0e9022bc9c602018',
             'prep_samples': 27},
            {'files': ['1_study_1001_closed_reference_otu_table.biom'],
             'artifact_id': 5, 'data_type': '18S',
             'timestamp': '2012-10-02 17:30:00', 'target_gene': '16S rRNA',
             'name': 'BIOM', 'target_subfragment': ['V4'],
             'parameters': {
                'reference': '1', 'similarity': '0.97',
                'sortmerna_e_value': '1', 'sortmerna_max_pos': '10000',
                'threads': '1', 'sortmerna_coverage': '0.97'},
             'algorithm': 'Pick closed-reference OTUs | Split libraries FASTQ',
             'platform': 'not provided',
             'algorithm_az': 'd480799a0a7a2fbe0e9022bc9c602018',
             'prep_samples': 27},
            {'files': [], 'artifact_id': 7, 'data_type': '16S',
             'timestamp': '2012-10-02 17:30:00', 'target_gene': '16S rRNA',
             'name': 'BIOM', 'target_subfragment': ['V4'], 'parameters': {},
             'algorithm': '', 'platform': 'Illumina', 'algorithm_az': '',
             'prep_samples': 27}]
=======
          {'files': ['1_study_1001_closed_reference_otu_table_Silva.biom'],
           'artifact_id': 6, 'data_type': '16S',
           'timestamp': '2012-10-02 17:30:00', 'target_gene': '16S rRNA',
           'name': 'BIOM', 'target_subfragment': ['V4'], 'parameters': {
             'reference': '2', 'similarity': '0.97', 'sortmerna_e_value': '1',
             'sortmerna_max_pos': '10000', 'threads': '1',
             'sortmerna_coverage': '0.97'},
           'algorithm': 'Pick closed-reference OTUs | Split libraries FASTQ',
           'deprecated': False, 'platform': 'Illumina',
           'algorithm_az': 'd480799a0a7a2fbe0e9022bc9c602018',
           'prep_samples': 27},
          {'files': ['1_study_1001_closed_reference_otu_table.biom'],
           'artifact_id': 5, 'data_type': '18S',
           'timestamp': '2012-10-02 17:30:00', 'target_gene': '16S rRNA',
           'name': 'BIOM', 'target_subfragment': ['V4'], 'parameters': {
             'reference': '1', 'similarity': '0.97', 'sortmerna_e_value': '1',
             'sortmerna_max_pos': '10000', 'threads': '1',
             'sortmerna_coverage': '0.97'},
           'algorithm': 'Pick closed-reference OTUs | Split libraries FASTQ',
           'deprecated': False, 'platform': 'not provided',
           'algorithm_az': 'd480799a0a7a2fbe0e9022bc9c602018',
           'prep_samples': 27},
          {'files': [], 'artifact_id': 7, 'data_type': '16S',
           'timestamp': '2012-10-02 17:30:00', 'target_gene': '16S rRNA',
           'name': 'BIOM', 'target_subfragment': ['V4'], 'parameters': {},
           'algorithm': '', 'deprecated': False, 'platform': 'Illumina',
           'algorithm_az': '', 'prep_samples': 27}]
>>>>>>> fd47ca82
        exp = {'status': 'success', 'msg': '', 'data': data}
        self.assertItemsEqual(obs.keys(), exp.keys())
        self.assertEqual(obs['status'], exp['status'])
        self.assertEqual(obs['msg'], exp['msg'])
        self.assertItemsEqual(obs['data'], exp['data'])

    def test_artifact_post_req(self):
        # Create new prep template to attach artifact to
        pt = npt.assert_warns(
            QiitaDBWarning, PrepTemplate.create,
            pd.DataFrame({'new_col': {'1.SKD6.640190': 1}}), Study(1), '16S')
        self._files_to_remove.extend([fp for _, fp in pt.get_filepaths()])

        filepaths = {'raw_forward_seqs': 'uploaded_file.txt',
                     'raw_barcodes': 'update.txt'}
        obs = artifact_post_req(
            'test@foo.bar', filepaths, 'FASTQ', 'New Test Artifact', pt.id)
        exp = {'status': 'success',
               'message': ''}
        self.assertEqual(obs, exp)
        wait_for_prep_information_job(pt.id)

        # Test importing an artifact
        # Create new prep template to attach artifact to
        pt = npt.assert_warns(
            QiitaDBWarning, PrepTemplate.create,
            pd.DataFrame({'new_col': {'1.SKD6.640190': 1}}), Study(1), '16S')
        self._files_to_remove.extend([fp for _, fp in pt.get_filepaths()])

        obs = artifact_post_req(
            'test@foo.bar', {}, 'Demultiplexed', 'New Test Artifact 2',
            pt.id, 3)
        exp = {'status': 'success',
               'message': ''}
        self.assertEqual(obs, exp)

        wait_for_prep_information_job(pt.id)
        # Instantiate the artifact to make sure it was made and
        # to clean the environment
        a = Artifact(pt.artifact.id)
        self._files_to_remove.extend([fp for _, fp, _ in a.filepaths])

    def test_artifact_post_req_error(self):
        # Create a new prep template to attach the artifact to
        pt = npt.assert_warns(
            QiitaDBWarning, PrepTemplate.create,
            pd.DataFrame({'new_col': {'1.SKD6.640190': 1}}), Study(1), '16S')
        self._files_to_remove.extend([fp for _, fp in pt.get_filepaths()])

        user_id = 'test@foo.bar'
        filepaths = {'raw_barcodes': 'uploaded_file.txt',
                     'raw_forward_seqs': 'update.txt'}
        artifact_type = "FASTQ"
        name = "TestArtifact"

        # The user doesn't have access to the study
        obs = artifact_post_req("demo@microbio.me", filepaths, artifact_type,
                                name, pt.id)
        exp = {'status': 'error',
               'message': 'User does not have access to study'}
        self.assertEqual(obs, exp)

        # A file does not exist
        missing_fps = {'raw_barcodes': 'NOTEXISTS'}
        obs = artifact_post_req(user_id, missing_fps, artifact_type,
                                name, pt.id)
        exp = {'status': 'error',
               'message': 'File does not exist: NOTEXISTS'}
        self.assertEqual(obs, exp)

        # Cleaned filepaths is empty
        empty_fps = {'raw_barcodes': '', 'raw_forward_seqs': ''}
        obs = artifact_post_req(user_id, empty_fps, artifact_type, name, pt.id)
        exp = {'status': 'error',
               'message': "Can't create artifact, no files provided."}
        self.assertEqual(obs, exp)

    def test_artifact_status_put_req(self):
        obs = artifact_status_put_req(1, 'test@foo.bar', 'sandbox')
        exp = {'status': 'success',
               'message': 'Artifact visibility changed to sandbox'}
        self.assertEqual(obs, exp)

    def test_artifact_status_put_req_private(self):
        obs = artifact_status_put_req(1, 'admin@foo.bar', 'private')
        exp = {'status': 'success',
               'message': 'Artifact visibility changed to private'}
        self.assertEqual(obs, exp)

    def test_artifact_status_put_req_private_bad_permissions(self):
        obs = artifact_status_put_req(1, 'test@foo.bar', 'private')
        exp = {'status': 'error',
               'message': 'User does not have permissions to approve change'}
        self.assertEqual(obs, exp)

    def test_artifact_status_put_req_no_access(self):
        obs = artifact_status_put_req(1, 'demo@microbio.me', 'sandbox')
        exp = {'status': 'error',
               'message': 'User does not have access to study'}
        self.assertEqual(obs, exp)

    def test_artifact_status_put_req_unknown_status(self):
        obs = artifact_status_put_req(1, 'test@foo.bar', 'BADSTAT')
        exp = {'status': 'error',
               'message': 'Unknown visiblity value: BADSTAT'}
        self.assertEqual(obs, exp)


if __name__ == "__main__":
    main()<|MERGE_RESOLUTION|>--- conflicted
+++ resolved
@@ -226,37 +226,6 @@
     def test_artifact_get_info(self):
         obs = artifact_get_info('test@foo.bar', [5, 6, 7])
         data = [
-<<<<<<< HEAD
-            {'files': ['1_study_1001_closed_reference_otu_table_Silva.biom'],
-             'artifact_id': 6, 'data_type': '16S',
-             'timestamp': '2012-10-02 17:30:00', 'target_gene': '16S rRNA',
-             'name': 'BIOM', 'target_subfragment': ['V4'],
-             'parameters': {
-                'reference': '2', 'similarity': '0.97',
-                'sortmerna_e_value': '1', 'sortmerna_max_pos': '10000',
-                'threads': '1', 'sortmerna_coverage': '0.97'},
-             'algorithm': 'Pick closed-reference OTUs | Split libraries FASTQ',
-             'platform': 'Illumina',
-             'algorithm_az': 'd480799a0a7a2fbe0e9022bc9c602018',
-             'prep_samples': 27},
-            {'files': ['1_study_1001_closed_reference_otu_table.biom'],
-             'artifact_id': 5, 'data_type': '18S',
-             'timestamp': '2012-10-02 17:30:00', 'target_gene': '16S rRNA',
-             'name': 'BIOM', 'target_subfragment': ['V4'],
-             'parameters': {
-                'reference': '1', 'similarity': '0.97',
-                'sortmerna_e_value': '1', 'sortmerna_max_pos': '10000',
-                'threads': '1', 'sortmerna_coverage': '0.97'},
-             'algorithm': 'Pick closed-reference OTUs | Split libraries FASTQ',
-             'platform': 'not provided',
-             'algorithm_az': 'd480799a0a7a2fbe0e9022bc9c602018',
-             'prep_samples': 27},
-            {'files': [], 'artifact_id': 7, 'data_type': '16S',
-             'timestamp': '2012-10-02 17:30:00', 'target_gene': '16S rRNA',
-             'name': 'BIOM', 'target_subfragment': ['V4'], 'parameters': {},
-             'algorithm': '', 'platform': 'Illumina', 'algorithm_az': '',
-             'prep_samples': 27}]
-=======
           {'files': ['1_study_1001_closed_reference_otu_table_Silva.biom'],
            'artifact_id': 6, 'data_type': '16S',
            'timestamp': '2012-10-02 17:30:00', 'target_gene': '16S rRNA',
@@ -284,7 +253,6 @@
            'name': 'BIOM', 'target_subfragment': ['V4'], 'parameters': {},
            'algorithm': '', 'deprecated': False, 'platform': 'Illumina',
            'algorithm_az': '', 'prep_samples': 27}]
->>>>>>> fd47ca82
         exp = {'status': 'success', 'msg': '', 'data': data}
         self.assertItemsEqual(obs.keys(), exp.keys())
         self.assertEqual(obs['status'], exp['status'])
