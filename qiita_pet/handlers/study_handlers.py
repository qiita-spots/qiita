r"""Qitta study handlers for the Tornado webserver.
"""
# -----------------------------------------------------------------------------
# Copyright (c) 2014--, The Qiita Development Team.
#
# Distributed under the terms of the BSD 3-clause License.
#
# The full license is in the file LICENSE, distributed with this software.
# -----------------------------------------------------------------------------
from __future__ import division

from tornado.web import authenticated, HTTPError
from wtforms import (Form, StringField, SelectField, BooleanField,
                     SelectMultipleField, TextAreaField, validators)
import pandas as pd

from os import listdir
from os.path import exists, join, basename

from .base_handlers import BaseHandler

from qiita_core.qiita_settings import qiita_config

from qiita_ware.context import submit
from qiita_ware.util import metadata_stats_from_sample_and_prep_templates
from qiita_ware.demux import stats as demux_stats
from qiita_ware.dispatchable import submit_to_ebi
from qiita_db.metadata_template import SampleTemplate, PrepTemplate
from qiita_db.study import Study, StudyPerson
from qiita_db.user import User
from qiita_db.util import get_study_fp, convert_to_id, get_filepath_types
from qiita_db.ontology import Ontology
from qiita_db.data import PreprocessedData
<<<<<<< HEAD
from qiita_db.exceptions import QiitaDBUnknownIDError
from qiita_db.commands import (load_sample_template_from_cmd,
                               load_prep_template_from_cmd,
                               load_raw_data_cmd)
=======
>>>>>>> b5333d73
from qiita_db.exceptions import (QiitaDBColumnError, QiitaDBExecutionError,
                                 QiitaDBDuplicateError)
from qiita_db.data import RawData


class CreateStudyForm(Form):
    study_title = StringField('Study Title', [validators.required()])
    study_alias = StringField('Study Alias', [validators.required()])
    pubmed_id = StringField('PubMed ID')

    # TODO:This can be filled from the database
    # in oracle, this is in controlled_vocabs (ID 1),
    #                       controlled_vocab_values with CVV IDs >= 0
    environmental_packages = SelectMultipleField(
        'Environmental Packages',
        [validators.required()],
        choices=[('air', 'air'),
                 ('host_associated', 'host-associated'),
                 ('human_amniotic_fluid', 'human-amniotic-fluid'),
                 ('human_associated', 'human-associated'),
                 ('human_blood', 'human-blood'),
                 ('human_gut', 'human-gut'),
                 ('human_oral', 'human-oral'),
                 ('human_skin', 'human-skin'),
                 ('human_urine', 'human-urine'),
                 ('human_vaginal', 'human-vaginal'),
                 ('biofilm', 'microbial mat/biofilm'),
                 ('misc_env',
                  'miscellaneous natural or artificial environment'),
                 ('plant_associated', 'plant-associated'),
                 ('sediment', 'sediment'),
                 ('soil', 'soil'),
                 ('wastewater_sludge', 'wastewater/sludge'),
                 ('water', 'water')])
    is_timeseries = BooleanField('Includes Event-Based Data')
    study_abstract = TextAreaField('Study Abstract', [validators.required()])
    study_description = StringField('Study Description',
                                    [validators.required()])
    # The choices for these "people" fields will be filled from the database
    principal_investigator = SelectField('Principal Investigator',
                                         [validators.required()],
                                         coerce=lambda x: x)
    lab_person = SelectField('Lab Person', coerce=lambda x: x)


class PrivateStudiesHandler(BaseHandler):
    @authenticated
    def get(self):
        self.write(self.render_string('waiting.html'))
        self.flush()
        u = User(self.current_user)
        user_studies = [Study(s_id) for s_id in u.private_studies]
        share_dict = {s.id: s.shared_with for s in user_studies}
        shared_studies = [Study(s_id) for s_id in u.shared_studies]
        self.render('private_studies.html', user=self.current_user,
                    user_studies=user_studies, shared_studies=shared_studies,
                    share_dict=share_dict)

    @authenticated
    def post(self):
        pass


class PublicStudiesHandler(BaseHandler):
    @authenticated
    def get(self):
        self.write(self.render_string('waiting.html'))
        self.flush()
        public_studies = [Study(s_id) for s_id in Study.get_public()]
        self.render('public_studies.html', user=self.current_user,
                    public_studies=public_studies)

    @authenticated
    def post(self):
        pass


class StudyDescriptionHandler(BaseHandler):
    def _has_access(self, user, study_id):
        """make sure user has access to the study requested"""
        return User(user).has_study_access(study_id)

    def display_template(self, study_id, msg):
        """Simple function to avoid duplication of code"""
        # make sure study is accessible and exists
        study = None
        study_id = int(study_id)
        try:
            study = Study(study_id)
        except QiitaDBUnknownIDError:
            # Study not in database so fail nicely
            msg = "<h1>This study does not exist</h1>"
        else:
            if not self._has_access(self.current_user, study_id):
                study = None
                msg = "<h1>You do not have access to this study!</h1>"

        if study:
            # processing paths
            fp = get_study_fp(study_id)
            if exists(fp):
                fs = [f for f in listdir(fp)]
            else:
                fs = []
            fts = [k.split('_', 1)[1].replace('_', ' ')
                   for k in get_filepath_types() if k.startswith('raw_')]

            valid_ssb = []
            for rdi in study.raw_data():
                rd = RawData(rdi)
                ex = PrepTemplate.exists(rd)
                if ex:
                    valid_ssb.append(rdi)

            # get the prep template id and force to choose the first one
            # see issue https://github.com/biocore/qiita/issues/415
            if valid_ssb:
                prep_template_id = valid_ssb[0]
                split_libs_status = RawData(
                    prep_template_id).preprocessing_status.replace('\n',
                                                                   '<br/>')
            else:
                prep_template_id = None
                split_libs_status = None

<<<<<<< HEAD
            valid_ssb = ','.join(map(str, valid_ssb))

            ssb = len(valid_ssb) > 0

            study_title = study.title
            study_info = study.info
=======
        # getting the raw_data
        study = Study(study_id)
        valid_ssb = []
        for rdi in study.raw_data():
            rd = RawData(rdi)
            ex = PrepTemplate.exists(rd)
            if ex:
                valid_ssb.append(rdi)

        # get the prep template id and force to choose the first one
        # see issue https://github.com/biocore/qiita/issues/415
        if valid_ssb:
            prep_template_id = valid_ssb[0]
            split_libs_status = RawData(
                prep_template_id).preprocessing_status.replace('\n', '<br/>')
>>>>>>> b5333d73
        else:
            # study doesnt exist or user doesnt have access
            study_title = "ERROR"
            study_info = {'study_alias': '',
                          'number_samples_promised': -1,
                          'number_samples_collected': -1,
                          'metadata_complete': False}
            ssb = 0
            valid_ssb = True
            split_libs_status = None
<<<<<<< HEAD
            fts = []
            fs = []
            prep_template_id = -1
=======

        valid_ssb = ','.join(map(str, valid_ssb))
        ssb = len(valid_ssb) > 0
>>>>>>> b5333d73

        # getting the ontologies
        ena = Ontology(convert_to_id('ENA', 'ontology'))

        self.render('study_description.html', user=self.current_user,
                    study_title=study_title, study_info=study_info,
                    study_id=study_id, files=fs, ssb=ssb, vssb=valid_ssb,
                    max_upload_size=qiita_config.max_upload_size,
                    sls=split_libs_status, filetypes=fts,
                    investigation_types=ena.terms,
                    prep_template_id=prep_template_id, msg=msg)

    @authenticated
    def get(self, study_id):
        self.display_template(int(study_id), "")

    @authenticated
    def post(self, study_id):
        raw_sample_template = self.get_argument('raw_sample_template', None)
        raw_prep_template = self.get_argument('raw_prep_template', None)
        barcodes = self.get_argument('barcodes', "").split(',')
        forward_seqs = self.get_argument('forward_seqs', "").split(',')
        reverse_seqs = self.get_argument('reverse_seqs', "").split(',')
        investigation_type = self.get_argument('investigation-type', "")

        if raw_sample_template is None or raw_prep_template is None:
            raise HTTPError(400, "This function needs a sample template: "
                            "%s and a prep template: %s" %
                            (raw_sample_template, raw_prep_template))
        fp_rsp = join(get_study_fp(study_id), raw_sample_template)
        fp_rpt = join(get_study_fp(study_id), raw_prep_template)
        if not exists(fp_rsp):
            raise HTTPError(400, "This file doesn't exist: %s" % fp_rsp)
        if not exists(fp_rpt):
            raise HTTPError(400, "This file doesn't exist: %s" % fp_rpt)

        ena = Ontology(convert_to_id('ENA', 'ontology'))
        if (not investigation_type or investigation_type == "" or
                investigation_type not in ena.terms):
            raise HTTPError(400, "You need to have an investigation type")

        study_id = int(study_id)
        study = Study(study_id)

        # deleting previous uploads
        for rd in study.raw_data():
            if PrepTemplate.exists(RawData(rd)):
                PrepTemplate.delete(rd)
        if SampleTemplate.exists(study):
            SampleTemplate.delete(study_id)

        try:
            # inserting sample template
            SampleTemplate.create(pd.DataFrame.from_csv(
                fp_rsp, sep="\t", infer_datetime_format=True), study)
        except (TypeError, QiitaDBColumnError, QiitaDBExecutionError,
                QiitaDBDuplicateError, IOError), e:
            msg = ('<b>An error occurred parsing the sample template: '
                   '%s</b><br/>%s' % (basename(fp_rsp), e))
            self.display_template(int(study_id), msg)
            return

        # inserting raw data
        fp = get_study_fp(study_id)
        filepaths = []
        if barcodes and barcodes[0] != "":
            filepaths.extend([(join(fp, t), "raw_barcodes") for t in barcodes])
        if forward_seqs and forward_seqs[0] != "":
            filepaths.extend([(join(fp, t), "raw_forward_seqs")
                              for t in forward_seqs])
        if reverse_seqs and reverse_seqs[0] != "":
            filepaths.extend([(join(fp, t), "raw_reverse_seqs")
                              for t in reverse_seqs])

        # currently hardcoding the filetypes, see issue
        # https://github.com/biocore/qiita/issues/391
        filetype = 2

        try:
            # currently hardcoding the study_ids to be an array but not sure
            # if this will ever be an actual array via the web interface
            raw_data = RawData.create(filetype, filepaths, [study], 1,
                                      investigation_type)
        except (TypeError, QiitaDBColumnError, QiitaDBExecutionError,
                IOError), e:
            fps = ', '.join([basename(f[0]) for f in filepaths])
            msg = ('<b>An error occurred parsing the raw files: '
                   '%s</b><br/>%s' % (basename(fps), e))
            self.display_template(int(study_id), msg)
            return

        try:
            # inserting prep templates
            PrepTemplate.create(pd.DataFrame.from_csv(
                fp_rpt, sep="\t", infer_datetime_format=True), raw_data, study)
        except (TypeError, QiitaDBColumnError, QiitaDBExecutionError,
                IOError), e:
            msg = ('<b>An error occurred parsing the prep template: '
                   '%s</b><br/>%s' % (basename(fp_rsp), e))
            self.display_template(int(study_id), msg)
            return

        msg = "Your samples where processed"
        self.display_template(int(study_id), msg)


class CreateStudyHandler(BaseHandler):
    @authenticated
    def get(self):
        creation_form = CreateStudyForm()

        # Get people from the study_person table to populate the PI and
        # lab_person fields
        choices = [('', '')]
        for study_person in StudyPerson.iter():
            person = "{}, {}".format(study_person.name,
                                     study_person.affiliation)
            choices.append((study_person.id, person))

        creation_form.lab_person.choices = choices
        creation_form.principal_investigator.choices = choices

        # TODO: set the choices attributes on the environmental_package field
        self.render('create_study.html', user=self.current_user,
                    creation_form=creation_form)

    @authenticated
    def post(self):
        # Get the form data from the request arguments
        form_data = CreateStudyForm()
        form_data.process(data=self.request.arguments)

        # Get information about new people that need to be added to the DB
        new_people_info = zip(self.get_arguments('new_people_names'),
                              self.get_arguments('new_people_emails'),
                              self.get_arguments('new_people_affiliations'),
                              self.get_arguments('new_people_phones'),
                              self.get_arguments('new_people_addresses'))

        # New people will be indexed with negative numbers, so we reverse
        # the list here
        new_people_info.reverse()

        index = int(form_data.data['principal_investigator'][0])
        if index < 0:
            # If the ID is less than 0, then this is a new person
            PI = StudyPerson.create(
                new_people_info[index][0],
                new_people_info[index][1],
                new_people_info[index][2],
                new_people_info[index][3] or None,
                new_people_info[index][4] or None).id
        else:
            PI = index

        if form_data.data['lab_person'][0]:
            index = int(form_data.data['lab_person'][0])
            if index < 0:
                # If the ID is less than 0, then this is a new person
                lab_person = StudyPerson.create(
                    new_people_info[index][0],
                    new_people_info[index][1],
                    new_people_info[index][2],
                    new_people_info[index][3] or None,
                    new_people_info[index][4] or None).id
            else:
                lab_person = index
        else:
            lab_person = None

        # create the study
        # TODO: Get the portal type from... somewhere
        # TODO: Time series types; right now it's True/False; from emily?
        # TODO: MIXS compliant?  Always true, right?
        info = {
            'timeseries_type_id': 1,
            'portal_type_id': 1,
            'lab_person_id': lab_person,
            'principal_investigator_id': PI,
            'metadata_complete': False,
            'mixs_compliant': True,
            'study_description': form_data.data['study_description'][0],
            'study_alias': form_data.data['study_alias'][0],
            'study_abstract': form_data.data['study_abstract'][0]}

        # TODO: Fix this EFO once ontology stuff from emily is added
        theStudy = Study.create(User(self.current_user),
                                form_data.data['study_title'][0],
                                efo=[1], info=info)

        if form_data.data['pubmed_id'][0]:
            theStudy.add_pmid(form_data.data['pubmed_id'][0])

        # TODO: change this redirect to something more sensible
        self.redirect('/')


class CreateStudyAJAX(BaseHandler):
    @authenticated
    def get(self):
        study_title = self.get_argument('study_title', None)
        if study_title is None:
            self.write('False')
            return

        self.write('False' if Study.exists(study_title) else 'True')


class MetadataSummaryHandler(BaseHandler):
    @authenticated
    def get(self, arguments):
        st = SampleTemplate(int(self.get_argument('sample_template')))
        pt = PrepTemplate(int(self.get_argument('prep_template')))

        stats = metadata_stats_from_sample_and_prep_templates(st, pt)

        self.render('metadata_summary.html', user=self.current_user,
                    study_title=Study(st.id).title, stats=stats)


class EBISubmitHandler(BaseHandler):
    @authenticated
    def get(self, study_id):
        study = Study(int(study_id))
        st = SampleTemplate(study.sample_template)

        # TODO: only supporting a single prep template right now, which I think
        # is what indexing the first item here is equiv to
        raw_data_id = study.preprocessed_data()[0]

        preprocessed_data = PreprocessedData(raw_data_id)

        stats = [('Number of samples', len(st)),
                 ('Number of metadata headers', len(st.metadata_headers()))]

        demux = [path for path, ftype in preprocessed_data.get_filepaths()
                 if ftype == 'preprocessed_demux']

        if not len(demux):
            error = ("Study does not appear to have demultiplexed sequences "
                     "associated")
        elif len(demux) > 1:
            error = ("Study appears to have multiple demultiplexed files!")
        else:
            error = ""
            demux_file = demux[0]
            demux_file_stats = demux_stats(demux_file)
            stats.append(('Number of sequences', demux_file_stats.n))

        self.render('ebi_submission.html', user=self.current_user,
                    study_title=study.title, stats=stats, error=error,
                    study_id=study.id)

    @authenticated
    def post(self, study_id):
        channel = self.current_user
        job_id = submit(channel, submit_to_ebi, int(study_id))

        self.render('compute_wait.html', user=self.current_user,
                    job_id=job_id, title='EBI Submission',
                    completion_redirect='/compute_complete/')<|MERGE_RESOLUTION|>--- conflicted
+++ resolved
@@ -31,15 +31,11 @@
 from qiita_db.util import get_study_fp, convert_to_id, get_filepath_types
 from qiita_db.ontology import Ontology
 from qiita_db.data import PreprocessedData
-<<<<<<< HEAD
-from qiita_db.exceptions import QiitaDBUnknownIDError
 from qiita_db.commands import (load_sample_template_from_cmd,
                                load_prep_template_from_cmd,
                                load_raw_data_cmd)
-=======
->>>>>>> b5333d73
 from qiita_db.exceptions import (QiitaDBColumnError, QiitaDBExecutionError,
-                                 QiitaDBDuplicateError)
+                                 QiitaDBDuplicateError, QiitaDBUnknownIDError)
 from qiita_db.data import RawData
 
 
@@ -163,30 +159,12 @@
                 prep_template_id = None
                 split_libs_status = None
 
-<<<<<<< HEAD
             valid_ssb = ','.join(map(str, valid_ssb))
 
             ssb = len(valid_ssb) > 0
 
             study_title = study.title
             study_info = study.info
-=======
-        # getting the raw_data
-        study = Study(study_id)
-        valid_ssb = []
-        for rdi in study.raw_data():
-            rd = RawData(rdi)
-            ex = PrepTemplate.exists(rd)
-            if ex:
-                valid_ssb.append(rdi)
-
-        # get the prep template id and force to choose the first one
-        # see issue https://github.com/biocore/qiita/issues/415
-        if valid_ssb:
-            prep_template_id = valid_ssb[0]
-            split_libs_status = RawData(
-                prep_template_id).preprocessing_status.replace('\n', '<br/>')
->>>>>>> b5333d73
         else:
             # study doesnt exist or user doesnt have access
             study_title = "ERROR"
@@ -197,15 +175,9 @@
             ssb = 0
             valid_ssb = True
             split_libs_status = None
-<<<<<<< HEAD
             fts = []
             fs = []
             prep_template_id = -1
-=======
-
-        valid_ssb = ','.join(map(str, valid_ssb))
-        ssb = len(valid_ssb) > 0
->>>>>>> b5333d73
 
         # getting the ontologies
         ena = Ontology(convert_to_id('ENA', 'ontology'))
