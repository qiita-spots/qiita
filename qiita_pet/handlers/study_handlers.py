--- conflicted
+++ resolved
@@ -134,10 +134,7 @@
         else:
             _check_access(User(self.current_user), study)
 
-<<<<<<< HEAD
         # processing files from upload path
-=======
->>>>>>> 761cd1fe
         fp = get_study_fp(study_id)
         if exists(fp):
             fs = [f for f in listdir(fp)]
@@ -148,39 +145,10 @@
                for k in get_filepath_types() if k.startswith('raw_')]
         fts = '\n'.join(['<option value="%s">%s</option>' % (f, f) for f in fts])
 
-<<<<<<< HEAD
         study = Study(study_id)
         # getting the RawData and its valid PrepTemplate
         available_raw_data = [ ( RawData(rdi), [PrepTemplate(pt) for pt in [16, 18]] ) for rdi in study.raw_data() ]
-        #
-=======
-        valid_ssb = []
-        for rdi in study.raw_data():
-            rd = RawData(rdi)
-            ex = PrepTemplate.exists(rd)
-            if ex:
-                valid_ssb.append(rdi)
-
-        # get the prep template id and force to choose the first one
-        # see issue https://github.com/biocore/qiita/issues/415
-        if valid_ssb:
-            prep_template_id = valid_ssb[0]
-            split_libs_status = RawData(
-                prep_template_id).preprocessing_status.replace('\n',
-                                                               '<br/>')
-            # getting EBI status
-            sppd = study.preprocessed_data()
-            if sppd:
-                ebi_status = PreprocessedData(
-                    sppd[-1]).submitted_to_insdc_status()
-        else:
-            ebi_status = None
-            prep_template_id = None
-            split_libs_status = None
-
-        valid_ssb = ','.join(map(str, valid_ssb))
-        ssb = len(valid_ssb) > 0
->>>>>>> 761cd1fe
+
 
         user = User(self.current_user)
         data_types = sorted(viewitems(get_data_types()), key=itemgetter(1))
