--- conflicted
+++ resolved
@@ -338,19 +338,9 @@
 <div class="row">
   <div class="col-md-12">
     <h4>
-<<<<<<< HEAD
       {{name}} - ID {{prep_id}} ({{data_type}})
       <a class="btn btn-default" href="{% raw qiita_config.portal_dir %}/download/{{download_prep_id}}"><span class="glyphicon glyphicon-download-alt"></span> Prep info</a>
       <a class="btn btn-default" href="{% raw qiita_config.portal_dir %}/download/{{download_qiime_id}}"><span class="glyphicon glyphicon-download-alt"></span> QIIME map</a>
-=======
-      <span id="prep-name-span">{{name}}</span> - ID {{prep_id}} ({{data_type}})
-      <a class="btn btn-default" data-toggle="modal" data-target="#update-prep-name"><span class="glyphicon glyphicon-pencil"></span> Edit name</a>
-      <a class="btn btn-default" href="{% raw qiita_config.portal_dir %}/download/{{download_prep_id}}"><span class="glyphicon glyphicon-download-alt"></span> Prep info</a>
-      <a class="btn btn-default" href="{% raw qiita_config.portal_dir %}/download/{{download_qiime_id}}"><span class="glyphicon glyphicon-download-alt"></span> QIIME map</a>
-      {% if is_submitted_to_ebi %}
-        <a class="btn btn-default" href="{% raw qiita_config.portal_dir %}/download_ebi_accessions/experiments/{{prep_id}}"><span class="glyphicon glyphicon-download-alt"></span> EBI experiment accessions</a>
-      {% end %}
->>>>>>> c94cae14
       {% if editable %}
         <a class="btn btn-danger" onclick="delete_prep_info({{prep_id}});"><span class="glyphicon glyphicon-trash"></span> Delete</a>
       {% end %}
@@ -360,7 +350,6 @@
 
 <div class="row">
   <div class="col-md-12">
-<<<<<<< HEAD
     There are <b>{{num_samples}}</b> samples and <b>{{num_columns}}</b> columns in this preparation.</br>
     {% if other_filepaths %}
       <button class="btn btn-secondary btn-sm" data-toggle="collapse" data-target="#other-filepaths">Show older files</button>
@@ -403,62 +392,6 @@
         <option value=""></option>
         {% for o in ontology['ENA'] %}
           <option value="{{o}}">{{o}}</option>
-=======
-    <ul class="nav nav-pills">
-      <li style="border: 1px solid #428bca; border-radius: 5px"><a data-toggle="tab" href="#summary-tab-div">Summary</a></li>
-      <li style="border: 1px solid #428bca; border-radius: 5px" class="active"><a data-toggle="tab" href="#processing-graph-vue" id="processing-tab-btn">Processing</a></li>
-    </ul>
-
-    <div class="tab-content">
-      <div id="summary-tab-div" class="tab-pane fade">
-        <b>Number of samples: </b>{{num_samples}}</br>
-        <b>Number of columns: </b>{{num_columns}}</br>
-        {% if editable %}
-          <!-- Update prep template -->
-          <div class="row">
-            <div class="col-md-12">
-              <b>Update prep information:</b>
-              <select id="file-selector">
-                <option value="">Choose file...</option>
-                {% for fp in files %}
-                  <option value="{{fp}}">{{fp}}</option>
-                {% end %}
-              </select>
-              <div id="update-button-div" hidden>
-                <button class="btn btn-info btn-sm" onclick="update_prep_information();" hidden>Update</button>
-              </div>
-            </div>
-          </div>
-
-          <!-- Investigation type info -->
-          <div class="row">
-            <!-- Ena ontology selector -->
-            <div class="col-md-4">
-              <b>Select Investigation Type:</b>
-              <select id="ena-ontology" name="ena-ontology" value="ena-ontology">
-                <option value=""></option>
-                {% for o in ontology['ENA'] %}
-                  <option value="{{o}}">{{o}}</option>
-                {% end %}
-              </select>
-            </div>
-            <!-- user-defined selector -->
-            <div class="col-md-4" id="user-ena-info" hidden> User defined investigation type:
-              <select id="user-ontology" name="user-ontology" value="user-ontology">
-                <option value=""></option>
-                {% for o in ontology['User'] %}
-                  <option value="{{o}}">{{o}}</option>
-                {% end %}
-                <option value="New Type">New Type</option>
-              </select>
-            </div>
-            <!-- new user-defined input -->
-            <div class="col-md-4" id="new-ena-info" hidden> New user defined term:
-              <input type="textbox" id="new-ontology" name="new-ontology">
-              <button class="btn btn-info btn-sm" onclick="add_new_investigation_type_term_and_update();">Add</button>
-            </div>
-          </div>
->>>>>>> c94cae14
         {% end %}
         {% if other_filepaths %}
           <button class="btn btn-secondary" data-toggle="collapse" data-target="#other-filepaths"><b>Show older files</b></button>
