{% extends sitebase.html %}
{% block head %}

<link rel="stylesheet" href="/static/vendor/css/jquery.dataTables.css" type="text/css">

<script src="/static/vendor/js/jquery.dataTables.min.js"></script>

<script type="text/javascript">
$(document).ready(function() {
    $('#user-studies-table').dataTable({"order": [[ 1, "asc" ]]});
    $('#shared-studies-table').dataTable({"order": [[ 1, "asc" ]]});
<<<<<<< HEAD
=======
    $('#waiting').hide();
>>>>>>> f4a1e624
} );
</script>

{% end %}
{% block content %}

<h1>Your Studies</h1>
{% if len(user_studies) %}
    <table id="user-studies-table" class="display table-bordered table-hover">
        <thead>
            <tr>
                <th>Samples</th>
                <th>Title</th>
                <th>Shared</th>
                <th>Metadata Complete</th>
                <th>Sequence Files</th>
            </tr>
        </thead>
        <tbody>
            {% for s in user_studies %}
            {% set study_info = s.info %}
            {% set s_id = s.id %}
            {% set s_title = s.title %}
            {% set share_list = share_dict[s_id] %}
            <tr>
                <td>{{study_info['number_samples_collected']}}</td>
                <td><a href="/study/description/{{s_id}}">{{s_title}}</a></td>
                {% if len(share_list) %}
                    <td>{{share_list|join(', ')}}</td>
                {% else %}
                    <td><span class="glyphicon glyphicon-remove"></span></td>
                {% end %}
                {% if study_info['metadata_complete'] %}
                    <td><span class="glyphicon glyphicon-ok"></span></td>
                {% else %}
                    <td><span class="glyphicon glyphicon-remove"></span></td>
                {% end %}
                <td>{{ len(s.raw_data()) }}</td>
            </tr>
            {% end %}
        </tbody>
    </table>
{% else %}
    <div class="jumbotron">
        <h1><span class="glyphicon glyphicon-thumbs-down"></span> There are no studies available</h1>
        <p>
        This means that you have not yet created a study, <a href="/study/create/">create a study</a>
        </p>
</div>
{% end %}

<h1>Shared Studies</h1>
{% if len(shared_studies) %}
    <table id="shared-studies-table" class="display table-bordered table-hover">
        <thead>
            <tr>
                <th>Samples</th>
                <th>Title</th>
                <th>Metadata Complete</th>
                <th>Sequence Files</th>
            </tr>
        </thead>
        <tbody>
            {% for s in shared_studies %}
            {% set study_info = s.info %}
            <tr>
                <td>{{study_info['number_samples_collected']}}</td>
                <td><a href="/study/description/{{s.id}}">{{s.title}}</a></td>
                {% if study_info['metadata_complete'] %}
                    <td><span class="glyphicon glyphicon-ok"></span></td>
                {% else %}
                    <td><span class="glyphicon glyphicon-remove"></span></td>
                {% end %}
                <td>{{ len(s.raw_data()) }}</td>
            </tr>
            {% end %}
        </tbody>
    </table>
{% else %}
    <div class="jumbotron">
        <h1><span class="glyphicon glyphicon-thumbs-down"></span> There are no studies available</h1>
        <p>
        This means that no one has shared any studies with you yet
        </p>
</div>
{% end %}
{% end %}<|MERGE_RESOLUTION|>--- conflicted
+++ resolved
@@ -9,10 +9,7 @@
 $(document).ready(function() {
     $('#user-studies-table').dataTable({"order": [[ 1, "asc" ]]});
     $('#shared-studies-table').dataTable({"order": [[ 1, "asc" ]]});
-<<<<<<< HEAD
-=======
     $('#waiting').hide();
->>>>>>> f4a1e624
 } );
 </script>
 
