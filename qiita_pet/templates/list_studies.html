{% extends sitebase.html %}
{% block head %}
<link rel="stylesheet" href="/static/vendor/css/jquery.dataTables.css" type="text/css">
<style>
td.details-control {
  cursor: pointer;
}
</style>
<script src="/static/vendor/js/jquery.dataTables.min.js"></script>
<script src="/static/vendor/js/jquery.dataTables.plugin.natural.js"></script>

<script type="text/javascript">
var current_study;
var ajaxURL = "/study/search/?&user={{current_user.id}}&sEcho=" + Math.floor(Math.random()*1001);
var ws = new WebSocket('ws://' + window.location.host + '/analysis/select-socket/');
ws.onmessage = function(evt) { bootstrapAlert(evt.data, "success", 1500); };
ws.onerror = function(evt) { $('#search-error').html("<b>Server communication error. Sample selection will not be recorded. Please try again later.</b>"); };
ws.onclose = function(evt) { $('#search-error').html("<b>Server communication error. Sample selection will not be recorded. Please try again later.</b>"); };

function sel_desel_study(box) {
  var action = "deselect";
  if(box.checked) { action = "select"; }
  data = $('#studies-table').dataTable().fnGetData(box.value);
  var proc_data = [];
  var samples = [];
  // Build list of processed data and associated samples for entire study
  for(i=0;i<data.proc_data_info.length;i++) {
    proc_data.push(data.proc_data_info[i].pid);
    samples.push(data.proc_data_info[i].samples);
  }
  send_ws(action, proc_data, samples);
}

function sel_desel_proc_data(box, row, pid) {
  var action = "deselect";
  if(box.checked) { action = "select"; }
  data = $('#studies-table').dataTable().fnGetData(row);
  var samples = [];
  for(i=0;i<data.proc_data_info.length;i++) {
    if(data.proc_data_info[i].pid == pid) {
      samples = data.proc_data_info[i].samples;
      break;
    }
  }
  send_ws(action, [pid], [samples]);
}

function send_ws(action, proc_data, samples) {
  ws.send(JSON.stringify({'action': action, 'proc_data':proc_data, 'samples':samples}));
}

$(document).ready(function() {
<<<<<<< HEAD
        function format ( d, row ) {
            // `d` is the original data object for the row
            //assess if study checked.  Needed to see if all child proc data checkboxes should default to checked
            check = "";
            if(document.getElementById("study"+d.study_id+"-checkbox").checked) {check = "checked"; }
            // create formatted cell with proc data table
            var proc_data_table = '<h4>Processed Data</h4><table class="table" cellpadding="5" cellspacing="0" border="0" style="padding-left:50px;"><tr><th></th><th>ID</th><th>Data type</th><th>Processed Date</th><th>Algorithm</th><th>Reference</th><th>Samples</th></tr>';
            for(i=0;i<d.proc_data_info.length;i++) {
              var proc_data = d.proc_data_info[i];
              proc_data_table += '<tr><td><input type="checkbox" '+ check +' class="proc-checkbox" onchange="sel_desel_proc_data(this,'+ row +','+ proc_data.pid +')"></td><td>' + proc_data.pid + '</td><td>' + proc_data.data_type + '</td><td>' + proc_data.processed_date + '</td><td>' + proc_data.algorithm + '</td><td>' + proc_data.reference_name + ' ' + proc_data.reference_version + '</td><td>' + proc_data.samples.length + '</td></tr>';
=======

        function format ( d ) {
            // `d` is the original data object for the row
            var proc_data_table = '<h4>Processed Data</h4><table class="table" cellpadding="5" cellspacing="0" border="0" style="padding-left:50px;"><tr><th></th><th>ID</th><th>Data type</th><th>Processed Date</th><th>Algorithm</th><th>Reference</th><th>Samples</th></tr>';
            for(i=0;i<d.proc_data_info.length;i++) {
              var proc_data = d.proc_data_info[i];
              proc_data_table += '<tr><td><input type="checkbox"></td><td>' + proc_data.pid + '</td><td>' + proc_data.data_type + '</td><td>' + proc_data.processed_date + '</td><td>' + proc_data.algorithm + '</td><td>' + proc_data.reference_name + ' ' + proc_data.reference_version + '</td><td>' + proc_data.samples.length + '</td></tr>';
>>>>>>> 2e0e6e55
            }
            proc_data_table += '</table>';
            return proc_data_table;
        }

        $('#studies-table').dataTable({
            "columns": [
<<<<<<< HEAD
              { "orderable": false},
=======
              { "className": 'details-control', "orderable": false},
>>>>>>> 2e0e6e55
              { "data": "study_title" },
              { "data": "study_abstract" },
              { "data": "study_id" },
              { "data": "metadata_complete" },
              { "data": "number_samples_collected" },
              { "data": "num_raw_data" },
              { "data": "shared" },
              { "data": "pi" },
              { "data": "pmid" },
              { "data": "status" },
              {"className": 'details-control', "orderable": false, "data": null, "defaultContent": '<span class="glyphicon glyphicon-chevron-down"></span>'}
            ],
            order: [[10, "desc"], [ 1, "asc" ]],
            columnDefs: [
              {type:'natural', targets:[3,4,5,9]},
              {"targets": [ 2 ],"visible": false},
              // render the study checkbox cell
              {"render": function ( data, type, row, meta ) {
<<<<<<< HEAD
                    return "<input type='checkbox' value='"+ meta.row +"' id='study"+row.study_id+"-checkbox' class='study-checkbox' onchange='sel_desel_study(this)'>";
=======
                    return "<input type='checkbox' value='"+ row.study_id +"'>";
>>>>>>> 2e0e6e55
              }, targets: [0]},
              // render the title cell
              {"render": function ( data, type, row, meta ) {
                    return "<a href='#' data-toggle='modal' data-target='#study-abstract-modal' onclick=\"fillAbstract('studies-table', "+ meta.row +")\"><span class='glyphicon glyphicon-file' aria-hidden='true'></span></a> | <a href='/study/description/"+ row.study_id +"' id='study"+ meta.row +"-title'>"+ data +"</a>";
              }, targets: [1]},
              // render the metadata complete cell
              {"render": function ( data, type, row, meta ) {
                    var glyph = 'remove';
                    if(data === true) { glyph = 'ok' } 
                    return "<span class='glyphicon glyphicon-"+ glyph +"'></span>";
              }, targets: [4]},
              // render the shared with cell
              {"render": function ( data, type, row, meta ) {
                    var glyph = 'remove';
                    if(data === true) { glyph = 'ok' } 
                    return "<span id='shared_html_"+ row.study_id +"'>"+ data +"</span><br/><a class='btn btn-primary btn-xs' data-toggle='modal' data-target='#share-study-modal-view' onclick='modify_sharing("+ row.study_id +");'>Modify</a>";
              }, targets: [7]},
              ],
            "oLanguage": {
                "sSearch": "Narrow search results by column data (Title, abstract, PI, etc):",
                "sLoadingRecords": "Loading table data",
                "sZeroRecords": "No studies found"
            },
            "ajax": {
                "url": ajaxURL + "&query=",
                "error": function(jqXHR, textStatus, ex) {
                    $("#submit-button").prop("disabled",false);
                    if(jqXHR.status === 500) { $("#search-error").text("Internal Server Error, please try again later"); }
                    else { $("#search-error").text(jqXHR.responseText); }
                }
<<<<<<< HEAD
            }
        });    
    // Add event listener for opening and closing details
    $('#studies-table tbody').on('click', 'td.details-control', function () {
      var table = $('#studies-table').DataTable();
=======
            } 
        });
    // Add event listener for opening and closing details
    $('#studies-table tbody').on('click', 'td.details-control', function () {
        var table = $('#studies-table').DataTable();
>>>>>>> 2e0e6e55
        var tr = $(this).closest('tr');
        var row = table.row( tr );
 
        if ( row.child.isShown() ) {
            // This row is already open - close it
            row.child.hide();
            tr.removeClass('shown');
        }
        else {
            // Open this row
<<<<<<< HEAD
            row.child( format(row.data(), row.index()) ).show();
=======
            row.child( format(row.data()) ).show();
>>>>>>> 2e0e6e55
            tr.addClass('shown');
        }
    } );

    $('#users_list').chosen({width: "100%"});
    $('#users_list').on('change', function(evt, params) {
        params['study_id'] = current_study;
        $.get('/study/sharing/', params)
            .done(function(data) {
                users_links = JSON.parse(data);
                links = users_links['links'];
                document.getElementById("shared_html_"+current_study).innerHTML = links;
            }
        );
    });
    $("#search-form").submit(function(event)  {
        event.preventDefault();
        $("#submit-button").prop("disabled",true);
        $("#search-error").text('');
        var query = $("#searchbox").val();
        var table = $('#studies-table').DataTable();
        table.ajax.url(ajaxURL + "&query=" + query).load(function() {$("#submit-button").prop("disabled",false);}, true);
        table.search( '' ).columns().search( '' ).draw();

        return false;
    });
} );

function modify_sharing(study_id) {
    var shared_list;
    current_study = study_id;

    $.get('/study/sharing/', {study_id: study_id})
        .done(function(data) {
            users_links = JSON.parse(data);
            users = users_links['users'];

            $("#users_list").val(users);
            $("#users_list").trigger("chosen:updated");
        });
}

function add_metacat(metacat) {
  document.getElementById('searchbox').value += (" " + metacat);
}
</script>

{% end %}
{% block content %}
<!--Search div-->
<div class="row">
  <div class="col-sm-12">
    <h1>Metadata Search</h1>
    A basic search consists of: (category)  (operator) (value)<br/>
    Example search: env_matter = soil<br />
    <p><a href="#" data-toggle="modal" data-target="#searchexample">Search help</a> | <a href="#" data-toggle="modal" data-target="#availmeta">Available Metadata</a></p>
    <form id="search-form" name="search-form" class="form-inline">
        <input type="textbox" id="searchbox" name="searchbox" class="form-control" style="width:80%;white-space:nowrap;" />
      <button type="submit" id="submit-button" class="btn btn-default">Submit</button>
    </form>
    <span id="search-error" style="color:red"></span>
  </div>
  <div class="col-sm-12" id="searchmsg" name="searchmsg"></div>
</div>
<!--User Studies-->
<div class="row">
  <div class="col-sm-12" id="user-studies-div">
    <h1>Available Studies</h1>
    <table id="studies-table" class="table table-bordered">
        <thead>
            <tr>
                <th></th>
                <th>Title</th>
                <th>Abstract</th>
                <th>Study ID</th>
                <th>Metadata Complete</th>
                <th>Samples</th>
                <th>Sequence Files</th>
                <th>Shared With These Users</th>
                <th>Principal Investigator</th>
                <th>Pubmed ID(s)</th>
                <th>Status</th>
                <th>Expand</th>
            </tr>
        </thead>
    </table>
<!--Abstract Modal-->
<div class="modal fade" tabindex="-1" role="dialog" aria-labelledby="myLargeModalLabel" aria-hidden="true" id="study-abstract-modal">
  <div class="modal-dialog modal-med">
    <div class="modal-content">
    <div class="modal-header">
       <h3 id="title-text-area"></h3>
    </div>
    <div class="modal-body" id="abstract-text-area">
      </div>
    <div class="modal-footer">
      <button type="button" class="btn btn-default" data-dismiss="modal">Close</button>
    </div>
    </div>
  </div>
</div>
</form>
<!--Search help modal-->
<div class="modal fade search-example-modal" tabindex="-1" role="dialog" aria-labelledby="myLargeModalLabel" aria-hidden="true" id="searchexample">
  <div class="modal-dialog modal-lg">
    <div class="modal-content">
      <div class="modal-header"><h2>Search help<h2></div>
      <div class="modal-body">
        <p>A basic search argument consists of three parts: The metadata category to search over, the operator to use, and the value to use in the search. For example, to retrieve all soil samples in the database, the search argument would be:</p>
        <p><b>env_matter includes soil</b></p>
        <p>Valid operators for searches are:</p>
        <table class="table table-hover" style="width:60%">
        <tr><th>Operator</th><th>Function</th></tr>
        <tr><td><</td><td> Less than (for numeric values)</td></tr>
        <tr><td>></td><td> Greater than (for numeric values)</td></tr>
        <tr><td><=</td><td> Less than or equal (for numeric values)</td></tr>
        <tr><td>>=</td><td> Greater than or equal (for numeric values)</td></tr>
        <tr><td>=</td><td> Equals (matches exact numberic value or string)</td></tr>
        <tr><td>includes</td><td>Partial string matching</td></tr>
        </table>
        <p>Complex queries can also be created by using AND, OR, and NOT logic words words. These connect search arguments into larger search queries.</p>
        <table class="table table-hover" style="width:60%">
        <tr><th>Logic</th><th>Function</th></tr>
        <tr><td>AND</td><td>Find samples that fit both search arguments</td></tr>
        <tr><td>OR</td><td>Find samples that fit either search argument</td></tr>
        <tr><td>NOT</td><td>Find samples that don't include the value of the next search argument</td></tr>
        </table>

        <p>As an example, if we want all soil samples that are low or extremely high pH, we can use the following search:</p>
        <p><b>env_matter includes soil AND (ph < 4 OR ph > 8)</b></p>
        <p>You can search for multi-word phrases using quotes. For example, to search for any study with "chicken pox" in the title, the query would be:</p>
        <p><b>study_title includes "chicken pox"</b></p>
        <p>Note that you can not use wild cards in any string searches. Only alphanumeric characters and colons are supported.</p>
      </div>
    </div>
  </div>
</div>
<!-- modal view to enter sharing settings -->
<div class="modal fade" id="share-study-modal-view" tabindex="-1" role="dialog" aria-labelledby="myModalLabel" aria-hidden="true">
  <div class="modal-dialog">
    <div class="modal-content">
      <div class="modal-header">
        <button type="button" class="close" data-dismiss="modal" aria-hidden="true">&times;</button>
        <h4 class="modal-title" id="myModalLabel">Modify Sharing Settings</h4>
      </div>
      <form role="form" action="/study/sharing/" method="post">
        <div class="modal-body">
          <div>
            <div class="form-group">
              <label for="users_list">Add/Remove Users</label>
              <select multiple class="chosen-select" id="users_list" data-placeholder=" ">
                {% for email in all_emails_except_current %}
                <option value="{{ email }}">{{ email }} </option>
                {% end %}
              </select>
              <br>
              <br>
              Adding or removing email addresses automatically updates who the study is shared with. Once you click the `X` or give mouse focus to the `Your Studies` page you'll see your new sharing settings.
            </div>
          </div>
        </div>
        <div class="modal-footer">
        </div>
      </form>
    </div>
  </div>
</div>
<!--Available metadata modal-->
<div class="modal fade seaerch-example-modal" tabindex="-1" role="dialog" aria-labelledby="myLargeModalLabel" aria-hidden="true" id="availmeta">
  <div class="modal-dialog modal-sm">
    <div class="modal-content">
      <div class="modal-header"><h2>Available metadata<h2></div>
      <div class="modal-body">
        {% for meta in availmeta %}
          <a href="#" onclick="add_metacat('{{meta}}')">{{meta}}</a><br />
        {% end %}
      </div>
    </div>
  </div>
</div>
{% end %}<|MERGE_RESOLUTION|>--- conflicted
+++ resolved
@@ -50,7 +50,6 @@
 }
 
 $(document).ready(function() {
-<<<<<<< HEAD
         function format ( d, row ) {
             // `d` is the original data object for the row
             //assess if study checked.  Needed to see if all child proc data checkboxes should default to checked
@@ -61,15 +60,6 @@
             for(i=0;i<d.proc_data_info.length;i++) {
               var proc_data = d.proc_data_info[i];
               proc_data_table += '<tr><td><input type="checkbox" '+ check +' class="proc-checkbox" onchange="sel_desel_proc_data(this,'+ row +','+ proc_data.pid +')"></td><td>' + proc_data.pid + '</td><td>' + proc_data.data_type + '</td><td>' + proc_data.processed_date + '</td><td>' + proc_data.algorithm + '</td><td>' + proc_data.reference_name + ' ' + proc_data.reference_version + '</td><td>' + proc_data.samples.length + '</td></tr>';
-=======
-
-        function format ( d ) {
-            // `d` is the original data object for the row
-            var proc_data_table = '<h4>Processed Data</h4><table class="table" cellpadding="5" cellspacing="0" border="0" style="padding-left:50px;"><tr><th></th><th>ID</th><th>Data type</th><th>Processed Date</th><th>Algorithm</th><th>Reference</th><th>Samples</th></tr>';
-            for(i=0;i<d.proc_data_info.length;i++) {
-              var proc_data = d.proc_data_info[i];
-              proc_data_table += '<tr><td><input type="checkbox"></td><td>' + proc_data.pid + '</td><td>' + proc_data.data_type + '</td><td>' + proc_data.processed_date + '</td><td>' + proc_data.algorithm + '</td><td>' + proc_data.reference_name + ' ' + proc_data.reference_version + '</td><td>' + proc_data.samples.length + '</td></tr>';
->>>>>>> 2e0e6e55
             }
             proc_data_table += '</table>';
             return proc_data_table;
@@ -77,11 +67,7 @@
 
         $('#studies-table').dataTable({
             "columns": [
-<<<<<<< HEAD
               { "orderable": false},
-=======
-              { "className": 'details-control', "orderable": false},
->>>>>>> 2e0e6e55
               { "data": "study_title" },
               { "data": "study_abstract" },
               { "data": "study_id" },
@@ -100,11 +86,7 @@
               {"targets": [ 2 ],"visible": false},
               // render the study checkbox cell
               {"render": function ( data, type, row, meta ) {
-<<<<<<< HEAD
                     return "<input type='checkbox' value='"+ meta.row +"' id='study"+row.study_id+"-checkbox' class='study-checkbox' onchange='sel_desel_study(this)'>";
-=======
-                    return "<input type='checkbox' value='"+ row.study_id +"'>";
->>>>>>> 2e0e6e55
               }, targets: [0]},
               // render the title cell
               {"render": function ( data, type, row, meta ) {
@@ -135,19 +117,11 @@
                     if(jqXHR.status === 500) { $("#search-error").text("Internal Server Error, please try again later"); }
                     else { $("#search-error").text(jqXHR.responseText); }
                 }
-<<<<<<< HEAD
             }
         });    
     // Add event listener for opening and closing details
     $('#studies-table tbody').on('click', 'td.details-control', function () {
-      var table = $('#studies-table').DataTable();
-=======
-            } 
-        });
-    // Add event listener for opening and closing details
-    $('#studies-table tbody').on('click', 'td.details-control', function () {
         var table = $('#studies-table').DataTable();
->>>>>>> 2e0e6e55
         var tr = $(this).closest('tr');
         var row = table.row( tr );
  
@@ -158,11 +132,7 @@
         }
         else {
             // Open this row
-<<<<<<< HEAD
             row.child( format(row.data(), row.index()) ).show();
-=======
-            row.child( format(row.data()) ).show();
->>>>>>> 2e0e6e55
             tr.addClass('shown');
         }
     } );
