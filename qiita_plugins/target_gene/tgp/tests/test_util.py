--- conflicted
+++ resolved
@@ -17,9 +17,6 @@
 
 
 class UtilTests(TestCase):
-<<<<<<< HEAD
-    def setUp(self):
-=======
     @httpretty.activate
     def setUp(self):
         httpretty.register_uri(
@@ -27,7 +24,6 @@
             "https://test_server.com/qiita_db/authenticate/",
             body='{"access_token": "token", "token_type": "Bearer", '
                  '"expires_in": "3600"}')
->>>>>>> 3a305d8e
         self.qclient = QiitaClient("https://test_server.com")
 
     def test_system_call(self):
