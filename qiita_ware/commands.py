# -----------------------------------------------------------------------------
# Copyright (c) 2014--, The Qiita Development Team.
#
# Distributed under the terms of the BSD 3-clause License.
#
# The full license is in the file LICENSE, distributed with this software.
# -----------------------------------------------------------------------------

from os.path import basename, isdir, join
from shutil import rmtree
from tarfile import open as taropen
from tempfile import mkdtemp
from os import environ
from traceback import format_exc
from paramiko import AutoAddPolicy, RSAKey, SSHClient
from scp import SCPClient
from urlparse import urlparse
from functools import partial

from qiita_db.artifact import Artifact
from qiita_db.logger import LogEntry
from qiita_db.processing_job import _system_call as system_call
from qiita_core.qiita_settings import qiita_config
from qiita_ware.ebi import EBISubmission
from qiita_ware.exceptions import ComputeError, EBISubmissionError


def _ssh_session(p_url, private_key):
    """Initializes an SSH session

    Parameters
    ----------
<<<<<<< HEAD
    URL : urlparse object
=======
    p_url : urlparse object
>>>>>>> f2d66996
        a parsed url
    private_key : str
        Path to the private key used to authenticate connection

    Returns
    -------
    paramiko.SSHClient
        the SSH session
    """
    scheme = p_url.scheme
    hostname = p_url.hostname
    port = p_url.port
    username = p_url.username

    if scheme == 'scp' or scheme == 'sftp':

        # if port not specified, use default 22 as port
<<<<<<< HEAD
        if not port:
            port = 22

        # step 1: both schemes requires an SSH connection
=======
        if port is None:
            port = 22

        # step 1: both schemes require an SSH connection
>>>>>>> f2d66996
        ssh = SSHClient()
        ssh.set_missing_host_key_policy(AutoAddPolicy)

        # step 2: connect to fileserver
        key = RSAKey.from_private_key_file(private_key)
        ssh.connect(hostname, port=port, username=username,
                    pkey=key, look_for_keys=False)
        return ssh
<<<<<<< HEAD
=======
    else:
        raise ValueError(
            'Not valid scheme. Valid options are ssh and scp.')
>>>>>>> f2d66996


def _list_valid_files(ssh, directory):
    """Gets a list of valid study files from ssh session

    Parameters
    ----------
    ssh : paramiko.SSHClient
        An initializeed ssh session
<<<<<<< HEAD
    dir : the directory to search for files
=======
    directory : str
        the directory to search for files
>>>>>>> f2d66996

    Returns
    -------
    list of str
        list of valid study files (basenames)
    """

    valid_file_extensions = tuple(qiita_config.valid_upload_extension)
    sftp = ssh.open_sftp()
    files = sftp.listdir(directory)

    valid_files = [f for f in files if f.endswith(valid_file_extensions)]
    sftp.close()
    return valid_files


def list_remote(URL, private_key):
<<<<<<< HEAD
    """Retrieve a valid study files from a remote directory
=======
    """Retrieve valid study files from a remote directory
>>>>>>> f2d66996

    Parameters
    ----------
    URL : str
        The url to the remote directory
    private_key : str
        Path to the private key used to authenticate connection

    Returns
    -------
    list of str
        list of files that are valid study files
<<<<<<< HEAD
=======

    Notes
    -----
    Only the allowed extensions described by the config file
    will be listed.
>>>>>>> f2d66996
    """
    p_url = urlparse(URL)
    directory = p_url.path
    ssh = _ssh_session(p_url, private_key)
    valid_files = _list_valid_files(ssh, directory)
    ssh.close()
    return valid_files


def download_remote(URL, private_key, destination):
    """Add study files by specifying a remote directory to download from

    Parameters
    ----------
    URL : str
        The url to the remote directory
<<<<<<< HEAD
    destination : str
        The path to the study upload folder
    private_key : str
        Path to the private key used to authenticate connection
=======
    private_key : str
        Path to the private key used to authenticate connection
    destination : str
        The path to the study upload folder
>>>>>>> f2d66996
    """

    # step 1: initialize connection and list valid files
    p_url = urlparse(URL)
    ssh = _ssh_session(p_url, private_key)

    directory = p_url.path
    valid_files = _list_valid_files(ssh, directory)
    file_paths = [join(directory, f) for f in valid_files]

    # step 2: download files
    scheme = p_url.scheme
    if scheme == 'scp':
<<<<<<< HEAD
        scp = SCPClient(ssh.get_transport())
        for f in file_paths:
            download = partial(scp.get,
                               local_path=join(destination, basename(f)))
            download(f)
    elif scheme == 'sftp':
        sftp = ssh.open_sftp()
        for f in file_paths:
            download = partial(sftp.get,
                               localpath=join(destination, basename(f)))
            download(f)
=======
        client = SCPClient(ssh.get_transport())
    elif scheme == 'sftp':
        client = ssh.open_sftp()
    for f in file_paths:
        download = partial(client.get,
                           localpath=join(destination, basename(f)))
        download(f)
>>>>>>> f2d66996

    # step 3: close the connection
    ssh.close()


def submit_EBI(artifact_id, action, send, test=False):
    """Submit an artifact to EBI

    Parameters
    ----------
    artifact_id : int
        The artifact id
    action : %s
        The action to perform with this data
    send : bool
        True to actually send the files
    test : bool
        If True some restrictions will be ignored, only used in parse_EBI_reply
    """
    # step 1: init and validate
    ebi_submission = EBISubmission(artifact_id, action)

    # step 2: generate demux fastq files
    try:
        ebi_submission.generate_demultiplexed_fastq()
    except Exception:
        error_msg = format_exc()
        if isdir(ebi_submission.full_ebi_dir):
            rmtree(ebi_submission.full_ebi_dir)
        LogEntry.create('Runtime', error_msg,
                        info={'ebi_submission': artifact_id})
        raise

    # step 3: generate and write xml files
    ebi_submission.generate_xml_files()

    if send:
        # getting aspera's password
        old_ascp_pass = environ.get('ASPERA_SCP_PASS', '')
        if old_ascp_pass == '':
            environ['ASPERA_SCP_PASS'] = qiita_config.ebi_seq_xfer_pass
        ascp_passwd = environ['ASPERA_SCP_PASS']
        LogEntry.create('Runtime',
                        ('Submission of sequences of pre_processed_id: '
                         '%d completed successfully' % artifact_id))

        # step 4: sending sequences
        if action != 'MODIFY':
            LogEntry.create('Runtime',
                            ("Submitting sequences for pre_processed_id: "
                             "%d" % artifact_id))
            for cmd in ebi_submission.generate_send_sequences_cmd():
                stdout, stderr, rv = system_call(cmd)
                if rv != 0:
                    error_msg = ("ASCP Error:\nStd output:%s\nStd error:%s" % (
                        stdout, stderr))
                    environ['ASPERA_SCP_PASS'] = old_ascp_pass
                    raise ComputeError(error_msg)
                open(ebi_submission.ascp_reply, 'a').write(
                    'stdout:\n%s\n\nstderr: %s' % (stdout, stderr))
        environ['ASPERA_SCP_PASS'] = old_ascp_pass

        # step 5: sending xml and parsing answer
        xmls_cmds = ebi_submission.generate_curl_command(
            ebi_seq_xfer_pass=ascp_passwd)
        LogEntry.create('Runtime',
                        ("Submitting XMLs for pre_processed_id: "
                         "%d" % artifact_id))
        xml_content, stderr, rv = system_call(xmls_cmds)
        if rv != 0:
            error_msg = ("Error:\nStd output:%s\nStd error:%s" % (
                xml_content, stderr))
            raise ComputeError(error_msg)
        else:
            LogEntry.create('Runtime',
                            ('Submission of sequences of pre_processed_id: '
                             '%d completed successfully' % artifact_id))
        open(ebi_submission.curl_reply, 'w').write(
            'stdout:\n%s\n\nstderr: %s' % (xml_content, stderr))

        try:
            st_acc, sa_acc, bio_acc, ex_acc, run_acc = \
                ebi_submission.parse_EBI_reply(xml_content, test=test)
        except EBISubmissionError as e:
            error = str(e)
            le = LogEntry.create(
                'Fatal', "Command: %s\nError: %s\n" % (xml_content, error),
                info={'ebi_submission': artifact_id})
            raise ComputeError(
                "EBI Submission failed! Log id: %d\n%s" % (le.id, error))

        if action == 'ADD' or test:
            if st_acc:
                ebi_submission.study.ebi_study_accession = st_acc
            if sa_acc:
                ebi_submission.sample_template.ebi_sample_accessions = sa_acc
            if bio_acc:
                ebi_submission.sample_template.biosample_accessions = bio_acc
            if ex_acc:
                ebi_submission.prep_template.ebi_experiment_accessions = ex_acc
            ebi_submission.artifact.ebi_run_accessions = run_acc
    else:
        st_acc, sa_acc, bio_acc, ex_acc, run_acc = None, None, None, None, None

    return st_acc, sa_acc, bio_acc, ex_acc, run_acc


def submit_VAMPS(artifact_id):
    """Submit artifact to VAMPS

    Parameters
    ----------
    artifact_id : int
        The artifact id

    Raises
    ------
    ComputeError
        - If the artifact cannot be submitted to VAMPS
        - If the artifact is associated with more than one prep template
    """
    artifact = Artifact(artifact_id)
    if not artifact.can_be_submitted_to_vamps:
        raise ComputeError("Artifact %d cannot be submitted to VAMPS"
                           % artifact_id)
    study = artifact.study
    sample_template = study.sample_template
    prep_templates = artifact.prep_templates
    if len(prep_templates) > 1:
        raise ComputeError(
            "Multiple prep templates associated with the artifact: %s"
            % artifact_id)
    prep_template = prep_templates[0]

    # Also need to check that is not submitting (see item in #1523)
    if artifact.is_submitted_to_vamps:
        raise ValueError("Cannot resubmit artifact %s to VAMPS!" % artifact_id)

    # Generating a tgz
    targz_folder = mkdtemp(prefix=qiita_config.working_dir)
    targz_fp = join(targz_folder, '%d_%d_%d.tgz' % (study.id,
                                                    prep_template.id,
                                                    artifact_id))
    targz = taropen(targz_fp, mode='w:gz')

    # adding sample/prep
    samp_fp = join(targz_folder, 'sample_metadata.txt')
    sample_template.to_file(samp_fp)
    targz.add(samp_fp, arcname='sample_metadata.txt')
    prep_fp = join(targz_folder, 'prep_metadata.txt')
    prep_template.to_file(prep_fp)
    targz.add(prep_fp, arcname='prep_metadata.txt')

    # adding preprocessed data
    for _, fp, fp_type in artifact.filepaths:
        if fp_type == 'preprocessed_fasta':
            targz.add(fp, arcname='preprocessed_fasta.fna')

    targz.close()

    # submitting
    cmd = ("curl -F user=%s -F pass='%s' -F uploadFile=@%s -F "
           "press=UploadFile %s" % (qiita_config.vamps_user,
                                    qiita_config.vamps_pass,
                                    targz_fp,
                                    qiita_config.vamps_url))
    obs, stderr, rv = system_call(cmd)
    if rv != 0:
        error_msg = ("Error:\nStd output:%s\nStd error:%s" % (obs, stderr))
        raise ComputeError(error_msg)

    exp = ("<html>\n<head>\n<title>Process Uploaded File</title>\n</head>\n"
           "<body>\n</body>\n</html>")

    if obs != exp:
        return False
    else:
        artifact.is_submitted_to_vamps = True
        return True<|MERGE_RESOLUTION|>--- conflicted
+++ resolved
@@ -30,11 +30,7 @@
 
     Parameters
     ----------
-<<<<<<< HEAD
-    URL : urlparse object
-=======
     p_url : urlparse object
->>>>>>> f2d66996
         a parsed url
     private_key : str
         Path to the private key used to authenticate connection
@@ -52,17 +48,10 @@
     if scheme == 'scp' or scheme == 'sftp':
 
         # if port not specified, use default 22 as port
-<<<<<<< HEAD
-        if not port:
-            port = 22
-
-        # step 1: both schemes requires an SSH connection
-=======
         if port is None:
             port = 22
 
         # step 1: both schemes require an SSH connection
->>>>>>> f2d66996
         ssh = SSHClient()
         ssh.set_missing_host_key_policy(AutoAddPolicy)
 
@@ -71,12 +60,9 @@
         ssh.connect(hostname, port=port, username=username,
                     pkey=key, look_for_keys=False)
         return ssh
-<<<<<<< HEAD
-=======
     else:
         raise ValueError(
             'Not valid scheme. Valid options are ssh and scp.')
->>>>>>> f2d66996
 
 
 def _list_valid_files(ssh, directory):
@@ -86,12 +72,8 @@
     ----------
     ssh : paramiko.SSHClient
         An initializeed ssh session
-<<<<<<< HEAD
-    dir : the directory to search for files
-=======
     directory : str
         the directory to search for files
->>>>>>> f2d66996
 
     Returns
     -------
@@ -109,11 +91,7 @@
 
 
 def list_remote(URL, private_key):
-<<<<<<< HEAD
-    """Retrieve a valid study files from a remote directory
-=======
     """Retrieve valid study files from a remote directory
->>>>>>> f2d66996
 
     Parameters
     ----------
@@ -126,14 +104,11 @@
     -------
     list of str
         list of files that are valid study files
-<<<<<<< HEAD
-=======
 
     Notes
     -----
     Only the allowed extensions described by the config file
     will be listed.
->>>>>>> f2d66996
     """
     p_url = urlparse(URL)
     directory = p_url.path
@@ -150,17 +125,10 @@
     ----------
     URL : str
         The url to the remote directory
-<<<<<<< HEAD
-    destination : str
-        The path to the study upload folder
-    private_key : str
-        Path to the private key used to authenticate connection
-=======
     private_key : str
         Path to the private key used to authenticate connection
     destination : str
         The path to the study upload folder
->>>>>>> f2d66996
     """
 
     # step 1: initialize connection and list valid files
@@ -174,19 +142,6 @@
     # step 2: download files
     scheme = p_url.scheme
     if scheme == 'scp':
-<<<<<<< HEAD
-        scp = SCPClient(ssh.get_transport())
-        for f in file_paths:
-            download = partial(scp.get,
-                               local_path=join(destination, basename(f)))
-            download(f)
-    elif scheme == 'sftp':
-        sftp = ssh.open_sftp()
-        for f in file_paths:
-            download = partial(sftp.get,
-                               localpath=join(destination, basename(f)))
-            download(f)
-=======
         client = SCPClient(ssh.get_transport())
     elif scheme == 'sftp':
         client = ssh.open_sftp()
@@ -194,7 +149,6 @@
         download = partial(client.get,
                            localpath=join(destination, basename(f)))
         download(f)
->>>>>>> f2d66996
 
     # step 3: close the connection
     ssh.close()
