--- conflicted
+++ resolved
@@ -28,15 +28,10 @@
 from qiita_ware.demux import to_hdf5
 from qiita_core.qiita_settings import qiita_config
 from qiita_db.data import PreprocessedData
-<<<<<<< HEAD
-from qiita_db.study import Study
-from qiita_db.metadata_template import PrepTemplate
 from qiita_db.util import get_mountpoint
-=======
 from qiita_db.study import Study, StudyPerson
 from qiita_db.metadata_template import PrepTemplate, SampleTemplate
 from qiita_db.user import User
->>>>>>> ab37a2f3
 from qiita_core.util import qiita_test_checker
 
 
@@ -83,26 +78,14 @@
         self.assertItemsEqual(e.pmids, ['123456', '7891011'])
         self.assertEqual(e.action, action)
 
-<<<<<<< HEAD
-        get_output_fp = partial(join, e.full_ebi_dir, 'xml_dir')
-        self.assertEqual(e.study_xml_fp, get_output_fp('study.xml'))
-        self.assertEqual(e.sample_xml_fp, get_output_fp('sample.xml'))
-        self.assertEqual(e.experiment_xml_fp,  get_output_fp('experiment.xml'))
-        self.assertEqual(e.run_xml_fp, get_output_fp('run.xml'))
-        self.assertEqual(e.submission_xml_fp, get_output_fp('submission.xml'))
-
         get_output_fp = partial(join, e.full_ebi_dir)
-=======
-        get_output_fp = partial(join, e.ebi_dir)
         self.assertEqual(e.xml_dir, get_output_fp('xml_dir'))
-        self.assertEqual(e.study_xml_fp, None)
-        self.assertEqual(e.sample_xml_fp, None)
-        self.assertEqual(e.experiment_xml_fp,  None)
-        self.assertEqual(e.run_xml_fp, None)
-        self.assertEqual(e.submission_xml_fp, None)
-
-        self.assertEqual(e.ebi_dir, get_output_fp())
->>>>>>> ab37a2f3
+        self.assertIsNone(e.study_xml_fp)
+        self.assertIsNone(e.sample_xml_fp)
+        self.assertIsNone(e.experiment_xml_fp)
+        self.assertIsNone(e.run_xml_fp)
+        self.assertIsNone(e.submission_xml_fp)
+
         for sample in e.sample_template:
             self.assertEqual(e.sample_template[sample], e.samples[sample])
             self.assertEqual(e.prep_template[sample], e.samples_prep[sample])
@@ -239,53 +222,22 @@
         test_ebi_seq_xfer_pass = 'ebi_seq_xfer_pass'
         test_ebi_dropbox_url = 'ebi_dropbox_url'
 
-<<<<<<< HEAD
-=======
-        # Without curl certificate authentication
-        test_ebi_skip_curl_cert = True
         submission.study_xml_fp = "/some/path/study.xml"
         submission.sample_xml_fp = "/some/path/sample.xml"
         submission.experiment_xml_fp = "/some/path/experiment.xml"
         submission.run_xml_fp = "/some/path/run.xml"
         submission.submission_xml_fp = "/some/path/submission.xml"
->>>>>>> ab37a2f3
         obs = submission.generate_curl_command(test_ebi_seq_xfer_user,
                                                test_ebi_seq_xfer_pass,
                                                test_ebi_dropbox_url)
         exp = ('curl -k '
-<<<<<<< HEAD
-               '-F "SUBMISSION=@%(xml_dir)s/submission.xml" '
-               '-F "STUDY=@%(xml_dir)s/study.xml" '
-               '-F "SAMPLE=@%(xml_dir)s/sample.xml" '
-               '-F "RUN=@%(xml_dir)s/run.xml" '
-               '-F "EXPERIMENT=@%(xml_dir)s/experiment.xml" '
-               '"ebi_dropbox_url/?auth=ENA%%20ebi_seq_xfer_user'
-               '%%20ebi_seq_xfer_pass"') % {'xml_dir': submission.xml_dir}
-=======
                '-F "SUBMISSION=@/some/path/submission.xml" '
                '-F "STUDY=@/some/path/study.xml" '
                '-F "SAMPLE=@/some/path/sample.xml" '
                '-F "RUN=@/some/path/run.xml" '
                '-F "EXPERIMENT=@/some/path/experiment.xml" '
                '"ebi_dropbox_url/?auth=ENA%20ebi_seq_xfer_user'
-               '%20ebi_access_key"')
-        self.assertEqual(obs, exp)
-
-        # With curl certificate authentication
-        test_ebi_skip_curl_cert = False
-        obs = submission.generate_curl_command(test_ebi_seq_xfer_user,
-                                               test_ebi_access_key,
-                                               test_ebi_skip_curl_cert,
-                                               test_ebi_dropbox_url)
-        exp = ('curl '
-               '-F "SUBMISSION=@/some/path/submission.xml" '
-               '-F "STUDY=@/some/path/study.xml" '
-               '-F "SAMPLE=@/some/path/sample.xml" '
-               '-F "RUN=@/some/path/run.xml" '
-               '-F "EXPERIMENT=@/some/path/experiment.xml" '
-               '"ebi_dropbox_url/?auth=ENA%20ebi_seq_xfer_user'
-               '%20ebi_access_key"')
->>>>>>> ab37a2f3
+               '%20ebi_seq_xfer_pass"')
         self.assertEqual(obs, exp)
 
 
@@ -474,14 +426,14 @@
         # the EBISubmission can be generated
         ppd = self.generate_new_prep_template_and_write_demux_files(True)
         e = EBISubmission(ppd.id, 'ADD')
-        self.files_to_remove.append(e.ebi_dir)
+        self.files_to_remove.append(e.full_ebi_dir)
         exp = ['1.SKD6.640190', '1.SKM6.640187', '1.SKD9.640182']
         self.assertItemsEqual(exp, e.samples)
 
     def test_generate_experiment_xml(self):
         ppd = self.generate_new_study_with_preprocessed_data()
         submission = EBISubmission(ppd.id, 'ADD')
-        self.files_to_remove.append(submission.ebi_dir)
+        self.files_to_remove.append(submission.full_ebi_dir)
         obs = ET.tostring(submission.generate_experiment_xml())
         exp = EXPERIMENTXML_NEWSTUDY % {
             'organization_prefix': qiita_config.ebi_organization_prefix,
@@ -493,7 +445,7 @@
         self.assertEqual(obs, exp)
 
         submission = EBISubmission(2, 'ADD')
-        self.files_to_remove.append(submission.ebi_dir)
+        self.files_to_remove.append(submission.full_ebi_dir)
         samples = ['1.SKB2.640194', '1.SKB3.640195']
         obs = ET.tostring(submission.generate_experiment_xml(samples=samples))
         exp = EXPERIMENTXML
@@ -520,7 +472,7 @@
     def test_generate_run_xml(self):
         ppd = self.generate_new_study_with_preprocessed_data()
         submission = EBISubmission(ppd.id, 'ADD')
-        self.files_to_remove.append(submission.ebi_dir)
+        self.files_to_remove.append(submission.full_ebi_dir)
         submission.generate_demultiplexed_fastq(mtime=1)
         obs = ET.tostring(submission.generate_run_xml())
         exp = RUNXML_NEWSTUDY % {
@@ -561,7 +513,7 @@
     def test_generate_xml_files(self):
         ppd = self.generate_new_study_with_preprocessed_data()
         e = EBISubmission(ppd.id, 'ADD')
-        self.files_to_remove.append(e.ebi_dir)
+        self.files_to_remove.append(e.full_ebi_dir)
         e.generate_demultiplexed_fastq()
         self.assertIsNone(e.run_xml_fp)
         self.assertIsNone(e.experiment_xml_fp)
@@ -577,7 +529,7 @@
 
         ppd = self.generate_new_prep_template_and_write_demux_files(True)
         e = EBISubmission(ppd.id, 'ADD')
-        self.files_to_remove.append(e.ebi_dir)
+        self.files_to_remove.append(e.full_ebi_dir)
         e.generate_demultiplexed_fastq()
         self.assertIsNone(e.run_xml_fp)
         self.assertIsNone(e.experiment_xml_fp)
@@ -593,7 +545,7 @@
 
         ppd = self.write_demux_files(PrepTemplate(1))
         e = EBISubmission(ppd.id, 'ADD')
-        self.files_to_remove.append(e.ebi_dir)
+        self.files_to_remove.append(e.full_ebi_dir)
         e.generate_demultiplexed_fastq()
         self.assertIsNone(e.run_xml_fp)
         self.assertIsNone(e.experiment_xml_fp)
@@ -630,7 +582,7 @@
         # exists and that we have the same files and ignore not fastq.gz files
         ebi_submission = EBISubmission(ppd.id, 'ADD')
         obs_demux_samples = ebi_submission.generate_demultiplexed_fastq()
-        self.files_to_remove.append(ebi_submission.ebi_dir)
+        self.files_to_remove.append(ebi_submission.full_ebi_dir)
         self.assertItemsEqual(obs_demux_samples, exp_demux_samples)
         # testing that the samples/samples_prep and demux_samples are the same
         self.assertItemsEqual(obs_demux_samples, ebi_submission.samples.keys())
@@ -641,17 +593,8 @@
         ppd = self.write_demux_files(PrepTemplate(1))
         e = EBISubmission(ppd.id, 'ADD')
         e.generate_demultiplexed_fastq()
-<<<<<<< HEAD
         self.files_to_remove.append(e.full_ebi_dir)
-        e.write_xml_file(e.generate_study_xml(), e.study_xml_fp)
-        e.write_xml_file(e.generate_sample_xml(), e.sample_xml_fp)
-        e.write_xml_file(e.generate_experiment_xml(), e.experiment_xml_fp)
-        e.write_xml_file(e.generate_run_xml(), e.run_xml_fp)
-        e.write_xml_file(e.generate_submission_xml(), e.submission_xml_fp)
-=======
-        self.files_to_remove.append(e.ebi_dir)
         e.generate_xml_files()
->>>>>>> ab37a2f3
         obs = e.generate_send_sequences_cmd()
         _, base_fp = get_mountpoint("preprocessed_data")[0]
         exp = ('ascp --ignore-host-key -L- -d -QT -k2 '
@@ -688,7 +631,7 @@
         ppd = self.generate_new_study_with_preprocessed_data()
         study_id = ppd.study
         e = EBISubmission(ppd.id, 'ADD')
-        self.files_to_remove.append(e.ebi_dir)
+        self.files_to_remove.append(e.full_ebi_dir)
         e.generate_demultiplexed_fastq(mtime=1)
         e.generate_xml_files()
         curl_result = CURL_RESULT_FULL.format(
@@ -717,7 +660,7 @@
 
         ppd = self.write_demux_files(PrepTemplate(1))
         e = EBISubmission(ppd.id, 'ADD')
-        self.files_to_remove.append(e.ebi_dir)
+        self.files_to_remove.append(e.full_ebi_dir)
         # removing samples so test text is easier to read
         keys_to_del = ['1.SKD6.640190', '1.SKM6.640187', '1.SKD9.640182',
                        '1.SKM8.640201', '1.SKM2.640199', '1.SKB3.640195']
