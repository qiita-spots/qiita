--- conflicted
+++ resolved
@@ -27,10 +27,7 @@
 * Updated the Adapter and host filtering plugin (qp-fastp-minimap2) to v2023.12 addressing a bug in adapter filtering; [more information](https://qiita.ucsd.edu/static/doc/html/processingdata/qp-fastp-minimap2.html).
 * Other fixes: [3334](https://github.com/qiita-spots/qiita/pull/3334), [3338](https://github.com/qiita-spots/qiita/pull/3338). Thank you @sjanssen2.
 * The internal Sequence Processing Pipeline is now using the human pan-genome reference, together with the GRCh38 genome + PhiX and T2T-CHM13v2.0 genome for human host filtering.
-<<<<<<< HEAD
-=======
 * Added two new commands to qp-woltka: 'SynDNA Woltka' & 'Calculate Cell Counts'.
->>>>>>> 62292ca5
 
 
 Version 2023.10
